--- conflicted
+++ resolved
@@ -1,10 +1,6 @@
 language: python
 dist: precise
-<<<<<<< HEAD
-sudo: required
-=======
 sudo: false
->>>>>>> a63ac3bb
 cache:
   directories:
   - eggs
