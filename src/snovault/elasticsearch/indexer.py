from elasticsearch.exceptions import (
    ConflictError,
    ConnectionError,
    NotFoundError,
    TransportError,
)
from pyramid.view import view_config
from sqlalchemy.exc import StatementError
from snovault import (
    COLLECTIONS,
    DBSESSION,
    STORAGE
)
from snovault.storage import (
    TransactionRecord,
)
from urllib3.exceptions import ReadTimeoutError
from .interfaces import (
    ELASTIC_SEARCH,
    INDEXER
)
from .indexer_state import (
    IndexerState,
    all_uuids,
    all_types,
    SEARCH_MAX
)

from .helpers.uuid_queue import UuidQueue
from .helpers.uuid_queue import UuidQueueTypes

import datetime
import logging
import pytz
import time
import copy
import json
import requests

es_logger = logging.getLogger("elasticsearch")
es_logger.setLevel(logging.ERROR)
log = logging.getLogger(__name__)
MAX_CLAUSES_FOR_ES = 8192
QUEUE_NAME = 'esw-queue'
QUEUE_TYPE = UuidQueueTypes.AWS_SQS
CLIENT_OPTIONS = {}
QUEUE_OPTIONS = {}
BATCH_SIZE = 6000

def includeme(config):
    config.add_route('index', '/index')
    config.scan(__name__)
    registry = config.registry
    registry[INDEXER] = Indexer(registry)

def get_related_uuids(request, es, updated, renamed):
    '''Returns (set of uuids, False) or (list of all uuids, True) if full reindex triggered'''

    updated_count = len(updated)
    renamed_count = len(renamed)
    if (updated_count + renamed_count) > MAX_CLAUSES_FOR_ES:
        return (list(all_uuids(request.registry)), True)  # guaranteed unique
    elif (updated_count + renamed_count) == 0:
        return (set(), False)

    es.indices.refresh('_all')

    # TODO: batching may allow us to drive a partial reindexing much greater than 99999
    #BATCH_COUNT = 100  # NOTE: 100 random uuids returned > 99999 results!
    #beg = 0
    #end = BATCH_COUNT
    #related_set = set()
    #updated_list = list(updated)  # Must be lists
    #renamed_list = list(renamed)
    #while updated_count > beg or renamed_count > beg:
    #    if updated_count > end or beg > 0:
    #        log.error('Indexer looking for related uuids by BATCH[%d,%d]' % (beg, end))
    #
    #    updated = []
    #    if updated_count > beg:
    #        updated = updated_list[beg:end]
    #    renamed = []
    #    if renamed_count > beg:
    #        renamed = renamed_list[beg:end]
    #
    #     search ...
    #     accumulate...
    #
    #    beg += BATCH_COUNT
    #    end += BATCH_COUNT


    res = es.search(index='_all', size=SEARCH_MAX, request_timeout=60, body={
        'query': {
            'bool': {
                'should': [
                    {
                        'terms': {
                            'embedded_uuids': updated,
                            '_cache': False,
                        },
                    },
                    {
                        'terms': {
                            'linked_uuids': renamed,
                            '_cache': False,
                        },
                    },
                ],
            },
        },
        '_source': False,
    })

    if res['hits']['total'] > SEARCH_MAX:
        return (list(all_uuids(request.registry)), True)  # guaranteed unique

    related_set = {hit['_id'] for hit in res['hits']['hits']}

    return (related_set, False)



@view_config(route_name='index', request_method='POST', permission="index")
def index(request):
    INDEX = request.registry.settings['snovault.elasticsearch.index']
    # Setting request.datastore here only works because routed views are not traversed.
    request.datastore = 'database'
    record = request.json.get('record', False)
    dry_run = request.json.get('dry_run', False)
    recovery = request.json.get('recovery', False)
    es = request.registry[ELASTIC_SEARCH]
    indexer = request.registry[INDEXER]
    session = request.registry[DBSESSION]()
    connection = session.connection()
    first_txn = None
    snapshot_id = None
    restart=False
    invalidated = []
    xmin = -1

    # Currently 2 possible followup indexers (base.ini [set stage_for_followup = vis_indexer, region_indexer])
    stage_for_followup = list(request.registry.settings.get("stage_for_followup", '').replace(' ','').split(','))

    # May have undone uuids from prior cycle
    state = IndexerState(es, INDEX, followups=stage_for_followup)

    (xmin, invalidated, restart) = state.priority_cycle(request)
    # OPTIONAL: restart support
    if restart:  # Currently not bothering with restart!!!
        xmin = -1
        invalidated = []
    # OPTIONAL: restart support

    result = state.get_initial_state()  # get after checking priority!

    if xmin == -1 or len(invalidated) == 0:
        xmin = get_current_xmin(request)

        last_xmin = None
        if 'last_xmin' in request.json:
            last_xmin = request.json['last_xmin']
        else:
            status = es.get(index=INDEX, doc_type='meta', id='indexing', ignore=[400, 404])
            if status['found'] and 'xmin' in status['_source']:
                last_xmin = status['_source']['xmin']
        if last_xmin is None:  # still!
            if 'last_xmin' in result:
                last_xmin = result['last_xmin']
            elif 'xmin' in result and result['xmin'] < xmin:
                last_xmin = result['state']

        result.update(
            xmin=xmin,
            last_xmin=last_xmin,
        )

    if len(invalidated) > SEARCH_MAX:  # Priority cycle already set up
        flush = True
    else:

        flush = False
        if last_xmin is None:
            result['types'] = types = request.json.get('types', None)
            invalidated = list(all_uuids(request.registry, types))
            flush = True
        else:
            txns = session.query(TransactionRecord).filter(
                TransactionRecord.xid >= last_xmin,
            )

            invalidated = set(invalidated)  # not empty if API index request occurred
            updated = set()
            renamed = set()
            max_xid = 0
            txn_count = 0
            for txn in txns.all():
                txn_count += 1
                max_xid = max(max_xid, txn.xid)
                if first_txn is None:
                    first_txn = txn.timestamp
                else:
                    first_txn = min(first_txn, txn.timestamp)
                renamed.update(txn.data.get('renamed', ()))
                updated.update(txn.data.get('updated', ()))

            if invalidated:        # reindex requested, treat like updated
                updated |= invalidated

            result['txn_count'] = txn_count
            if txn_count == 0 and len(invalidated) == 0:
                state.send_notices()
                return result

            (related_set, full_reindex) = get_related_uuids(request, es, updated, renamed)
            if full_reindex:
                invalidated = related_set
                flush = True
            else:
                invalidated = related_set | updated
                result.update(
                    max_xid=max_xid,
                    renamed=renamed,
                    updated=updated,
                    referencing=len(related_set),
                    invalidated=len(invalidated),
                    txn_count=txn_count
                )
                if first_txn is not None:
                    result['first_txn_timestamp'] = first_txn.isoformat()

            if invalidated and not dry_run:
                # Exporting a snapshot mints a new xid, so only do so when required.
                # Not yet possible to export a snapshot on a standby server:
                # http://www.postgresql.org/message-id/CAHGQGwEtJCeHUB6KzaiJ6ndvx6EFsidTGnuLwJ1itwVH0EJTOA@mail.gmail.com
                if snapshot_id is None and not recovery:
                    snapshot_id = connection.execute('SELECT pg_export_snapshot();').scalar()

    if invalidated and not dry_run:

        if len(stage_for_followup) > 0:
            # Note: undones should be added before, because those uuids will (hopefully) be indexed in this cycle
            state.prep_for_followup(xmin, invalidated)
        total = len(invalidated)
        print('Loading %d uuids to aws' % total)
        load_time_start = time.time()
        uuid_queue = UuidQueue(
            QUEUE_NAME,
            QUEUE_TYPE,
            CLIENT_OPTIONS,
            QUEUE_OPTIONS,
            batch_store_uuids_by=BATCH_SIZE,
        )
        uuid_queue.load_uuids(invalidated)
        print('Loaded %d uuids to aws in %0.4f' % (total, time.time() - load_time_start))
        result = state.start_cycle(invalidated, result)

        # Do the work...
        completed_total = 0
        errors = []
        uuids, call_cnt = uuid_queue.get_uuids(BATCH_SIZE * 10)
        while uuids:
            uuids_len = len(uuids)
            print('**')
            print('get_uuids', uuids_len, call_cnt)
            print(
                'updating %d uuids. completed %d of %d' % (
                    uuids_len, completed_total, total
                ),
                'errors:', len(errors),
            )
            update_start_time = time.time()
            batch_errors = indexer.update_objects(request, uuids, xmin, snapshot_id, restart)
<<<<<<< HEAD
=======
            print('update time: %0.4f' % (
                time.time() - update_start_time,
            )
>>>>>>> e4ed3bc2
            completed_total += uuids_len - len(batch_errors)
            errors.extend(batch_errors)
            uuids, call_cnt = uuid_queue.get_uuids(BATCH_SIZE)
        result = state.finish_cycle(result,errors)

        if errors:
            result['errors'] = errors

        if record:
            try:
                es.index(index=INDEX, doc_type='meta', body=result, id='indexing')
            except:
                error_messages = copy.deepcopy(result['errors'])
                del result['errors']
                es.index(index=INDEX, doc_type='meta', body=result, id='indexing')
                for item in error_messages:
                    if 'error_message' in item:
                        log.error('Indexing error for {}, error message: {}'.format(item['uuid'], item['error_message']))
                        item['error_message'] = "Error occured during indexing, check the logs"
                result['errors'] = error_messages


        es.indices.refresh('_all')
        if flush:
            try:
                es.indices.flush_synced(index='_all')  # Faster recovery on ES restart
            except ConflictError:
                pass

    if first_txn is not None:
        result['txn_lag'] = str(datetime.datetime.now(pytz.utc) - first_txn)

    state.send_notices()
    return result


def get_current_xmin(request):
    session = request.registry[DBSESSION]()
    connection = session.connection()
    recovery = request.json.get('recovery', False)

    # http://www.postgresql.org/docs/9.3/static/functions-info.html#FUNCTIONS-TXID-SNAPSHOT
    if recovery:
        query = connection.execute(
            "SET TRANSACTION ISOLATION LEVEL READ COMMITTED, READ ONLY;"
            "SELECT txid_snapshot_xmin(txid_current_snapshot());"
        )
    else:
        query = connection.execute(
            "SET TRANSACTION ISOLATION LEVEL SERIALIZABLE, READ ONLY, DEFERRABLE;"
            "SELECT txid_snapshot_xmin(txid_current_snapshot());"
        )
    # DEFERRABLE prevents query cancelling due to conflicts but requires SERIALIZABLE mode
    # which is not available in recovery.
    xmin = query.scalar()  # lowest xid that is still in progress
    return xmin

class Indexer(object):
    def __init__(self, registry):
        self.es = registry[ELASTIC_SEARCH]
        self.esstorage = registry[STORAGE]
        self.index = registry.settings['snovault.elasticsearch.index']

    def update_objects(self, request, uuids, xmin, snapshot_id=None, restart=False):
        errors = []
        for i, uuid in enumerate(uuids):
            error = self.update_object(request, uuid, xmin)
            if error is not None:
                errors.append(error)
            if (i + 1) % 50 == 0:
                log.info('Indexing %d', i + 1)

        return errors

    def update_object(self, request, uuid, xmin, restart=False):
        request.datastore = 'database'  # required by 2-step indexer

        # OPTIONAL: restart support
        # If a restart occurred in the middle of indexing, this uuid might have already been indexd, so skip redoing it.
        # if restart:
        #     try:
        #         #if self.es.exists(index=self.index, id=str(uuid), version=xmin, version_type='external_gte'):  # couldn't get exists to work.
        #         result = self.es.get(index=self.index, id=str(uuid), _source_include='uuid', version=xmin, version_type='external_gte')
        #         if result.get('_source') is not None:
        #             return
        #     except:
        #         pass
        # OPTIONAL: restart support

        last_exc = None
        try:
            doc = request.embed('/%s/@@index-data/' % uuid, as_user='INDEXER')
        except StatementError:
            # Can't reconnect until invalid transaction is rolled back
            raise
        except Exception as e:
            log.error('Error rendering /%s/@@index-data', uuid, exc_info=True)
            last_exc = repr(e)

        if last_exc is None:
            for backoff in [0, 10, 20, 40, 80]:
                time.sleep(backoff)
                try:
                    self.es.index(
                        index=doc['item_type'], doc_type=doc['item_type'], body=doc,
                        id=str(uuid), version=xmin, version_type='external_gte',
                        request_timeout=30,
                    )
                except StatementError:
                    # Can't reconnect until invalid transaction is rolled back
                    raise
                except ConflictError:
                    log.warning('Conflict indexing %s at version %d', uuid, xmin)
                    return
                except (ConnectionError, ReadTimeoutError, TransportError) as e:
                    log.warning('Retryable error indexing %s: %r', uuid, e)
                    last_exc = repr(e)
                except Exception as e:
                    log.error('Error indexing %s', uuid, exc_info=True)
                    last_exc = repr(e)
                    break
                else:
                    # Get here on success and outside of try
                    return

        timestamp = datetime.datetime.now().isoformat()
        return {'error_message': last_exc, 'timestamp': timestamp, 'uuid': str(uuid)}

    def shutdown(self):
        pass<|MERGE_RESOLUTION|>--- conflicted
+++ resolved
@@ -258,7 +258,8 @@
         # Do the work...
         completed_total = 0
         errors = []
-        uuids, call_cnt = uuid_queue.get_uuids(BATCH_SIZE * 10)
+        get_size = 250000
+        uuids, call_cnt = uuid_queue.get_uuids(get_size)
         while uuids:
             uuids_len = len(uuids)
             print('**')
@@ -271,15 +272,13 @@
             )
             update_start_time = time.time()
             batch_errors = indexer.update_objects(request, uuids, xmin, snapshot_id, restart)
-<<<<<<< HEAD
-=======
             print('update time: %0.4f' % (
-                time.time() - update_start_time,
+                    time.time() - update_start_time,
+                )
             )
->>>>>>> e4ed3bc2
             completed_total += uuids_len - len(batch_errors)
             errors.extend(batch_errors)
-            uuids, call_cnt = uuid_queue.get_uuids(BATCH_SIZE)
+            uuids, call_cnt = uuid_queue.get_uuids(get_size)
         result = state.finish_cycle(result,errors)
 
         if errors:
