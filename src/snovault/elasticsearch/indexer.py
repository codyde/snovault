--- conflicted
+++ resolved
@@ -71,10 +71,6 @@
         # some goals:
         # 1) Detect and recover from interrupted cycle - working but ignored for now
         # 2) Record (double?) failures and consider blacklisting them - not tried, could do.
-<<<<<<< HEAD
-=======
-        # 3) Make 2-pass indexing work
->>>>>>> 747ae57b
 
     # Private-ish primitives...
     def get_obj(self, id, type='meta'):
@@ -186,12 +182,6 @@
                 uuids =  override.get('uuids',[])
                 uuid_count = len(uuids)
                 if uuid_count > 0:
-<<<<<<< HEAD
-                    if uuid_count > SEARCH_MAX:
-                        self.delete_objs([self.override] + self.followup_lists)
-                    else:
-                        self.delete_objs([self.override])
-=======
                     (related_set, full_reindex) = get_related_uuids(request, self.es, uuids, uuids)
                     if full_reindex:
                         uuids = list(related_set)
@@ -203,7 +193,6 @@
                             self.delete_objs([self.override] + self.followup_lists)
                         else:
                             self.delete_objs([self.override])
->>>>>>> 747ae57b
                     return uuids
         return None
 
@@ -541,8 +530,6 @@
 
         return display
 
-<<<<<<< HEAD
-=======
 def get_related_uuids(request, es, updated, renamed):
     '''Returns (set of uuids, True if all_uuids)'''
 
@@ -610,7 +597,6 @@
     return (related_set, False)
 
 
->>>>>>> 747ae57b
 
 @view_config(route_name='_indexer_state', request_method='GET', permission="index")
 def indexer_state_show(request):
@@ -689,10 +675,6 @@
 
     # Currently 2 possible followup indexers (base.ini [set stage_for_followup = vis_indexer, region_indexer])
     stage_for_followup = list(request.registry.settings.get("stage_for_followup", '').replace(' ','').split(','))
-<<<<<<< HEAD
-=======
-    use_2pass = False #request.registry.settings.get("index_with_2pass", False)  # defined in base.ini for encoded
->>>>>>> 747ae57b
 
     # May have undone uuids from prior cycle
     state = IndexerState(es, INDEX, followups=stage_for_followup)
@@ -792,25 +774,8 @@
 
         # Do the work...
 
-<<<<<<< HEAD
         errors = indexer.update_objects(request, invalidated, xmin, snapshot_id, restart)
 
-=======
-        if use_2pass:
-            log.info("indexer starting pass 1 on %d uuids", len(invalidated))
-        errors = indexer.update_objects(request, invalidated, xmin, snapshot_id, restart)
-
-        if use_2pass:
-            # We need to make the recently pushed objects searchable
-            # Audit will fetch the most recent version after the refresh
-            self.es.indices.refresh(index='_all')
-            result = state.start_pass2(result)
-            log.info("indexer starting pass 2 on %d uuids", len(invalidated))
-            audit_errors = indexer.update_audits(request, invalidated, xmin, snapshot_id)  # ignore restart
-            if len(audit_errors):
-                errors.extend(audit_errors)
-
->>>>>>> 747ae57b
         result = state.finish_cycle(result,errors)
 
         if errors:
@@ -896,7 +861,6 @@
         self.es = registry[ELASTIC_SEARCH]
         self.esstorage = registry[STORAGE]
         self.index = registry.settings['snovault.elasticsearch.index']
-        self.use_2pass = False #registry.settings.get("index_with_2pass", False)
 
     def update_objects(self, request, uuids, xmin, snapshot_id=None, restart=False):
         errors = []
@@ -926,14 +890,7 @@
 
         last_exc = None
         try:
-<<<<<<< HEAD
             doc = request.embed('/%s/@@index-data/' % uuid, as_user='INDEXER')
-=======
-            if self.use_2pass:
-                doc = request.embed('/%s/@@index-data/noaudit/' % uuid, as_user='INDEXER')
-            else:
-                doc = request.embed('/%s/@@index-data/' % uuid, as_user='INDEXER')
->>>>>>> 747ae57b
         except StatementError:
             # Can't reconnect until invalid transaction is rolled back
             raise
@@ -942,20 +899,6 @@
             last_exc = repr(e)
 
         if last_exc is None:
-<<<<<<< HEAD
-=======
-            if self.use_2pass:
-                try:
-                    audit = self.es.get(index=self.index, id=str(uuid)).get('_source',{}).get('audit')  # Any version
-                    if audit:
-                        doc.update(
-                            audit=audit,
-                            audit_stale=True,
-                        )
-                except:
-                    pass
-
->>>>>>> 747ae57b
             for backoff in [0, 10, 20, 40, 80]:
                 time.sleep(backoff)
                 try:
@@ -984,98 +927,5 @@
         timestamp = datetime.datetime.now().isoformat()
         return {'error_message': last_exc, 'timestamp': timestamp, 'uuid': str(uuid)}
 
-<<<<<<< HEAD
-=======
-    def update_audits(self, request, uuids, xmin, snapshot_id=None):
-        # Only called when use_2pass is True
-        assert(self.use_2pass)
-        errors = []
-        for i, uuid in enumerate(uuids):
-            error = self.update_audit(request, uuid, xmin)
-            if error is not None:
-                errors.append(error)
-            if (i + 1) % 50 == 0:
-                log.info('Auditing %d', i + 1)
-
-        return errors
-
-    def update_audit(self, request, uuid, xmin):
-        # Only called when use_2pass is True
-        request.datastore = 'elasticsearch'  # Audits are built on elastic search !!!
-
-        last_exc = None
-        # First get the object currently in es
-        try:
-            # This slings the single result via PickStorage via CachedModel via ElasticSearchStorage
-            # Only works if request.datastore = 'elasticsearch'
-            result = self.esstorage.get_by_uuid(uuid)
-            doc = result.source
-        except StatementError:
-            # Can't reconnect until invalid transaction is rolled back
-            raise
-        except Exception as e:
-            log.error("Error can't find %s in %s", uuid, ELASTIC_SEARCH)
-            last_exc = repr(e)
-
-        ### # Handle audits:
-        index_audit = False
-        if last_exc is None:
-            # It might be possible to assert that the audit is either empty or stale
-            # TODO assert('audit_stale' is in doc or doc.get('audit') is None)
-
-            try:
-                #log.warning('2nd-pass audit for %s' % (uuid))
-                # using audit-now bypasses cached_views 'audit' ensureing the audit is recacluated.
-                audit = request.embed(str(uuid) + '/@@audit-now', as_user='INDEXER')['audit']
-                #audit = request.embed(str(uuid), '@@audit-now', as_user='INDEXER')['audit']
-                if audit or doc.get('audit_stale',False):
-                    doc.update(
-                        audit=audit,
-                        audit_stale=False,
-                    )
-                    index_audit = True
-            except StatementError:
-                print('statement error')
-                # Can't reconnect until invalid transaction is rolled back
-                raise
-            except Exception as e:
-                log.error('Error rendering /%s/@@index-audits', uuid, exc_info=True)
-                last_exc = repr(e)
-
-        if index_audit:
-            if last_exc is None:
-                for backoff in [0, 10, 20, 40, 80]:
-                    time.sleep(backoff)
-                    try:
-                        self.es.index(
-                            index=doc['item_type'], doc_type=doc['item_type'], body=doc,
-                            id=str(uuid), version=xmin, version_type='external_gte',
-                            request_timeout=30,
-                        )
-                    except StatementError:
-                        # Can't reconnect until invalid transaction is rolled back
-                        raise
-                    except ConflictError:
-                        #log.warning('Conflict indexing %s at version %d', uuid, xmin)
-                        # This case occurs when the primary indexer is cycles ahead of the secondary indexer
-                        # And this uuid will be secondarily indexed again on a second round
-                        # So no error, pretend it has indexed and move on.
-                        return  # No use doing any further secondary indexing
-                    except (ConnectionError, ReadTimeoutError, TransportError) as e:
-                        log.warning('Retryable error indexing %s: %r', uuid, e)
-                        last_exc = repr(e)
-                    except Exception as e:
-                        log.error('Error indexing %s', uuid, exc_info=True)
-                        last_exc = repr(e)
-                        break
-                    else:
-                        # Get here on success and outside of try
-                        return
-
-        if last_exc is not None:
-            timestamp = datetime.datetime.now().isoformat()
-            return {'error_message': last_exc, 'timestamp': timestamp, 'uuid': str(uuid)}
-
->>>>>>> 747ae57b
     def shutdown(self):
         pass