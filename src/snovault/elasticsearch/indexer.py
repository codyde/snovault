from elasticsearch.exceptions import (
    ConflictError,
    ConnectionError,
    NotFoundError,
    TransportError,
)
from pyramid.view import view_config
from sqlalchemy.exc import StatementError
from snovault import (
    COLLECTIONS,
    DBSESSION,
)
from snovault.storage import (
    TransactionRecord,
)
from snovault.multiprocessing_queue import (
    QueueServer,
    QueueClient
)

from urllib3.exceptions import ReadTimeoutError
from .interfaces import (
    ELASTIC_SEARCH,
    INDEXER,
)


import datetime
import logging
import pytz
import time
import copy


log = logging.getLogger(__name__)
SEARCH_MAX = 99999  # OutOfMemoryError if too high


def includeme(config):
    config.add_route('index', '/index')
    config.scan(__name__)
    registry = config.registry
    registry[INDEXER] = Indexer(registry)


@view_config(route_name='index', request_method='POST', permission="index")
def index(request):
    
    indexer = request.registry[INDEXER]
    
    if request.registry.settings.get('queue_server_address') == 'localhost':
        has_queue_server = True
    else:
        has_queue_server = False
    
    if has_queue_server:
        INDEX = request.registry.settings['snovault.elasticsearch.index']
        # Setting request.datastore here only works because routed views are not traversed.
        request.datastore = 'database'
        record = request.json.get('record', False)
        dry_run = request.json.get('dry_run', False)
        recovery = request.json.get('recovery', False)
        es = request.registry[ELASTIC_SEARCH]

        session = request.registry[DBSESSION]()
        connection = session.connection()
        # http://www.postgresql.org/docs/9.3/static/functions-info.html#FUNCTIONS-TXID-SNAPSHOT
        if recovery:
            query = connection.execute(
                "SET TRANSACTION ISOLATION LEVEL READ COMMITTED, READ ONLY;"
                "SELECT txid_snapshot_xmin(txid_current_snapshot());"
            )
        else:
            query = connection.execute(
                "SET TRANSACTION ISOLATION LEVEL SERIALIZABLE, READ ONLY, DEFERRABLE;"
                "SELECT txid_snapshot_xmin(txid_current_snapshot());"
            )
        # DEFERRABLE prevents query cancelling due to conflicts but requires SERIALIZABLE mode
        # which is not available in recovery.
        xmin = query.scalar()  # lowest xid that is still in progress

        first_txn = None
        last_xmin = None
        if 'last_xmin' in request.json:
            last_xmin = request.json['last_xmin']
        else:
            try:
                status = es.get(index=INDEX, doc_type='meta', id='indexing')
            except NotFoundError:
                interval_settings = {"index": {"refresh_interval": "30s"}}
                es.indices.put_settings(index=INDEX, body=interval_settings)
                pass
            else:
                last_xmin = status['_source']['xmin']

        result = {
            'xmin': xmin,
            'last_xmin': last_xmin,
        }

        flush = False
        if last_xmin is None:
            result['types'] = types = request.json.get('types', None)
            invalidated = list(all_uuids(request.registry, types))
            flush = True
        else:
            txns = session.query(TransactionRecord).filter(
                TransactionRecord.xid >= last_xmin,
            )

<<<<<<< HEAD
            invalidated = set()
            updated = set()
            renamed = set()
            max_xid = 0
            txn_count = 0
            for txn in txns.all():
                txn_count += 1
                max_xid = max(max_xid, txn.xid)
                if first_txn is None:
                    first_txn = txn.timestamp
                else:
                    first_txn = min(first_txn, txn.timestamp)
                renamed.update(txn.data.get('renamed', ()))
                updated.update(txn.data.get('updated', ()))
=======
    if invalidated and not dry_run:
        # Exporting a snapshot mints a new xid, so only do so when required.
        # Not yet possible to export a snapshot on a standby server:
        # http://www.postgresql.org/message-id/CAHGQGwEtJCeHUB6KzaiJ6ndvx6EFsidTGnuLwJ1itwVH0EJTOA@mail.gmail.com
        snapshot_id = None
        if not recovery:
            snapshot_id = connection.execute('SELECT pg_export_snapshot();').scalar()

        result['errors'] = indexer.update_objects(request, invalidated, xmin, snapshot_id)
        result['indexed'] = len(invalidated)

        if record:
            try:
                es.index(index=INDEX, doc_type='meta', body=result, id='indexing')
            except:
                error_messages = copy.deepcopy(result['errors'])
                del result['errors']
                es.index(index=INDEX, doc_type='meta', body=result, id='indexing')
                for item in error_messages:
                    if 'error_message' in item:
                        log.error('Indexing error for {}, error message: {}'.format(item['uuid'], item['error_message']))
                        item['error_message'] = "Error occured during indexing, check the logs"
                result['errors'] = error_messages


            if es.indices.get_settings(index=INDEX)['snovault']['settings']['index'].get('refresh_interval', '') != '1s':
                interval_settings = {"index": {"refresh_interval": "1s"}}
                es.indices.put_settings(index=INDEX, body=interval_settings)
>>>>>>> cfce5fe5

            result['txn_count'] = txn_count
            if txn_count == 0:
                return result

            es.indices.refresh(index=INDEX)
            res = es.search(index=INDEX, size=SEARCH_MAX, body={
                'filter': {
                    'or': [
                        {
                            'terms': {
                                'embedded_uuids': updated,
                                '_cache': False,
                            },
                        },
                        {
                            'terms': {
                                'linked_uuids': renamed,
                                '_cache': False,
                            },
                        },
                    ],
                },
                '_source': False,
            })
            if res['hits']['total'] > SEARCH_MAX:
                invalidated = list(all_uuids(request.registry))
                flush = True
            else:
                referencing = {hit['_id'] for hit in res['hits']['hits']}
                invalidated = referencing | updated
                result.update(
                    max_xid=max_xid,
                    renamed=renamed,
                    updated=updated,
                    referencing=len(referencing),
                    invalidated=len(invalidated),
                    txn_count=txn_count,
                    first_txn_timestamp=first_txn.isoformat(),
                )
        if invalidated and not dry_run:
            # Exporting a snapshot mints a new xid, so only do so when required.
            # Not yet possible to export a snapshot on a standby server:
            # http://www.postgresql.org/message-id/CAHGQGwEtJCeHUB6KzaiJ6ndvx6EFsidTGnuLwJ1itwVH0EJTOA@mail.gmail.com
            snapshot_id = None
            if not recovery:
                snapshot_id = connection.execute('SELECT pg_export_snapshot();').scalar()
            
            queue_server = QueueServer(request.registry)
            queue_server.populate_shared_queue(invalidated, xmin, snapshot_id)
                
            index_in_batches(request, indexer, queue_server, 1000)

            result['errors'] = queue_server.to_list(queue_server.result_queue)
            result['indexed'] = len(invalidated)

            queue_server.shutdown()

            if record:
                es.index(index=INDEX, doc_type='meta', body=result, id='indexing')
                if es.indices.get_settings(index=INDEX)['snovault']['settings']['index'].get('refresh_interval', '') != '1s':
                    interval_settings = {"index": {"refresh_interval": "1s"}}
                    es.indices.put_settings(index=INDEX, body=interval_settings)

            es.indices.refresh(index=INDEX)

            if flush:
                try:
                    es.indices.flush_synced(index=INDEX)  # Faster recovery on ES restart
                except ConflictError:
                    pass

        if first_txn is not None:
            result['lag'] = str(datetime.datetime.now(pytz.utc) - first_txn)

        return result
    
    else:
        try:
            queue_client = QueueClient(request.registry)
            index_in_batches(request, indexer, queue_client, 1000)
        except Exception as e:
            log.warn("connection error {}".format(repr(e)))
            pass
        return {}


def index_in_batches(request, indexer, queue_client, size):
    while queue_client.queue.qsize() > 0 and not outbid():
        chunk = queue_client.get_chunk_of_uuids(size)
        (queue_client.result_queue.put(result) for result in indexer.update_objects(request, chunk))


def outbid():
    # TO-DO: check whether instance is up for termination
    return False


def all_uuids(registry, types=None):
    # First index user and access_key so people can log in
    collections = registry[COLLECTIONS]
    initial = ['user', 'access_key']
    for collection_name in initial:
        collection = collections.by_item_type.get(collection_name, [])
        # for snovault test application, there are no users or keys
        if types is not None and collection_name not in types:
            continue
        for uuid in collection:
            yield str(uuid)
    for collection_name in sorted(collections.by_item_type):
        if collection_name in initial:
            continue
        if types is not None and collection_name not in types:
            continue
        collection = collections.by_item_type[collection_name]
        for uuid in collection:
            yield str(uuid)


class Indexer(object):
    def __init__(self, registry):
        self.es = registry[ELASTIC_SEARCH]
        self.index = registry.settings['snovault.elasticsearch.index']

    def update_objects(self, request, uuids):
        errors = []
        for i, (uuid, xmin, snapshot_id) in enumerate(uuids):
            error = self.update_object(request, uuid, xmin)
            if error is not None:
                errors.append(error)
            if (i + 1) % 50 == 0:
                log.info('Indexing %d', i + 1)

        return errors

    def update_object(self, request, uuid, xmin):
        try:
            result = request.embed('/%s/@@index-data' % uuid, as_user='INDEXER')
        except StatementError:
            # Can't reconnect until invalid transaction is rolled back
            raise
        except Exception as e:
            log.error('Error rendering /%s/@@index-data', uuid, exc_info=True)
            timestamp = datetime.datetime.now().isoformat()
            return {'error_message': repr(e), 'timestamp': timestamp, 'uuid': str(uuid)}

        last_exc = None
        for backoff in [0, 10, 20, 40, 80]:
            time.sleep(backoff)
            try:
                self.es.index(
                    index=self.index, doc_type=result['item_type'], body=result,
                    id=str(uuid), version=xmin, version_type='external_gte',
                    request_timeout=30,
                )
            except StatementError:
                # Can't reconnect until invalid transaction is rolled back
                raise
            except ConflictError:
                log.warning('Conflict indexing %s at version %d', uuid, xmin)
                return
            except (ConnectionError, ReadTimeoutError, TransportError) as e:
                log.warning('Retryable error indexing %s: %r', uuid, e)
                last_exc = repr(e)
            except Exception as e:
                log.error('Error indexing %s', uuid, exc_info=True)
                last_exc = repr(e)
                break
            else:
                return

        timestamp = datetime.datetime.now().isoformat()
        return {'error_message': last_exc, 'timestamp': timestamp, 'uuid': str(uuid)}

    def shutdown(self):
        pass<|MERGE_RESOLUTION|>--- conflicted
+++ resolved
@@ -108,7 +108,6 @@
                 TransactionRecord.xid >= last_xmin,
             )
 
-<<<<<<< HEAD
             invalidated = set()
             updated = set()
             renamed = set()
@@ -123,36 +122,6 @@
                     first_txn = min(first_txn, txn.timestamp)
                 renamed.update(txn.data.get('renamed', ()))
                 updated.update(txn.data.get('updated', ()))
-=======
-    if invalidated and not dry_run:
-        # Exporting a snapshot mints a new xid, so only do so when required.
-        # Not yet possible to export a snapshot on a standby server:
-        # http://www.postgresql.org/message-id/CAHGQGwEtJCeHUB6KzaiJ6ndvx6EFsidTGnuLwJ1itwVH0EJTOA@mail.gmail.com
-        snapshot_id = None
-        if not recovery:
-            snapshot_id = connection.execute('SELECT pg_export_snapshot();').scalar()
-
-        result['errors'] = indexer.update_objects(request, invalidated, xmin, snapshot_id)
-        result['indexed'] = len(invalidated)
-
-        if record:
-            try:
-                es.index(index=INDEX, doc_type='meta', body=result, id='indexing')
-            except:
-                error_messages = copy.deepcopy(result['errors'])
-                del result['errors']
-                es.index(index=INDEX, doc_type='meta', body=result, id='indexing')
-                for item in error_messages:
-                    if 'error_message' in item:
-                        log.error('Indexing error for {}, error message: {}'.format(item['uuid'], item['error_message']))
-                        item['error_message'] = "Error occured during indexing, check the logs"
-                result['errors'] = error_messages
-
-
-            if es.indices.get_settings(index=INDEX)['snovault']['settings']['index'].get('refresh_interval', '') != '1s':
-                interval_settings = {"index": {"refresh_interval": "1s"}}
-                es.indices.put_settings(index=INDEX, body=interval_settings)
->>>>>>> cfce5fe5
 
             result['txn_count'] = txn_count
             if txn_count == 0:
@@ -212,18 +181,30 @@
             queue_server.shutdown()
 
             if record:
-                es.index(index=INDEX, doc_type='meta', body=result, id='indexing')
+                try:
+                    es.index(index=INDEX, doc_type='meta', body=result, id='indexing')
+                except:
+                    error_messages = copy.deepcopy(result['errors'])
+                    del result['errors']
+                    es.index(index=INDEX, doc_type='meta', body=result, id='indexing')
+                    for item in error_messages:
+                        if 'error_message' in item:
+                            log.error('Indexing error for {}, error message: {}'.format(item['uuid'], item['error_message']))
+                            item['error_message'] = "Error occured during indexing, check the logs"
+                    result['errors'] = error_messages
+
+
                 if es.indices.get_settings(index=INDEX)['snovault']['settings']['index'].get('refresh_interval', '') != '1s':
                     interval_settings = {"index": {"refresh_interval": "1s"}}
                     es.indices.put_settings(index=INDEX, body=interval_settings)
 
-            es.indices.refresh(index=INDEX)
-
-            if flush:
-                try:
-                    es.indices.flush_synced(index=INDEX)  # Faster recovery on ES restart
-                except ConflictError:
-                    pass
+                es.indices.refresh(index=INDEX)
+
+                if flush:
+                    try:
+                        es.indices.flush_synced(index=INDEX)  # Faster recovery on ES restart
+                    except ConflictError:
+                        pass
 
         if first_txn is not None:
             result['lag'] = str(datetime.datetime.now(pytz.utc) - first_txn)
