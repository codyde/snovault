from elasticsearch.exceptions import (
    ConflictError,
    ConnectionError,
    NotFoundError,
    TransportError,
)
from pyramid.view import view_config
from sqlalchemy.exc import StatementError
from snovault import (
    COLLECTIONS,
    DBSESSION,
)
from snovault.storage import (
    TransactionRecord,
)
from urllib3.exceptions import ReadTimeoutError
from .interfaces import (
    ELASTIC_SEARCH,
    INDEXER
)
from snovault import CONNECTION
import datetime
import logging
import pytz
import time
import copy
import json
import requests

es_logger = logging.getLogger("elasticsearch")
es_logger.setLevel(logging.ERROR)
log = logging.getLogger(__name__)
SEARCH_MAX = 99999  # OutOfMemoryError if too high

def includeme(config):
    config.add_route('index', '/index')
    config.add_route('_indexer_state', '/_indexer_state')
    config.scan(__name__)
    registry = config.registry
    registry[INDEXER] = Indexer(registry)

class IndexerState(object):
    # Keeps track of uuids and indexer state by cycle.  Also handles handoff of uuids to followup indexer
    def __init__(self, es, key, title='primary', followups=[]):
        self.es = es
        self.key = key  # "indexerstate"
        self.title           = title
        self.state_id        = self.title + '_indexer'       # State of the current or last cycle
        self.todo_set        = self.title + '_in_progress'   # one cycle of uuids, sent to the Secondary Indexer
        #self.failed_set      = self.title + '_failed'
        #self.done_set        = self.title + '_done'          # Trying to get all uuids from 'todo' to this set
        self.troubled_set    = self.title + '_troubled'      # uuids that failed to index in any cycle
        self.last_set        = self.title + '_last_cycle'    # uuids in the most recent finished cycle
        self.success_set     = None                          # None is the same as self.done_set
        self.cleanup_this_cycle = [self.todo_set]  # ,self.failed_set,self.done_set]  # Clean up at end of current cycle
        self.cleanup_last_cycle = [self.last_set,self.troubled_set]              # Clean up at beginning of next cycle
        self.override           = 'reindex_' + self.title      # If exists then reindex all
        # DO NOT INHERIT! These keys are for passing on to other indexers
        self.followup_prep_list      = 'primary_followup_prep_list' # Setting up the uuids to be handled by a followup process
        self.staged_for_vis_list     = 'staged_for_vis_indexer' # Followup list is added to here to pass baton
        self.staged_for_regions_list = 'staged_for_region_indexer'     # Followup list is added to here to pass baton
        self.followup_lists = []                                     # filled dynamically
        for name in followups:
            if name != '':
                list_id = 'staged_for_' + name
                assert list_id == self.staged_for_vis_list or list_id == self.staged_for_regions_list
                self.followup_lists.append(list_id)
        self.clock = {}
        # some goals:
        # 1) Detect and recover from interrupted cycle - working but ignored for now
        # 2) Record (double?) failures and consider blacklisting them - not tried, could do.
        # 3) Make 2-pass indexing work

    # Private-ish primitives...
    def get_obj(self, id, type='meta'):
        try:
            return self.es.get(index=self.key, doc_type=type, id=id).get('_source',{})  # TODO: snovault/meta
        except:
            return {}

    def put_obj(self, id, obj, type='meta'):
        try:
            self.es.index(index=self.key, doc_type=type, id=id, body=obj)
        except:
            log.warn("Failed to save to es: " + id, exc_info=True)

    def delete_objs(self, ids, type='meta'):
        for id in ids:
            try:
                self.es.delete(index=self.key, doc_type=type, id=id)
            except:
                pass

    def get_list(self, id):
        return self.get_obj(id).get('list',[])

    def get_count(self, id):
        return self.get_obj(id).get('count',0)

    def put_list(self, id, a_list):
        return self.put_obj(id, { 'list': a_list, 'count': len(a_list) })

    #def get_diff(self,orig_id, subtract_ids):
    #    result_set = set(self.get_list(orig_id))
    #
    #    if len(result_set) > 0:
    #        for id in subtract_ids:
    #            subtract_list = self.get_list(id)
    #            if len(subtract_list):
    #                result_set = result_set.difference(set(subtract_list))
    #    return result_set

    def set_add(self, id, vals):
        set_to_update = set(self.get_list(id))
        if len(set_to_update) > 0:
            set_to_update.update(vals)
        else:
            set_to_update = set(vals)
        self.put_list(id, set_to_update)

    def list_extend(self, id, vals):
        list_to_extend = self.get_list(id)
        if len(list_to_extend) > 0:
            list_to_extend.extend(vals)  # TODO: consider capping at SEARCH_MAX (keeping count but not uuids).  Requires followup handoff work.
        else:
            list_to_extend = vals

        self.put_list(id, list_to_extend)

    def rename_objs(self, from_id, to_id):
        val = self.get_list(from_id)
        if val:
            self.put_list(to_id, val)
            self.delete_objs([from_id])

    # Public access...
    def get(self):
        '''Returns the basic state info'''
        return self.get_obj(self.state_id)

    def put(self, state):
        '''Update the basic state info'''
        # Don't save errors in es
        errors = state.pop('errors', None)

        state['title'] = self.state_id
        self.put_obj(self.state_id, state)

        if errors is not None:
            state['errors'] = errors

    def request_reindex(self,requested):
        '''Requests full reindexing on next cycle'''
        if requested == 'all':
            if self.title == 'primary':  # If primary indexer delete the original master obj
                self.delete_objs(["indexing"])  # http://localhost:9200/snovault/meta/indexing
            else:
                self.put_obj(self.override, {self.title : 'reindex', 'all': True})

        else:
            uuids = requested.split(',')
            override_obj = self.get_obj(self.override)
            if 'uuids' not in override_obj.keys():
                override_obj['uuids'] = uuids
            else:
                override_obj['uuids'].extend(uuids)
            self.put_obj(self.override, override_obj)

    def all_indexable_uuids(self, request):
        '''returns list of uuids pertinant to this indexer.'''
        return list(all_uuids(request.registry))

    def reindex_requested(self, request):
        '''returns list of uuids if a reindex was requested.'''
        override = self.get_obj(self.override)
        if override:
            if override.get('all', False):
                self.delete_objs([self.override] + self.followup_lists)
                return self.all_indexable_uuids(request)
            else:
                uuids =  override.get('uuids',[])
                uuid_count = len(uuids)
                if uuid_count > 0:
                    if uuid_count > SEARCH_MAX:
                        self.delete_objs([self.override] + self.followup_lists)
                    else:
                        self.delete_objs([self.override])
                    return uuids
        return None


    def get_initial_state(self):
        '''Useful to initialize at idle cycle'''
        new_state = { 'title': self.state_id, 'status': 'idle'}
        state = self.get()
        for var in ['cycles']:  # could expand this list
            val = state.pop(var,None)
            if val is not None:
                new_state[var] = val
        # Make sure indexer is registered:
        self.set_add("registered_indexers", [self.title])
        return new_state

    def start_clock(self, name):
        '''Can start a named clock and use it later to figure out elapsed time'''
        self.clock[name] = datetime.datetime.now(pytz.utc)

    def elapsed(self, name):
        '''Returns string of time elapsed since named clock started.'''
        start = self.clock.get(name)
        if start is None:
            return 'unknown'
        else:
            return str(datetime.datetime.now(pytz.utc) - start)

    def priority_cycle(self, request):
        '''Initial startup, reindex, or interupted prior cycle can all lead to a priority cycle.
           returns (discovered xmin, uuids, whether previous cycle was interupted).'''
        # Not yet started?
        initialized = self.get_obj("indexing")  # http://localhost:9200/snovault/meta/indexing
        if not initialized:
            self.delete_objs([self.override] + self.followup_lists)
            state = self.get()
            state['status'] = 'uninitialized'
            self.put(state)
            return (-1, [], False)  # primary indexer will know what to do and secondary indexer should do nothing yet

        state = self.get()

        # Rare call for reindexing...
        reindex_uuids = self.reindex_requested(request)
        if reindex_uuids is not None and reindex_uuids != []:
            uuids_count = len(reindex_uuids)
            log.warn('%s reindex of %d uuids requested' % (self.state_id, uuids_count))
            return (-1, reindex_uuids, False)

        if state.get('status', '') != 'indexing':
            return (-1, [], False)

        xmin = state.get('xmin', -1)
        #snapshot = state.get('snapshot', None)
        if xmin == -1:  # or snapshot is None:
            return (-1, [], False)

        #assert(self.get_count(self.done_set) == 0)  # Valid for cycle-level accounting only
        #undone_uuids = self.get_diff(self.todo_set, [self.done_set])  # works for any accountingu
        undone_uuids = self.get_list(self.todo_set)                    # works fastest for cycle-level accounting
        if len(undone_uuids) <= 0:  # TODO SEARCH_MAX?  SEARCH_MAX/10
            return (-1, [], False)

        # Note: do not clean up last cycle yet because we could be restarted multiple times.
        return (xmin, undone_uuids, True)


    def prep_for_followup(self, xmin, uuids):
        '''Prepare a cycle of uuids for passing to a followup indexer (e.g. audits, viscache)'''
        prep_list = [ "xmin:%s" % xmin ]
        prep_list.extend(uuids)
        self.put_list(self.followup_prep_list, prep_list)
        # No need to preserve anything on the prep_list as it passes to the staged list in one cycle.

    def start_cycle(self, uuids, state=None):
        '''Every indexing cycle must be properly opened.'''
        self.clock = {}
        self.start_clock('cycle')
        if state is None:
            state = self.get()
        state['cycle_started'] = datetime.datetime.now().isoformat()
        state['status'] = 'indexing'
        state['cycle_count'] = len(uuids)

        self.put(state)
        self.delete_objs(self.cleanup_last_cycle)
        self.delete_objs(self.cleanup_this_cycle)
        self.put_list(self.todo_set, set(uuids))
        return state

    def start_pass2(self, state):
        state['pass1_took'] = self.elapsed('cycle')
        self.put(state)
        self.start_clock('pass2')
        return state


    def add_errors(self, errors, finished=True):
        '''To avoid 16 worker concurency issues, errors are recorded at the end of a cycle.'''
        uuids = [err['uuid'] for err in errors]  # better be uuids!
        if len(uuids) > 0:
            # Forget extend, this is cycle-level accounting
            #self.list_extend(self.failed_set, uuids)
            # Forget failed_set, this is cycle-level accounting
            #self.put_list(self, self.failed_set, uuids)

            if finished:
                # Forget sets... cycle-level accounting so errors => failed_set => troubled_set all in one cycle.
                # handle troubled uuids:
                #troubled_uuids = set(self.get_list(self.failed_set))
                #if len(troubled_uuids):
                #    self.set_add(self.troubled_set, troubled_uuids)
                #    # TODO: could make doubled_troubled set and use it to blacklist uuids
                self.put_list(self.troubled_set, uuids)

    def finish_cycle(self, state, errors=None):
        '''Every indexing cycle must be properly closed.'''

        if 'pass2' in self.clock.keys():
            state['pass2_took'] = self.elapsed('pass2')

        if errors:  # By handling here, we avoid overhead and concurrency issues of uuid-level accounting
            self.add_errors(errors)

        # pass any staged items to followup
        if self.followup_prep_list is not None:
            # TODO: send signal for 'all' when appropriate.  Saves the following expensive lines.
            hand_off_list = self.get_list(self.followup_prep_list)
            if len(hand_off_list) > 0:  # Have to push because ready_list may still have previous cycles in it
                for id in self.followup_lists:
                    self.list_extend(id, hand_off_list)
                    #log.warn("prmary added to %s" % id)
                self.delete_objs([self.followup_prep_list])

        # cycle-level accounting so todo => done => last in this function
        #self.rename_objs(self.todo_set, self.done_set)
        done_count = self.get_count(self.todo_set)
        self.rename_objs(self.todo_set, self.last_set)

        if self.success_set is not None:
            state[self.title + '_updated'] = self.get_count(self.success_set)
        cycle_count = state.pop('cycle_count', None)
        #assert(cycle_count == done_count)
        state['indexed'] = done_count

        #self.rename_objs(self.done_set, self.last_set)   # cycle-level accounting so todo => done => last in this function
        self.delete_objs(self.cleanup_this_cycle)
        state['status'] = 'done'
        state['cycles'] = state.get('cycles', 0) + 1
        state['cycle_took'] = self.elapsed('cycle')

        self.put(state)

        return state

    def registered_indexers(self):
        '''Returns a list of registered indexers.'''
        return self.get_list("registered_indexers")

    def get_notice_user(self, user, bot_token):
        '''Returns the user token for a named user.'''
        slack_users = self.get_obj('slack_users',{})
        if not slack_users:
            try:
                r = requests.get('https://slack.com/api/users.list?token=%s' % (bot_token)
                resp = json.loads(r.text)
                if not resp['ok']:  # and resp.get('error','') != 'ratelimited':
                    log.warn(resp)  # too many at once: {'error': 'ratelimited', 'ok': False}
                    return None
                members = resp.get('members',[])
                for member in members:
                    slack_users[member['name']] = member['id']
                self.put_obj('slack_users',slack_users)
            except:
                return None
        return slack_users.get(user)

    def set_notices(self, from_host, who=None, bot_token=None, which=None):
        '''Set up notification so that slack bot can send a message when indexer finishes'''
        if who is None and bot_token is None:
            return "ERROR: must specify who to notify or bot_token"
        if which is None:
            which = self.title
        if which != 'all' and which not in self.get_list("registered_indexers"):
            return "ERROR: unknown indexer to monitor: %s" % (which)

        notify = self.get_obj('notify', 'default')
        if bot_token is not None:
            notify['bot_token'] = bot_token

        if 'from' not in notify:
            notify['from'] = from_host

        user_warns = ''
        if who is not None:
            indexer_notices = notify.get(which,{})
            if who in ['none','noone','nobody','stop','']:
                notify.pop(which, None)
            else:
                if which == 'all':
                    if 'indexers' not in indexer_notices:
                        indexer_notices['indexers'] = self.get_list("registered_indexers")
                users = who.split(',')
                if 'bot_token' in notify:
                    for name in users:
                        if self.get_notice_user(name,notify['bot_token']) is None:
                            user_warns += ', ' + name
                who_all = indexer_notices.get('who',[])
                who_all.extend(users)
                indexer_notices['who'] = list(set(who_all))
                notify[which] = indexer_notices

        self.put_obj('notify', notify, 'default')
        if user_warns != '':
            user_warns = 'Unknown users: ' + user_warns[2:]
        if 'bot_token' not in notify:
            return "WARNING: bot_token is required. " + user_warns
        elif user_warns != '':
            return "WARNING: " + user_warns
        else:
            return notify

    def get_notices(self, full=False):
        '''Get the notifications'''
        notify = self.get_obj('notify','default')
        if full:
            return notify
        notify.pop('bot_token', None)
        notify.pop('from', None)
        for which in notify.keys():
            if len(notify[which].get('who',[])) == 1:
                notify[which] = notify[which]['who'][0]
        indexers = self.get_list("registered_indexers")
        if self.title == 'primary':  # Primary will show all notices
            indexers.append('all')
            for indexer in indexers:
                if notify.get(indexer,{}):
                    return notify  # return if anything
        else:  # non-primary will show specific notice and all
            indexers.remove(self.title)
            for indexer in indexers:
                notify.pop(indexer,None)
            for indexer in [self.title, 'all']:
                if notify.get(indexer,{}):
                    return notify  # return if anything
        return {}

    def send_notices(self):
        '''Sends notifications when indexer is done.'''
        # https://slack.com/api/chat.postMessage?token=xoxb-1974789...&channel=U1KPQK1HN&text=Yay!
        notify = self.get_obj('notify','default')
        if not notify:
            return
        if 'bot_token' not in notify or 'from' not in notify:
            return  # silent failure

        changed = False
        text = None
        who = []
        if 'all' in notify:
            # if all indexers are done, then report
            indexers = notify['all'].get('indexers',[])
            if self.title in indexers:
                indexers.remove(self.title)
            if len(indexers) > 0:
                notify['all']['indexers'] = indexers
            else:
                who.extend(notify['all'].get('who',[]))
                notify.pop('all',None)
                text='All indexers are done for %s/_indexer_state' % (notify['from'])
            changed = True
        if self.title in notify:
            who.extend(notify[self.title].get('who',[]))
            notify.pop(self.title, None)
            changed = True
            if text is None:
                text='%s indexer is done for %s' % (self.title, notify['from'])
                if self.title == 'primary':
                    text += '/_indexer_state'
                else:
                    text += '/_%sindexer_state' % (self.title)
        if len(who) > 0 and text is not None:
            who = list(set(who))
            users = ''
            msg = ''
            if len(who) == 1:
                #channel='U1KPQK1HN'  # TODO: look up user token
                channel = self.get_notice_user(who[0],notify['bot_token'])
                if channel:
                    msg = 'token=%s&channel=%s&text=%s' % (notify['bot_token'],channel,text)
                # otherwise fall back on generic message.
            if msg == '':  # This will catch multiple users AND single users for which a channel could not be found
                channel='dcc-private'
                for user in who:
                    users += '@' + user + ', '
                msg = 'token=%s&channel=%s&link_names=true&text=%s%s' % (notify['bot_token'],channel,users,text)

            try:
                r = requests.get('https://slack.com/api/chat.postMessage?' + msg)
                resp = json.loads(r.text)
                if not resp['ok']:
                    log.warn(resp)
            except:
                pass   # silent failure
        if changed:
            self.put_obj('notify', notify, 'default')

    def display(self):
        display = {}
        display['state'] = self.get()
        display['title'] = display['state'].get('title',self.state_id)
        display['uuids in progress'] = self.get_count(self.todo_set)
        display['uuids troubled'] = self.get_count(self.troubled_set)
        display['uuids last cycle'] = self.get_count(self.last_set)
        if self.followup_prep_list is not None:
            display['to be handed off to other indexer(s)'] = self.get_count(self.followup_prep_list)
        if self.title == 'primary':
            for id in self.followup_lists:
                display[id] = self.get_count(id)
        else:
            id = 'staged_for_%s_list' % (self.title)
            display['staged by primary'] = self.get_count(id)

        reindex = self.get_obj(self.override)
        if reindex:
            uuids = reindex.get('uuids')
            if uuids is not None:
                display['REINDEX requested'] = uuids
            elif reindex.get('all',False):
                display['REINDEX requested'] = 'all'
        notify = self.get_notices()
        if notify:
            display['NOTIFY requested'] = notify
        display['now'] = datetime.datetime.now().isoformat()

        return display


@view_config(route_name='_indexer_state', request_method='GET', permission="index")
def indexer_state_show(request):
    es = request.registry[ELASTIC_SEARCH]
    INDEX = request.registry.settings['snovault.elasticsearch.index']
    state = IndexerState(es,INDEX)

    # requesting reindex
    reindex = request.params.get("reindex")
    if reindex is not None:
        state.request_reindex(reindex)

    # Requested notification
    who = request.params.get("notify")
    bot_token = request.params.get("bot_token")
    if who is not None or bot_token is not None:
        notices = state.set_notices(request.host_url, who, bot_token, request.params.get("which"))
        if isinstance(notices,str):
            return notices

    display = state.display()
    try:
        count = es.count(index=INDEX).get('count',0)  # TODO: 'vis_composite' should be obtained from visualization.py
        if count:
            display['docs in index'] = count
    except:
        display['docs in index'] = 'Not Found'
        pass

    if not request.registry.settings.get('testing',False):  # NOTE: _indexer not working on local instances
        try:
            r = requests.get(request.host_url + '/_indexer')
            display['listener'] = json.loads(r.text)
            display['status'] = display['listener']['status']
        except:
            log.error('Error getting /_indexer', exc_info=True)

    display['registered indexers'] = state.get_list('registered_indexers')
    # always return raw json
    #if len(request.query_string) > 0:
    #    request.query_string = "&format=json"
    #else:
    request.query_string = "format=json"
    return display


@view_config(route_name='index', request_method='POST', permission="index")
def index(request):
    INDEX = request.registry.settings['snovault.elasticsearch.index']
    # Setting request.datastore here only works because routed views are not traversed.
    request.datastore = 'database'
    record = request.json.get('record', False)
    dry_run = request.json.get('dry_run', False)
    recovery = request.json.get('recovery', False)
    es = request.registry[ELASTIC_SEARCH]
    indexer = request.registry[INDEXER]
    session = request.registry[DBSESSION]()
    connection = session.connection()
    first_txn = None
    snapshot_id = None
    restart=False
    invalidated = []
    xmin = -1

    # Currently 2 possible followup indexers (base.ini [set stage_for_followup = vis_indexer, region_indexer])
    stage_for_followup = list(request.registry.settings.get("stage_for_followup", '').replace(' ','').split(','))
    use_2pass = False #request.registry.settings.get("index_with_2pass", False)  # defined in base.ini for encoded

    # May have undone uuids from prior cycle
    state = IndexerState(es, INDEX, followups=stage_for_followup)

    (xmin, invalidated, restart) = state.priority_cycle(request)
    # OPTIONAL: restart support
    if restart:  # Currently not bothering with restart!!!
        xmin = -1
        invalidated = []
    # OPTIONAL: restart support

    result = state.get_initial_state()  # get after checking priority!
    if len(invalidated) > 0:
        if xmin == -1:
            xmin = get_current_xmin(request)
        flush = True
    else:
        xmin = get_current_xmin(request)

        last_xmin = None
        if 'last_xmin' in request.json:
            last_xmin = request.json['last_xmin']
        else:
            try:
                status = es.get(index=INDEX, doc_type='meta', id='indexing')
            except NotFoundError:
                interval_settings = {"index": {"refresh_interval": "30s"}}
                es.indices.put_settings(index=INDEX, body=interval_settings)
                pass
            else:
                last_xmin = status['_source'].get('xmin')

        result.update(
            xmin=xmin,
            last_xmin=last_xmin,
        )

        flush = False
        if last_xmin is None:
            result['types'] = types = request.json.get('types', None)
            invalidated = list(all_uuids(request.registry, types))
            flush = True
        else:
            txns = session.query(TransactionRecord).filter(
                TransactionRecord.xid >= last_xmin,
            )

            invalidated = set()
            updated = set()
            renamed = set()
            max_xid = 0
            txn_count = 0
            for txn in txns.all():
                txn_count += 1
                max_xid = max(max_xid, txn.xid)
                if first_txn is None:
                    first_txn = txn.timestamp
                else:
                    first_txn = min(first_txn, txn.timestamp)
                renamed.update(txn.data.get('renamed', ()))
                updated.update(txn.data.get('updated', ()))

            result['txn_count'] = txn_count
            if txn_count == 0:
                state.send_notices()
                return result

            es.indices.refresh(index=INDEX)
            res = es.search(index=INDEX, size=SEARCH_MAX, body={
                'filter': {
                    'or': [
                        {
                            'terms': {
                                'embedded_uuids': updated,
                                '_cache': False,
                            },
                        },
                        {
                            'terms': {
                                'linked_uuids': renamed,
                                '_cache': False,
                            },
                        },
                    ],
                },
                '_source': False,
            })
            if res['hits']['total'] > SEARCH_MAX:
                invalidated = list(all_uuids(request.registry))
                flush = True
            else:
                referencing = {hit['_id'] for hit in res['hits']['hits']}
                invalidated = referencing | updated
                result.update(
                    max_xid=max_xid,
                    renamed=renamed,
                    updated=updated,
                    referencing=len(referencing),
                    invalidated=len(invalidated),
                    txn_count=txn_count,
                    first_txn_timestamp=first_txn.isoformat(),
                )

            if invalidated and not dry_run:
                # Exporting a snapshot mints a new xid, so only do so when required.
                # Not yet possible to export a snapshot on a standby server:
                # http://www.postgresql.org/message-id/CAHGQGwEtJCeHUB6KzaiJ6ndvx6EFsidTGnuLwJ1itwVH0EJTOA@mail.gmail.com
                if snapshot_id is None and not recovery:
                    snapshot_id = connection.execute('SELECT pg_export_snapshot();').scalar()

    if invalidated and not dry_run:
        if len(stage_for_followup) > 0:
            # Note: undones should be added before, because those uuids will (hopefully) be indexed in this cycle
            state.prep_for_followup(xmin, invalidated)

        result = state.start_cycle(invalidated, result)

        # Do the work...

        if use_2pass:
            log.info("indexer starting pass 1 on %d uuids", len(invalidated))
        errors = indexer.update_objects(request, invalidated, xmin, snapshot_id, restart)

        if use_2pass:
            result = state.start_pass2(result)
            log.info("indexer starting pass 2 on %d uuids", len(invalidated))
            audit_errors = indexer.update_audits(request, invalidated, xmin, snapshot_id)  # ignore restart
            if len(audit_errors):
                errors.extend(audit_errors)

        result = state.finish_cycle(result,errors)

        if errors:
            result['errors'] = errors

        if record:
            try:
                es.index(index=INDEX, doc_type='meta', body=result, id='indexing')
            except:
                error_messages = copy.deepcopy(result['errors'])
                del result['errors']
                es.index(index=INDEX, doc_type='meta', body=result, id='indexing')
                for item in error_messages:
                    if 'error_message' in item:
                        log.error('Indexing error for {}, error message: {}'.format(item['uuid'], item['error_message']))
                        item['error_message'] = "Error occured during indexing, check the logs"
                result['errors'] = error_messages

            if es.indices.get_settings(index=INDEX)[INDEX]['settings']['index'].get('refresh_interval', '') != '1s':
                interval_settings = {"index": {"refresh_interval": "1s"}}
                es.indices.put_settings(index=INDEX, body=interval_settings)

        es.indices.refresh(index=INDEX)
        if flush:
            try:
                es.indices.flush_synced(index=INDEX)  # Faster recovery on ES restart
            except ConflictError:
                pass

    if first_txn is not None:
        result['txn_lag'] = str(datetime.datetime.now(pytz.utc) - first_txn)

    state.send_notices()
    return result


def get_current_xmin(request):
    session = request.registry[DBSESSION]()
    connection = session.connection()
    recovery = request.json.get('recovery', False)

    # http://www.postgresql.org/docs/9.3/static/functions-info.html#FUNCTIONS-TXID-SNAPSHOT
    if recovery:
        query = connection.execute(
            "SET TRANSACTION ISOLATION LEVEL READ COMMITTED, READ ONLY;"
            "SELECT txid_snapshot_xmin(txid_current_snapshot());"
        )
    else:
        query = connection.execute(
            "SET TRANSACTION ISOLATION LEVEL SERIALIZABLE, READ ONLY, DEFERRABLE;"
            "SELECT txid_snapshot_xmin(txid_current_snapshot());"
        )
    # DEFERRABLE prevents query cancelling due to conflicts but requires SERIALIZABLE mode
    # which is not available in recovery.
    xmin = query.scalar()  # lowest xid that is still in progress
    return xmin

def all_uuids(registry, types=None):
    # First index user and access_key so people can log in
    collections = registry[COLLECTIONS]
    initial = ['user', 'access_key']
    for collection_name in initial:
        collection = collections.by_item_type.get(collection_name, [])
        # for snovault test application, there are no users or keys
        if types is not None and collection_name not in types:
            continue
        for uuid in collection:
            yield str(uuid)
    for collection_name in sorted(collections.by_item_type):
        if collection_name in initial:
            continue
        if types is not None and collection_name not in types:
            continue
        collection = collections.by_item_type[collection_name]
        for uuid in collection:
            yield str(uuid)


class Indexer(object):
    def __init__(self, registry):
        self.es = registry[ELASTIC_SEARCH]
        self.index = registry.settings['snovault.elasticsearch.index']
        self.use_2pass = False #registry.settings.get("index_with_2pass", False)

    def update_objects(self, request, uuids, xmin, snapshot_id=None, restart=False):
        errors = []
        for i, uuid in enumerate(uuids):
            error = self.update_object(request, uuid, xmin)
            if error is not None:
                errors.append(error)
            if (i + 1) % 50 == 0:
                log.info('Indexing %d', i + 1)

        return errors

    def update_object(self, request, uuid, xmin, restart=False):
        request.datastore = 'database'  # required by 2-step indexer

        # OPTIONAL: restart support
        # If a restart occurred in the middle of indexing, this uuid might have already been indexd, so skip redoing it.
        # if restart:
        #     try:
        #         #if self.es.exists(index=self.index, id=str(uuid), version=xmin, version_type='external_gte'):  # couldn't get exists to work.
        #         result = self.es.get(index=self.index, id=str(uuid), _source_include='uuid', version=xmin, version_type='external_gte')
        #         if result.get('_source') is not None:
        #             return
        #     except:
        #         pass
        # OPTIONAL: restart support

        last_exc = None
        try:
            if self.use_2pass:
                doc = request.embed('/%s/@@index-data/noaudit/' % uuid, as_user='INDEXER')
            else:
                doc = request.embed('/%s/@@index-data/' % uuid, as_user='INDEXER')
        except StatementError:
            # Can't reconnect until invalid transaction is rolled back
            raise
        except Exception as e:
            log.error('Error rendering /%s/@@index-data', uuid, exc_info=True)
            last_exc = repr(e)

        if last_exc is None:
<<<<<<< HEAD
            if self.use_2pass:
                try:
                    audit = self.es.get(index=self.index, id=str(uuid)).get('_source',{}).get('audit')  # Any version
                    if audit:
                        doc.update(
                            audit=audit,
                            audit_stale=True,
                        )
                except:
                    pass
=======
            ### OPTIONAL: audit via 2-pass is coming...
            #try:
            #    audit = self.es.get(index=self.index, id=str(uuid)).get('_source',{}).get('audit')  # Any version
            #    if audit:
            #        doc.update(
            #            audit=audit,
            #            audit_stale=True,
            #        )
            #except:
            #    pass
            ### OPTIONAL: audit via 2-pass is coming...
>>>>>>> c26df92d

            for backoff in [0, 10, 20, 40, 80]:
                time.sleep(backoff)
                try:
                    self.es.index(
                        index=self.index, doc_type=doc['item_type'], body=doc,
                        id=str(uuid), version=xmin, version_type='external_gte',
                        request_timeout=30,
                    )
                except StatementError:
                    # Can't reconnect until invalid transaction is rolled back
                    raise
                except ConflictError:
                    log.warning('Conflict indexing %s at version %d', uuid, xmin)
                    return
                except (ConnectionError, ReadTimeoutError, TransportError) as e:
                    log.warning('Retryable error indexing %s: %r', uuid, e)
                    last_exc = repr(e)
                except Exception as e:
                    log.error('Error indexing %s', uuid, exc_info=True)
                    last_exc = repr(e)
                    break
                else:
                    # Get here on success and outside of try
                    return

        timestamp = datetime.datetime.now().isoformat()
        return {'error_message': last_exc, 'timestamp': timestamp, 'uuid': str(uuid)}

    def update_audits(self, request, uuids, xmin, snapshot_id=None):
        # Only called when use_2pass is True
        assert(self.use_2pass)
        errors = []
        for i, uuid in enumerate(uuids):
            error = self.update_audit(request, uuid, xmin)
            if error is not None:
                errors.append(error)
            if (i + 1) % 50 == 0:
                log.info('Auditing %d', i + 1)

        return errors

    def update_audit(self, request, uuid, xmin):
        # Only called when use_2pass is True
        request.datastore = 'elasticsearch'  # Audits are built on elastic search !!!

        last_exc = None
        # First get the object currently in es
        try:
            result = self.es.get(index=self.index, id=str(uuid), version=xmin, version_type='external_gte')
            doc = result['_source']
        except StatementError:
            # Can't reconnect until invalid transaction is rolled back
            raise
        except Exception as e:
            log.error("Error can't find %s in %s", uuid, ELASTIC_SEARCH)
            last_exc = repr(e)

        ### # Handle audits:
        index_audit = False
        if last_exc is None:
            # It might be possible to assert that the audit is either empty or stale
            # TODO assert('audit_stale' is in doc or doc.get('audit') is None)

            try:
                #log.warning('2nd-pass audit for %s' % (uuid))
                # using audit-now bypasses cached_views 'audit' ensureing the audit is recacluated.
                audit = request.embed(str(uuid) + '/@@audit-now', as_user='INDEXER')['audit']
                #audit = request.embed(str(uuid), '@@audit-now', as_user='INDEXER')['audit']
                if audit or doc.get('audit_stale',False):
                    doc.update(
                        audit=audit,
                        audit_stale=False,
                    )
                    index_audit = True
            except StatementError:
                # Can't reconnect until invalid transaction is rolled back
                raise
            except Exception as e:
                log.error('Error rendering /%s/@@index-audits', uuid, exc_info=True)
                last_exc = repr(e)

        if index_audit:
            if last_exc is None:
                for backoff in [0, 10, 20, 40, 80]:
                    time.sleep(backoff)
                    try:
                        self.es.index(
                            index=self.index, doc_type=doc['item_type'], body=doc,
                            id=str(uuid), version=xmin, version_type='external_gte',
                            request_timeout=30,
                        )
                    except StatementError:
                        # Can't reconnect until invalid transaction is rolled back
                        raise
                    except ConflictError:
                        #log.warning('Conflict indexing %s at version %d', uuid, xmin)
                        # This case occurs when the primary indexer is cycles ahead of the secondary indexer
                        # And this uuid will be secondarily indexed again on a second round
                        # So no error, pretend it has indexed and move on.
                        return  # No use doing any further secondary indexing
                    except (ConnectionError, ReadTimeoutError, TransportError) as e:
                        log.warning('Retryable error indexing %s: %r', uuid, e)
                        last_exc = repr(e)
                    except Exception as e:
                        log.error('Error indexing %s', uuid, exc_info=True)
                        last_exc = repr(e)
                        break
                    else:
                        # Get here on success and outside of try
                        return

        if last_exc is not None:
            timestamp = datetime.datetime.now().isoformat()
            return {'error_message': last_exc, 'timestamp': timestamp, 'uuid': str(uuid)}

    def shutdown(self):
        pass<|MERGE_RESOLUTION|>--- conflicted
+++ resolved
@@ -448,10 +448,12 @@
             # if all indexers are done, then report
             indexers = notify['all'].get('indexers',[])
             if self.title in indexers:
-                indexers.remove(self.title)
-            if len(indexers) > 0:
-                notify['all']['indexers'] = indexers
-            else:
+                # Primary must finish before follow up indexers can remove themselves from list
+                if self.title != 'primary' and 'primary' not in indexers:
+                    indexers.remove(self.title)
+                    if len(indexers) > 0:
+                        notify['all']['indexers'] = indexers
+            if len(indexers) == 0:
                 who.extend(notify['all'].get('who',[]))
                 notify.pop('all',None)
                 text='All indexers are done for %s/_indexer_state' % (notify['from'])
@@ -843,7 +845,6 @@
             last_exc = repr(e)
 
         if last_exc is None:
-<<<<<<< HEAD
             if self.use_2pass:
                 try:
                     audit = self.es.get(index=self.index, id=str(uuid)).get('_source',{}).get('audit')  # Any version
@@ -854,19 +855,6 @@
                         )
                 except:
                     pass
-=======
-            ### OPTIONAL: audit via 2-pass is coming...
-            #try:
-            #    audit = self.es.get(index=self.index, id=str(uuid)).get('_source',{}).get('audit')  # Any version
-            #    if audit:
-            #        doc.update(
-            #            audit=audit,
-            #            audit_stale=True,
-            #        )
-            #except:
-            #    pass
-            ### OPTIONAL: audit via 2-pass is coming...
->>>>>>> c26df92d
 
             for backoff in [0, 10, 20, 40, 80]:
                 time.sleep(backoff)
