from elasticsearch.exceptions import (
    ConflictError,
    ConnectionError,
    NotFoundError,
    TransportError,
)
from pyramid.view import view_config
from sqlalchemy.exc import StatementError
from snovault import (
    COLLECTIONS,
    DBSESSION,
    STORAGE
)
from snovault.storage import (
    TransactionRecord,
)
from urllib3.exceptions import ReadTimeoutError
from .interfaces import (
    ELASTIC_SEARCH,
    INDEXER
)
import datetime
import logging
import pytz
import time
import copy
import json
import requests

es_logger = logging.getLogger("elasticsearch")
es_logger.setLevel(logging.ERROR)
log = logging.getLogger(__name__)
SEARCH_MAX = 99999  # OutOfMemoryError if too high

def includeme(config):
    config.add_route('index', '/index')
    config.add_route('_indexer_state', '/_indexer_state')
    config.scan(__name__)
    registry = config.registry
    registry[INDEXER] = Indexer(registry)

class IndexerState(object):
    # Keeps track of uuids and indexer state by cycle.  Also handles handoff of uuids to followup indexer
<<<<<<< HEAD
    def __init__(self, es, key, title='primary', followups=[]):
=======
    def __init__(self, es, index, title='primary'):
>>>>>>> fa808c67
        self.es = es
        self.index = index  # "index where indexerstate is stored"

        self.title           = title
        self.state_id        = self.title + '_indexer'       # State of the current or last cycle
        self.todo_set        = self.title + '_in_progress'   # one cycle of uuids, sent to the Secondary Indexer
        #self.failed_set      = self.title + '_failed'
        #self.done_set        = self.title + '_done'          # Trying to get all uuids from 'todo' to this set
        self.troubled_set    = self.title + '_troubled'      # uuids that failed to index in any cycle
        self.last_set        = self.title + '_last_cycle'    # uuids in the most recent finished cycle
        self.success_set     = None                          # None is the same as self.done_set
        self.cleanup_this_cycle = [self.todo_set]  # ,self.failed_set,self.done_set]  # Clean up at end of current cycle
        self.cleanup_last_cycle = [self.last_set,self.troubled_set]              # Clean up at beginning of next cycle
        self.override           = 'reindex_' + self.title      # If exists then reindex all
        # DO NOT INHERIT! These keys are for passing on to other indexers
        self.followup_prep_list      = 'primary_followup_prep_list' # Setting up the uuids to be handled by a followup process
        self.staged_for_vis_list     = 'staged_for_vis_indexer' # Followup list is added to here to pass baton
        self.staged_for_regions_list = 'staged_for_region_indexer'     # Followup list is added to here to pass baton
        self.followup_lists = []                                     # filled dynamically
        for name in followups:
            if name != '':
                list_id = 'staged_for_' + name
                assert list_id == self.staged_for_vis_list or list_id == self.staged_for_regions_list
                self.followup_lists.append(list_id)
        self.clock = {}
        # some goals:
        # 1) Detect and recover from interrupted cycle - working but ignored for now
        # 2) Record (double?) failures and consider blacklisting them - not tried, could do.
        # 3) Make 2-pass indexing work

    # Private-ish primitives...
    def get_obj(self, id, type='meta'):
        try:
<<<<<<< HEAD
            return self.es.get(index=self.key, doc_type=type, id=id).get('_source',{})  # TODO: snovault/meta
=======
            return self.es.get(index=self.index, doc_type='meta', id=id).get('_source',{})  # TODO: snovault/meta
>>>>>>> fa808c67
        except:
            return {}

    def put_obj(self, id, obj, type='meta'):
        try:
<<<<<<< HEAD
            self.es.index(index=self.key, doc_type=type, id=id, body=obj)
=======
            self.es.index(index=self.index, doc_type='meta', id=id, body=obj)
>>>>>>> fa808c67
        except:
            log.warn("Failed to save to es: " + id, exc_info=True)

    def delete_objs(self, ids, type='meta'):
        for id in ids:
            try:
<<<<<<< HEAD
                self.es.delete(index=self.key, doc_type=type, id=id)
=======
                self.es.delete(index=self.index, doc_type='meta', id=id)
>>>>>>> fa808c67
            except:
                pass

    def get_list(self, id):
        return self.get_obj(id).get('list',[])

    def get_count(self, id):
        return self.get_obj(id).get('count',0)

    def put_list(self, id, a_list):
        return self.put_obj(id, { 'list': a_list, 'count': len(a_list) })

    #def get_diff(self,orig_id, subtract_ids):
    #    result_set = set(self.get_list(orig_id))
    #
    #    if len(result_set) > 0:
    #        for id in subtract_ids:
    #            subtract_list = self.get_list(id)
    #            if len(subtract_list):
    #                result_set = result_set.difference(set(subtract_list))
    #    return result_set

    def set_add(self, id, vals):
        set_to_update = set(self.get_list(id))
        if len(set_to_update) > 0:
            set_to_update.update(vals)
        else:
            set_to_update = set(vals)
        self.put_list(id, set_to_update)

    def list_extend(self, id, vals):
        list_to_extend = self.get_list(id)
        if len(list_to_extend) > 0:
            list_to_extend.extend(vals)  # TODO: consider capping at SEARCH_MAX (keeping count but not uuids).  Requires followup handoff work.
        else:
            list_to_extend = vals

        self.put_list(id, list_to_extend)

    def rename_objs(self, from_id, to_id):
        val = self.get_list(from_id)
        if val:
            self.put_list(to_id, val)
            self.delete_objs([from_id])

    # Public access...
    def get(self):
        '''Returns the basic state info'''
        return self.get_obj(self.state_id)

    def put(self, state):
        '''Update the basic state info'''
        # Don't save errors in es
        errors = state.pop('errors', None)

        state['title'] = self.state_id
        self.put_obj(self.state_id, state)

        if errors is not None:
            state['errors'] = errors

    def request_reindex(self,requested):
        '''Requests full reindexing on next cycle'''
        if requested == 'all':
            if self.title == 'primary':  # If primary indexer delete the original master obj
                self.delete_objs(["indexing"])  # http://localhost:9200/snovault/meta/indexing
            else:
                self.put_obj(self.override, {self.title : 'reindex', 'all': True})

        else:
            uuids = requested.split(',')
            override_obj = self.get_obj(self.override)
            if 'uuids' not in override_obj.keys():
                override_obj['uuids'] = uuids
            else:
                override_obj['uuids'].extend(uuids)
            self.put_obj(self.override, override_obj)

    def all_indexable_uuids(self, request):
        '''returns list of uuids pertinant to this indexer.'''
        return list(all_uuids(request.registry))

    def reindex_requested(self, request):
        '''returns list of uuids if a reindex was requested.'''
        override = self.get_obj(self.override)
        if override:
            if override.get('all', False):
                self.delete_objs([self.override] + self.followup_lists)
                return self.all_indexable_uuids(request)
            else:
                uuids =  override.get('uuids',[])
                uuid_count = len(uuids)
                if uuid_count > 0:
                    if uuid_count > SEARCH_MAX:
                        self.delete_objs([self.override] + self.followup_lists)
                    else:
                        self.delete_objs([self.override])
                    return uuids
        return None


    def get_initial_state(self):
        '''Useful to initialize at idle cycle'''
        new_state = { 'title': self.state_id, 'status': 'idle'}
        state = self.get()
        for var in ['cycles']:  # could expand this list
            val = state.pop(var,None)
            if val is not None:
                new_state[var] = val
        # Make sure indexer is registered:
        self.set_add("registered_indexers", [self.title])
        return new_state

    def start_clock(self, name):
        '''Can start a named clock and use it later to figure out elapsed time'''
        self.clock[name] = datetime.datetime.now(pytz.utc)

    def elapsed(self, name):
        '''Returns string of time elapsed since named clock started.'''
        start = self.clock.get(name)
        if start is None:
            return 'unknown'
        else:
            return str(datetime.datetime.now(pytz.utc) - start)

    def priority_cycle(self, request):
        '''Initial startup, reindex, or interupted prior cycle can all lead to a priority cycle.
           returns (discovered xmin, uuids, whether previous cycle was interupted).'''
        # Not yet started?
        initialized = self.get_obj("indexing")  # http://localhost:9200/snovault/meta/indexing
        if not initialized:
            self.delete_objs([self.override] + self.followup_lists)
            state = self.get()
            state['status'] = 'uninitialized'
            self.put(state)
            return (-1, [], False)  # primary indexer will know what to do and secondary indexer should do nothing yet

        state = self.get()

        # Rare call for reindexing...
        reindex_uuids = self.reindex_requested(request)
        if reindex_uuids is not None and reindex_uuids != []:
            uuids_count = len(reindex_uuids)
            log.warn('%s reindex of %d uuids requested' % (self.state_id, uuids_count))
            return (-1, reindex_uuids, False)

        if state.get('status', '') != 'indexing':
            return (-1, [], False)

        xmin = state.get('xmin', -1)
        #snapshot = state.get('snapshot', None)
        if xmin == -1:  # or snapshot is None:
            return (-1, [], False)

        #assert(self.get_count(self.done_set) == 0)  # Valid for cycle-level accounting only
        #undone_uuids = self.get_diff(self.todo_set, [self.done_set])  # works for any accountingu
        undone_uuids = self.get_list(self.todo_set)                    # works fastest for cycle-level accounting
        if len(undone_uuids) <= 0:  # TODO SEARCH_MAX?  SEARCH_MAX/10
            return (-1, [], False)

        # Note: do not clean up last cycle yet because we could be restarted multiple times.
        return (xmin, undone_uuids, True)


    def prep_for_followup(self, xmin, uuids):
        '''Prepare a cycle of uuids for passing to a followup indexer (e.g. audits, viscache)'''
        prep_list = [ "xmin:%s" % xmin ]
        prep_list.extend(uuids)
        self.put_list(self.followup_prep_list, prep_list)
        # No need to preserve anything on the prep_list as it passes to the staged list in one cycle.

    def start_cycle(self, uuids, state=None):
        '''Every indexing cycle must be properly opened.'''
        self.clock = {}
        self.start_clock('cycle')
        if state is None:
            state = self.get()
        state['cycle_started'] = datetime.datetime.now().isoformat()
        state['status'] = 'indexing'
        state['cycle_count'] = len(uuids)

        self.put(state)
        self.delete_objs(self.cleanup_last_cycle)
        self.delete_objs(self.cleanup_this_cycle)
        self.put_list(self.todo_set, set(uuids))
        return state

    def start_pass2(self, state):
        state['pass1_took'] = self.elapsed('cycle')
        self.put(state)
        self.start_clock('pass2')
        return state


    def add_errors(self, errors, finished=True):
        '''To avoid 16 worker concurency issues, errors are recorded at the end of a cycle.'''
        uuids = [err['uuid'] for err in errors]  # better be uuids!
        if len(uuids) > 0:
            # Forget extend, this is cycle-level accounting
            #self.list_extend(self.failed_set, uuids)
            # Forget failed_set, this is cycle-level accounting
            #self.put_list(self, self.failed_set, uuids)

            if finished:
                # Forget sets... cycle-level accounting so errors => failed_set => troubled_set all in one cycle.
                # handle troubled uuids:
                #troubled_uuids = set(self.get_list(self.failed_set))
                #if len(troubled_uuids):
                #    self.set_add(self.troubled_set, troubled_uuids)
                #    # TODO: could make doubled_troubled set and use it to blacklist uuids
                self.put_list(self.troubled_set, uuids)

    def finish_cycle(self, state, errors=None):
        '''Every indexing cycle must be properly closed.'''

        if 'pass2' in self.clock.keys():
            state['pass2_took'] = self.elapsed('pass2')

        if errors:  # By handling here, we avoid overhead and concurrency issues of uuid-level accounting
            self.add_errors(errors)

        # pass any staged items to followup
        if self.followup_prep_list is not None:
            # TODO: send signal for 'all' when appropriate.  Saves the following expensive lines.
            hand_off_list = self.get_list(self.followup_prep_list)
            if len(hand_off_list) > 0:  # Have to push because ready_list may still have previous cycles in it
                for id in self.followup_lists:
                    self.list_extend(id, hand_off_list)
                    #log.warn("prmary added to %s" % id)
                self.delete_objs([self.followup_prep_list])

        # cycle-level accounting so todo => done => last in this function
        #self.rename_objs(self.todo_set, self.done_set)
        done_count = self.get_count(self.todo_set)
        self.rename_objs(self.todo_set, self.last_set)

        if self.success_set is not None:
            state[self.title + '_updated'] = self.get_count(self.success_set)
        cycle_count = state.pop('cycle_count', None)
        #assert(cycle_count == done_count)
        state['indexed'] = done_count

        #self.rename_objs(self.done_set, self.last_set)   # cycle-level accounting so todo => done => last in this function
        self.delete_objs(self.cleanup_this_cycle)
        state['status'] = 'done'
        state['cycles'] = state.get('cycles', 0) + 1
        state['cycle_took'] = self.elapsed('cycle')

        self.put(state)

        return state

    def registered_indexers(self):
        '''Returns a list of registered indexers.'''
        return self.get_list("registered_indexers")

    def get_notice_user(self, user, bot_token):
        '''Returns the user token for a named user.'''
        slack_users = self.get_obj('slack_users',{})
        if not slack_users:
            try:
                r = requests.get('https://slack.com/api/users.list?token=%s' % (bot_token))
                resp = json.loads(r.text)
                if not resp['ok']:  # and resp.get('error','') != 'ratelimited':
                    log.warn(resp)  # too many at once: {'error': 'ratelimited', 'ok': False}
                    return None
                members = resp.get('members',[])
                for member in members:
                    slack_users[member['name']] = member['id']
                self.put_obj('slack_users',slack_users)
            except:
                return None
        return slack_users.get(user)

    def set_notices(self, from_host, who=None, bot_token=None, which=None):
        '''Set up notification so that slack bot can send a message when indexer finishes'''
        if who is None and bot_token is None:
            return "ERROR: must specify who to notify or bot_token"
        if which is None:
            which = self.title
        if which != 'all' and which not in self.get_list("registered_indexers"):
            return "ERROR: unknown indexer to monitor: %s" % (which)

        notify = self.get_obj('notify', 'default')
        if bot_token is not None:
            notify['bot_token'] = bot_token

        if 'from' not in notify:
            notify['from'] = from_host

        user_warns = ''
        if who is not None:
            indexer_notices = notify.get(which,{})
            if who in ['none','noone','nobody','stop','']:
                notify.pop(which, None)
            else:
                if which == 'all':
                    if 'indexers' not in indexer_notices:
                        indexer_notices['indexers'] = self.get_list("registered_indexers")
                users = who.split(',')
                if 'bot_token' in notify:
                    for name in users:
                        if self.get_notice_user(name,notify['bot_token']) is None:
                            user_warns += ', ' + name
                who_all = indexer_notices.get('who',[])
                who_all.extend(users)
                indexer_notices['who'] = list(set(who_all))
                notify[which] = indexer_notices

        self.put_obj('notify', notify, 'default')
        if user_warns != '':
            user_warns = 'Unknown users: ' + user_warns[2:]
        if 'bot_token' not in notify:
            return "WARNING: bot_token is required. " + user_warns
        elif user_warns != '':
            return "WARNING: " + user_warns
        else:
            return notify

    def get_notices(self, full=False):
        '''Get the notifications'''
        notify = self.get_obj('notify','default')
        if full:
            return notify
        notify.pop('bot_token', None)
        notify.pop('from', None)
        for which in notify.keys():
            if len(notify[which].get('who',[])) == 1:
                notify[which] = notify[which]['who'][0]
        indexers = self.get_list("registered_indexers")
        if self.title == 'primary':  # Primary will show all notices
            indexers.append('all')
            for indexer in indexers:
                if notify.get(indexer,{}):
                    return notify  # return if anything
        else:  # non-primary will show specific notice and all
            indexers.remove(self.title)
            for indexer in indexers:
                notify.pop(indexer,None)
            for indexer in [self.title, 'all']:
                if notify.get(indexer,{}):
                    return notify  # return if anything
        return {}

    def send_notices(self):
        '''Sends notifications when indexer is done.'''
        # https://slack.com/api/chat.postMessage?token=xoxb-1974789...&channel=U1KPQK1HN&text=Yay!
        notify = self.get_obj('notify','default')
        if not notify:
            return
        if 'bot_token' not in notify or 'from' not in notify:
            return  # silent failure

        changed = False
        text = None
        who = []
        if 'all' in notify:
            # if all indexers are done, then report
            indexers = notify['all'].get('indexers',[])
            if self.title in indexers:
                # Primary must finish before follow up indexers can remove themselves from list
                if self.title != 'primary' and 'primary' not in indexers:
                    indexers.remove(self.title)
                    if len(indexers) > 0:
                        notify['all']['indexers'] = indexers
            if len(indexers) == 0:
                who.extend(notify['all'].get('who',[]))
                notify.pop('all',None)
                text='All indexers are done for %s/_indexer_state' % (notify['from'])
            changed = True
        if self.title in notify:
            who.extend(notify[self.title].get('who',[]))
            notify.pop(self.title, None)
            changed = True
            if text is None:
                text='%s indexer is done for %s' % (self.title, notify['from'])
                if self.title == 'primary':
                    text += '/_indexer_state'
                else:
                    text += '/_%sindexer_state' % (self.title)
        if len(who) > 0 and text is not None:
            who = list(set(who))
            users = ''
            msg = ''
            if len(who) == 1:
                #channel='U1KPQK1HN'  # TODO: look up user token
                channel = self.get_notice_user(who[0],notify['bot_token'])
                if channel:
                    msg = 'token=%s&channel=%s&text=%s' % (notify['bot_token'],channel,text)
                # otherwise fall back on generic message.
            if msg == '':  # This will catch multiple users AND single users for which a channel could not be found
                channel='dcc-private'
                for user in who:
                    users += '@' + user + ', '
                msg = 'token=%s&channel=%s&link_names=true&text=%s%s' % (notify['bot_token'],channel,users,text)

            try:
                r = requests.get('https://slack.com/api/chat.postMessage?' + msg)
                resp = json.loads(r.text)
                if not resp['ok']:
                    log.warn(resp)
            except:
                pass   # silent failure
        if changed:
            self.put_obj('notify', notify, 'default')

    def display(self):
        display = {}
        display['state'] = self.get()
        display['title'] = display['state'].get('title',self.state_id)
        display['uuids in progress'] = self.get_count(self.todo_set)
        display['uuids troubled'] = self.get_count(self.troubled_set)
        display['uuids last cycle'] = self.get_count(self.last_set)
        if self.followup_prep_list is not None:
            display['to be handed off to other indexer(s)'] = self.get_count(self.followup_prep_list)
        if self.title == 'primary':
            for id in self.followup_lists:
                display[id] = self.get_count(id)
        else:
            id = 'staged_for_%s_list' % (self.title)
            display['staged by primary'] = self.get_count(id)

        reindex = self.get_obj(self.override)
        if reindex:
            uuids = reindex.get('uuids')
            if uuids is not None:
                display['REINDEX requested'] = uuids
            elif reindex.get('all',False):
                display['REINDEX requested'] = 'all'
        notify = self.get_notices()
        if notify:
            display['NOTIFY requested'] = notify
        display['now'] = datetime.datetime.now().isoformat()

        return display


@view_config(route_name='_indexer_state', request_method='GET', permission="index")
def indexer_state_show(request):
    es = request.registry[ELASTIC_SEARCH]
    INDEX = request.registry.settings['snovault.elasticsearch.index']
    state = IndexerState(es,INDEX)

    # requesting reindex
    reindex = request.params.get("reindex")
    if reindex is not None:
        state.request_reindex(reindex)

    # Requested notification
    who = request.params.get("notify")
    bot_token = request.params.get("bot_token")
    if who is not None or bot_token is not None:
        notices = state.set_notices(request.host_url, who, bot_token, request.params.get("which"))
        if isinstance(notices,str):
            return notices

    display = state.display()
    try:
        count = es.count(index=INDEX).get('count',0)  # TODO: 'vis_composite' should be obtained from visualization.py
        if count:
            display['docs in index'] = count
    except:
        display['docs in index'] = 'Not Found'
        pass

    if not request.registry.settings.get('testing',False):  # NOTE: _indexer not working on local instances
        try:
            r = requests.get(request.host_url + '/_indexer')
            display['listener'] = json.loads(r.text)
            display['status'] = display['listener']['status']
        except:
            log.error('Error getting /_indexer', exc_info=True)

    display['registered indexers'] = state.get_list('registered_indexers')
    # always return raw json
    #if len(request.query_string) > 0:
    #    request.query_string = "&format=json"
    #else:
    request.query_string = "format=json"
    return display


@view_config(route_name='index', request_method='POST', permission="index")
def index(request):
    INDEX = request.registry.settings['snovault.elasticsearch.index']
    # Setting request.datastore here only works because routed views are not traversed.
    request.datastore = 'database'
    record = request.json.get('record', False)
    dry_run = request.json.get('dry_run', False)
    recovery = request.json.get('recovery', False)
    es = request.registry[ELASTIC_SEARCH]
    indexer = request.registry[INDEXER]
    session = request.registry[DBSESSION]()
    connection = session.connection()
    first_txn = None
    snapshot_id = None
    restart=False
    invalidated = []
    xmin = -1

    # Currently 2 possible followup indexers (base.ini [set stage_for_followup = vis_indexer, region_indexer])
    stage_for_followup = list(request.registry.settings.get("stage_for_followup", '').replace(' ','').split(','))
    use_2pass = False #request.registry.settings.get("index_with_2pass", False)  # defined in base.ini for encoded

    # May have undone uuids from prior cycle
    state = IndexerState(es, INDEX, followups=stage_for_followup)

    (xmin, invalidated, restart) = state.priority_cycle(request)
    # OPTIONAL: restart support
    if restart:  # Currently not bothering with restart!!!
        xmin = -1
        invalidated = []
    # OPTIONAL: restart support

    result = state.get_initial_state()  # get after checking priority!
    if len(invalidated) > 0:
        if xmin == -1:
            xmin = get_current_xmin(request)
        flush = True
    else:
        xmin = get_current_xmin(request)

        last_xmin = None
        if 'last_xmin' in request.json:
            last_xmin = request.json['last_xmin']
        else:
<<<<<<< HEAD
            try:
                status = es.get(index=INDEX, doc_type='meta', id='indexing')
            except NotFoundError:
                interval_settings = {"index": {"refresh_interval": "30s"}}
                es.indices.put_settings(index=INDEX, body=interval_settings)
                pass
            else:
                last_xmin = status['_source'].get('xmin')
=======
            status = es.get(index=INDEX, doc_type='meta', id='indexing', ignore=[400, 404])
            if status['found']:
                last_xmin = status['_source']['xmin']
>>>>>>> fa808c67

        result.update(
            xmin=xmin,
            last_xmin=last_xmin,
        )

        flush = False
        if last_xmin is None:
            result['types'] = types = request.json.get('types', None)
            invalidated = list(all_uuids(request.registry, types))
            flush = True
        else:
            txns = session.query(TransactionRecord).filter(
                TransactionRecord.xid >= last_xmin,
            )

            invalidated = set()
            updated = set()
            renamed = set()
            max_xid = 0
            txn_count = 0
            for txn in txns.all():
                txn_count += 1
                max_xid = max(max_xid, txn.xid)
                if first_txn is None:
                    first_txn = txn.timestamp
                else:
                    first_txn = min(first_txn, txn.timestamp)
                renamed.update(txn.data.get('renamed', ()))
                updated.update(txn.data.get('updated', ()))

            result['txn_count'] = txn_count
            if txn_count == 0:
                state.send_notices()
                return result

            es.indices.refresh('_all')
            res = es.search(index='_all', size=SEARCH_MAX, body={
                'query': {
                    'bool': {
                        'should': [
                            {
                                'terms': {
                                    'embedded_uuids': updated,
                                    '_cache': False,
                                },
                            },
                            {
                                'terms': {
                                    'linked_uuids': renamed,
                                    '_cache': False,
                                },
                            },
                        ],
                    },
                },
                '_source': False,
            })
            if res['hits']['total'] > SEARCH_MAX:
                invalidated = list(all_uuids(request.registry))
                flush = True
            else:
                referencing = {hit['_id'] for hit in res['hits']['hits']}
                invalidated = referencing | updated
                result.update(
                    max_xid=max_xid,
                    renamed=renamed,
                    updated=updated,
                    referencing=len(referencing),
                    invalidated=len(invalidated),
                    txn_count=txn_count,
                    first_txn_timestamp=first_txn.isoformat(),
                )

            if invalidated and not dry_run:
                # Exporting a snapshot mints a new xid, so only do so when required.
                # Not yet possible to export a snapshot on a standby server:
                # http://www.postgresql.org/message-id/CAHGQGwEtJCeHUB6KzaiJ6ndvx6EFsidTGnuLwJ1itwVH0EJTOA@mail.gmail.com
                if snapshot_id is None and not recovery:
                    snapshot_id = connection.execute('SELECT pg_export_snapshot();').scalar()

    if invalidated and not dry_run:
        if len(stage_for_followup) > 0:
            # Note: undones should be added before, because those uuids will (hopefully) be indexed in this cycle
            state.prep_for_followup(xmin, invalidated)

        result = state.start_cycle(invalidated, result)

        # Do the work...

        if use_2pass:
            log.info("indexer starting pass 1 on %d uuids", len(invalidated))
        errors = indexer.update_objects(request, invalidated, xmin, snapshot_id, restart)

        if use_2pass:
            result = state.start_pass2(result)
            log.info("indexer starting pass 2 on %d uuids", len(invalidated))
            audit_errors = indexer.update_audits(request, invalidated, xmin, snapshot_id)  # ignore restart
            if len(audit_errors):
                errors.extend(audit_errors)

        result = state.finish_cycle(result,errors)

        if errors:
            result['errors'] = errors

        if record:
            try:
                es.index(index=INDEX, doc_type='meta', body=result, id='indexing')
            except:
                error_messages = copy.deepcopy(result['errors'])
                del result['errors']
                es.index(index=INDEX, doc_type='meta', body=result, id='indexing')
                for item in error_messages:
                    if 'error_message' in item:
                        log.error('Indexing error for {}, error message: {}'.format(item['uuid'], item['error_message']))
                        item['error_message'] = "Error occured during indexing, check the logs"
                result['errors'] = error_messages


        es.indices.refresh('_all')
        if flush:
            try:
                es.indices.flush_synced(index='_all')  # Faster recovery on ES restart
            except ConflictError:
                pass

    if first_txn is not None:
        result['txn_lag'] = str(datetime.datetime.now(pytz.utc) - first_txn)

    state.send_notices()
    return result


def get_current_xmin(request):
    session = request.registry[DBSESSION]()
    connection = session.connection()
    recovery = request.json.get('recovery', False)

    # http://www.postgresql.org/docs/9.3/static/functions-info.html#FUNCTIONS-TXID-SNAPSHOT
    if recovery:
        query = connection.execute(
            "SET TRANSACTION ISOLATION LEVEL READ COMMITTED, READ ONLY;"
            "SELECT txid_snapshot_xmin(txid_current_snapshot());"
        )
    else:
        query = connection.execute(
            "SET TRANSACTION ISOLATION LEVEL SERIALIZABLE, READ ONLY, DEFERRABLE;"
            "SELECT txid_snapshot_xmin(txid_current_snapshot());"
        )
    # DEFERRABLE prevents query cancelling due to conflicts but requires SERIALIZABLE mode
    # which is not available in recovery.
    xmin = query.scalar()  # lowest xid that is still in progress
    return xmin

def all_uuids(registry, types=None):
    # First index user and access_key so people can log in
    collections = registry[COLLECTIONS]
    initial = ['user', 'access_key']
    for collection_name in initial:
        collection = collections.by_item_type.get(collection_name, [])
        # for snovault test application, there are no users or keys
        if types is not None and collection_name not in types:
            continue
        for uuid in collection:
            yield str(uuid)
    for collection_name in sorted(collections.by_item_type):
        if collection_name in initial:
            continue
        if types is not None and collection_name not in types:
            continue
        collection = collections.by_item_type[collection_name]
        for uuid in collection:
            yield str(uuid)


class Indexer(object):
    def __init__(self, registry):
        self.es = registry[ELASTIC_SEARCH]
        self.esstorage = registry[STORAGE]
        self.index = registry.settings['snovault.elasticsearch.index']
        self.use_2pass = False #registry.settings.get("index_with_2pass", False)

    def update_objects(self, request, uuids, xmin, snapshot_id=None, restart=False):
        errors = []
        for i, uuid in enumerate(uuids):
            error = self.update_object(request, uuid, xmin)
            if error is not None:
                errors.append(error)
            if (i + 1) % 50 == 0:
                log.info('Indexing %d', i + 1)

        return errors

    def update_object(self, request, uuid, xmin, restart=False):
        request.datastore = 'database'  # required by 2-step indexer

        # OPTIONAL: restart support
        # If a restart occurred in the middle of indexing, this uuid might have already been indexd, so skip redoing it.
        # if restart:
        #     try:
        #         #if self.es.exists(index=self.index, id=str(uuid), version=xmin, version_type='external_gte'):  # couldn't get exists to work.
        #         result = self.es.get(index=self.index, id=str(uuid), _source_include='uuid', version=xmin, version_type='external_gte')
        #         if result.get('_source') is not None:
        #             return
        #     except:
        #         pass
        # OPTIONAL: restart support

        last_exc = None
        try:
            if self.use_2pass:
                doc = request.embed('/%s/@@index-data/noaudit/' % uuid, as_user='INDEXER')
            else:
                doc = request.embed('/%s/@@index-data/' % uuid, as_user='INDEXER')
        except StatementError:
            # Can't reconnect until invalid transaction is rolled back
            raise
        except Exception as e:
            log.error('Error rendering /%s/@@index-data', uuid, exc_info=True)
            last_exc = repr(e)

        if last_exc is None:
            if self.use_2pass:
                try:
                    audit = self.es.get(index=self.index, id=str(uuid)).get('_source',{}).get('audit')  # Any version
                    if audit:
                        doc.update(
                            audit=audit,
                            audit_stale=True,
                        )
                except:
                    pass

            for backoff in [0, 10, 20, 40, 80]:
                time.sleep(backoff)
                try:
                    self.es.index(
                        index=doc['item_type'], doc_type=doc['item_type'], body=doc,
                        id=str(uuid), version=xmin, version_type='external_gte',
                        request_timeout=30,
                    )
                except StatementError:
                    # Can't reconnect until invalid transaction is rolled back
                    raise
                except ConflictError:
                    log.warning('Conflict indexing %s at version %d', uuid, xmin)
                    return
                except (ConnectionError, ReadTimeoutError, TransportError) as e:
                    log.warning('Retryable error indexing %s: %r', uuid, e)
                    last_exc = repr(e)
                except Exception as e:
                    log.error('Error indexing %s', uuid, exc_info=True)
                    last_exc = repr(e)
                    break
                else:
                    # Get here on success and outside of try
                    return

        timestamp = datetime.datetime.now().isoformat()
        return {'error_message': last_exc, 'timestamp': timestamp, 'uuid': str(uuid)}

    def update_audits(self, request, uuids, xmin, snapshot_id=None):
<<<<<<< HEAD
        # Only called when use_2pass is True
        assert(self.use_2pass)
=======
        # We need to make the recently pushed objects searchable
        # Audit will fetch the most recent version after the refresh
        self.es.indices.refresh(index='_all')
>>>>>>> fa808c67
        errors = []
        for i, uuid in enumerate(uuids):
            error = self.update_audit(request, uuid, xmin)
            if error is not None:
                errors.append(error)
            if (i + 1) % 50 == 0:
                log.info('Auditing %d', i + 1)

        return errors

    def update_audit(self, request, uuid, xmin):
        # Only called when use_2pass is True
        request.datastore = 'elasticsearch'  # Audits are built on elastic search !!!

        last_exc = None
        # First get the object currently in es
        try:
            # This slings the single result via PickStorage via CachedModel via ElasticSearchStorage
            # Only works if request.datastore = 'elasticsearch'
            result = self.esstorage.get_by_uuid(uuid)
            doc = result.source
        except StatementError:
            # Can't reconnect until invalid transaction is rolled back
            raise
        except Exception as e:
            log.error("Error can't find %s in %s", uuid, ELASTIC_SEARCH)
            last_exc = repr(e)

        ### # Handle audits:
        index_audit = False
        if last_exc is None:
            # It might be possible to assert that the audit is either empty or stale
            # TODO assert('audit_stale' is in doc or doc.get('audit') is None)

            try:
                #log.warning('2nd-pass audit for %s' % (uuid))
                # using audit-now bypasses cached_views 'audit' ensureing the audit is recacluated.
                audit = request.embed(str(uuid) + '/@@audit-now', as_user='INDEXER')['audit']
                #audit = request.embed(str(uuid), '@@audit-now', as_user='INDEXER')['audit']
                if audit or doc.get('audit_stale',False):
                    doc.update(
                        audit=audit,
                        audit_stale=False,
                    )
                    index_audit = True
            except StatementError:
                print('statement error')
                # Can't reconnect until invalid transaction is rolled back
                raise
            except Exception as e:
                log.error('Error rendering /%s/@@index-audits', uuid, exc_info=True)
                last_exc = repr(e)

        if index_audit:
            if last_exc is None:
                for backoff in [0, 10, 20, 40, 80]:
                    time.sleep(backoff)
                    try:
                        self.es.index(
                            index=doc['item_type'], doc_type=doc['item_type'], body=doc,
                            id=str(uuid), version=xmin, version_type='external_gte',
                            request_timeout=30,
                        )
                    except StatementError:
                        # Can't reconnect until invalid transaction is rolled back
                        raise
                    except ConflictError:
                        #log.warning('Conflict indexing %s at version %d', uuid, xmin)
                        # This case occurs when the primary indexer is cycles ahead of the secondary indexer
                        # And this uuid will be secondarily indexed again on a second round
                        # So no error, pretend it has indexed and move on.
                        return  # No use doing any further secondary indexing
                    except (ConnectionError, ReadTimeoutError, TransportError) as e:
                        log.warning('Retryable error indexing %s: %r', uuid, e)
                        last_exc = repr(e)
                    except Exception as e:
                        log.error('Error indexing %s', uuid, exc_info=True)
                        last_exc = repr(e)
                        break
                    else:
                        # Get here on success and outside of try
                        return

        if last_exc is not None:
            timestamp = datetime.datetime.now().isoformat()
            return {'error_message': last_exc, 'timestamp': timestamp, 'uuid': str(uuid)}

    def shutdown(self):
        pass<|MERGE_RESOLUTION|>--- conflicted
+++ resolved
@@ -41,11 +41,7 @@
 
 class IndexerState(object):
     # Keeps track of uuids and indexer state by cycle.  Also handles handoff of uuids to followup indexer
-<<<<<<< HEAD
-    def __init__(self, es, key, title='primary', followups=[]):
-=======
     def __init__(self, es, index, title='primary'):
->>>>>>> fa808c67
         self.es = es
         self.index = index  # "index where indexerstate is stored"
 
@@ -79,32 +75,20 @@
     # Private-ish primitives...
     def get_obj(self, id, type='meta'):
         try:
-<<<<<<< HEAD
-            return self.es.get(index=self.key, doc_type=type, id=id).get('_source',{})  # TODO: snovault/meta
-=======
             return self.es.get(index=self.index, doc_type='meta', id=id).get('_source',{})  # TODO: snovault/meta
->>>>>>> fa808c67
         except:
             return {}
 
     def put_obj(self, id, obj, type='meta'):
         try:
-<<<<<<< HEAD
-            self.es.index(index=self.key, doc_type=type, id=id, body=obj)
-=======
             self.es.index(index=self.index, doc_type='meta', id=id, body=obj)
->>>>>>> fa808c67
         except:
             log.warn("Failed to save to es: " + id, exc_info=True)
 
     def delete_objs(self, ids, type='meta'):
         for id in ids:
             try:
-<<<<<<< HEAD
-                self.es.delete(index=self.key, doc_type=type, id=id)
-=======
                 self.es.delete(index=self.index, doc_type='meta', id=id)
->>>>>>> fa808c67
             except:
                 pass
 
@@ -631,20 +615,9 @@
         if 'last_xmin' in request.json:
             last_xmin = request.json['last_xmin']
         else:
-<<<<<<< HEAD
-            try:
-                status = es.get(index=INDEX, doc_type='meta', id='indexing')
-            except NotFoundError:
-                interval_settings = {"index": {"refresh_interval": "30s"}}
-                es.indices.put_settings(index=INDEX, body=interval_settings)
-                pass
-            else:
-                last_xmin = status['_source'].get('xmin')
-=======
             status = es.get(index=INDEX, doc_type='meta', id='indexing', ignore=[400, 404])
             if status['found']:
                 last_xmin = status['_source']['xmin']
->>>>>>> fa808c67
 
         result.update(
             xmin=xmin,
@@ -908,14 +881,11 @@
         return {'error_message': last_exc, 'timestamp': timestamp, 'uuid': str(uuid)}
 
     def update_audits(self, request, uuids, xmin, snapshot_id=None):
-<<<<<<< HEAD
         # Only called when use_2pass is True
         assert(self.use_2pass)
-=======
         # We need to make the recently pushed objects searchable
         # Audit will fetch the most recent version after the refresh
         self.es.indices.refresh(index='_all')
->>>>>>> fa808c67
         errors = []
         for i, uuid in enumerate(uuids):
             error = self.update_audit(request, uuid, xmin)
