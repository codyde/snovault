--- conflicted
+++ resolved
@@ -18,11 +18,7 @@
 )
 from pyramid.httpexceptions import (
     HTTPForbidden,
-<<<<<<< HEAD
-    HTTPFound
-=======
     HTTPFound,
->>>>>>> a63ac3bb
 )
 from pyramid.view import (
     view_config,
