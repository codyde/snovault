# See http://docs.pylonsproject.org/projects/pyramid/en/latest/narr/resources.html

from pyramid.events import (
    ContextFound,
    subscriber,
)
from pyramid.httpexceptions import (
    HTTPConflict,
    HTTPForbidden,
    HTTPInternalServerError,
    HTTPNotFound,
)
from pyramid.location import lineage
from pyramid.security import (
    ALL_PERMISSIONS,
    Allow,
    Authenticated,
    Deny,
    Everyone,
    has_permission,
)
from pyramid.threadlocal import (
    manager,
)
from pyramid.view import view_config
from sqlalchemy.exc import IntegrityError
from sqlalchemy.orm.exc import FlushError
from urllib import unquote
from uuid import (
    UUID,
    uuid4,
)
from .objtemplate import ObjectTemplate
from .schema_utils import validate_request
from .storage import (
    DBSession,
    CurrentStatement,
    Resource,
    Key,
)
_marker = object()


def includeme(config):
    config.scan(__name__)


def make_subrequest(request, path):
    """ Make a subrequest

    Copies request environ data for authentication.

    May be better to just pull out the resource through traversal and manually
    perform security checks.
    """
    env = request.environ.copy()
    if path and '?' in path:
        path_info, query_string = path.split('?', 1)
        path_info = unquote(path_info)
    else:
        path_info = unquote(path)
        query_string = ''
    env['PATH_INFO'] = path_info
    env['QUERY_STRING'] = query_string
    subreq = request.__class__(env, method='GET', content_type=None,
                               body=b'')
    subreq.remove_conditional_headers()
    # XXX "This does not remove headers like If-Match"
    return subreq


def embed(request, path, result=None):
    # Should really be more careful about what gets included instead.
    # Cache cut response time from ~800ms to ~420ms.
    embedded = None
    if manager.stack:
        embedded = manager.stack[0].setdefault('encoded_embedded', {})
    if result is not None:
        embedded[path] = result
        return result
    result = embedded.get(path, None)
    if result is not None:
        return result
    subreq = make_subrequest(request, path)
    subreq.override_renderer = 'null_renderer'
    try:
        result = request.invoke_subrequest(subreq)
    except HTTPNotFound:
        raise KeyError(path)
    if embedded is not None:
        embedded[path] = result
    return result


def maybe_include_embedded(request, result):
    if len(manager.stack) != 1:
        return
    embedded = manager.stack[0].get('encoded_embedded', None)
    if embedded:
        result['_embedded'] = {'resources': embedded}


def no_body_needed(request):
    # No need for request data when rendering the single page html
    return request.environ.get('encoded.format') == 'html'


def setting_uuid_permitted(context, request):
    data = request.json
    _uuid = data.get('_uuid', _marker)
    if _uuid is _marker:
        return

    result = has_permission('add_with_uuid', context, request)
    if not result:
        msg = 'Unauthorized: setting _uuid not permitted'
        raise HTTPForbidden(msg, result=result)

    try:
        UUID(_uuid)
    except ValueError:
        msg = "%r is not a %r" % (_uuid, 'uuid')
        request.errors.add('body', ['_uuid'], msg)

    request.validated['_uuid'] = _uuid


def validate_item_content(context, request):
    data = request.json
    data.pop('_uuid', None)
    if isinstance(context, Item):
        schema = context.__parent__.schema
    else:
        schema = context.schema
    if schema is None:
        request.validated.update(data)
        return
    validate_request(schema, request, data)


def permission_checker(context, request):
    def checker(permission):
        return has_permission(permission, context, request)
    return checker


def acl_from_settings(settings):
    acl = []
    for k, v in settings.iteritems():
        if k.startswith('allow.'):
            action = Allow
            permission = k[len('allow.'):]
            principals = v.split()
        elif k.startswith('deny.'):
            action = Deny
            permission = k[len('deny.'):]
            principals = v.split()
        else:
            continue
        if permission == 'ALL_PERMISSIONS':
            permission = ALL_PERMISSIONS
        for principal in principals:
            if principal == 'Authenticated':
                principal = Authenticated
            elif principal == 'Everyone':
                principal = Everyone
<<<<<<< HEAD
            acl.append((action, permission, principal))
=======
            acl.append((action, principal, permission))
>>>>>>> 3c536e1c
    return acl


class Root(object):
    __name__ = ''
    __parent__ = None

<<<<<<< HEAD
    __acl__ = [
        (Allow, Everyone, 'list'),
        (Allow, Everyone, 'view'),
        (Allow, Everyone, 'traverse'),
        (Allow, 'group:admin', ALL_PERMISSIONS),
    ]

=======
>>>>>>> 3c536e1c
    def __init__(self, **properties):
        self.properties = properties
        self.collections = {}
        self.by_item_type = {}

    def __call__(self, request):
        return self

    def __getitem__(self, name):
        return self.collections[name]

    def __json__(self, request=None):
        return self.properties.copy()

    def location(self, name):
        """ Attach a collection at the location ``name``.

        Use as a decorator on Collection subclasses.
        """
        def decorate(factory):
            collection = factory(self, name)
            self.collections[name] = collection
            self.by_item_type[collection.item_type] = collection
            return factory
        return decorate


class MergedLinksMeta(type):
    """ Merge the links from the subclass with its bases
    """
    def __init__(self, name, bases, attrs):
        super(MergedLinksMeta, self).__init__(name, bases, attrs)
        self.merged_links = {}
        for cls in reversed(self.mro()):
            links = vars(cls).get('links', None)
            if links is not None:
                self.merged_links.update(links)
        self.merged_keys = []
        for cls in reversed(self.mro()):
            for key in vars(cls).get('keys', []):
                if isinstance(key, basestring):
                    key = {'namespace': '{item_type}', 'name': key,
                           'value': '{%s}' % key, 'templated': True}
                self.merged_keys.append(key)


class Item(object):
    __metaclass__ = MergedLinksMeta
    keys = []
    embedded = {}
    links = {
        'self': {'href': '{collection_uri}{_uuid}', 'templated': True},
        'collection': {'href': '{collection_uri}', 'templated': True},
        'profile': {'href': '/profiles/{item_type}.json', 'templated': True},
    }

    def __init__(self, collection, model):
        self.__name__ = model.rid
        self.__parent__ = collection
        self.model = model

    @property
    def properties(self):
        return self.model.statement.object

    def __json__(self, request):
        links = self.expand_links(request)
        if links is None:
            return self.properties
        properties = self.properties.copy()
        properties['_links'] = links
        return properties

    def template_namespace(self, request=None):
        # Expand templated links
        ns = self.properties.copy()
        ns['item_type'] = self.model.predicate
        ns['_uuid'] = self.model.rid
        if request is not None:
            ns['collection_uri'] = request.resource_path(self.__parent__)
            ns['permission'] = permission_checker(self, request)
        return ns

    def expand_links(self, request):
        # Expand templated links
        ns = self.template_namespace(request)
        compiled = ObjectTemplate(self.merged_links)
        links = compiled(ns)
        # Embed resources
        embedded = self.embedded
        for rel, value in links.items():
            if rel not in embedded:
                continue
            if isinstance(value, list):
                for member in value:
                    embed(request, member['href'])
            else:
                embed(request, value['href'])
        return links

    def create_keys(self):
        session = DBSession()
        ns = self.template_namespace()
        compiled = ObjectTemplate(self.merged_keys)
        keys = compiled(ns)
        for key_spec in keys:
            key = Key(rid=self.model.rid, **key_spec)
            session.add(key)

    @classmethod
    def create(cls, parent, uuid, properties, sheets=None):
        item_type = parent.item_type
        session = DBSession()
        property_sheets = {}
        if properties is not None:
            property_sheets[item_type] = properties
        if sheets is not None:
            property_sheets.update(sheets)
        resource = Resource(property_sheets, uuid)
        session.add(resource)
        model = resource.data[item_type]
        item = cls(parent, model)
        item.create_keys()
        try:
            session.flush()
        except (IntegrityError, FlushError):
            raise HTTPConflict()
        return item

    def update(self, properties, sheets=None):
        if properties is not None:
            self.model.resource[self.model.predicate] = properties
        if sheets is not None:
            for key, value in sheets.items():
                self.model.resource[key] = value


class CustomItemMeta(MergedLinksMeta):
    """ Give each collection its own Item class to enable
        specific view registration.
    """
    def __init__(self, name, bases, attrs):
        super(CustomItemMeta, self).__init__(name, bases, attrs)

        # XXX Remove this, too magical.
        if self.item_type is None and 'item_type' not in attrs:
            self.item_type = self.__name__.lower()

        if 'Item' in attrs:
            assert 'item_links' not in attrs
            assert 'item_embedded' not in attrs
            assert 'item_keys' not in attrs
            return
        item_bases = tuple(base.Item for base in bases
                           if issubclass(base, Collection))
        qualname = getattr(self, '__qualname__', self.__name__)  # PY3 only
        item_attrs = {
            '__module__': self.__module__,
            '__name__': 'Item',
            '__qualname__': qualname + '.Item',
        }
        if 'item_links' in attrs:
            item_attrs['links'] = attrs['item_links']
        if 'item_embedded' in attrs:
            item_attrs['embedded'] = attrs['item_embedded']
        if 'item_keys' in attrs:
            item_attrs['keys'] = attrs['item_keys']
        self.Item = type('Item', item_bases, item_attrs)


class Collection(object):
    __metaclass__ = CustomItemMeta
    Item = Item
    schema = None
    properties = {}
    item_type = None
    links = {
        'self': {'href': '{collection_uri}', 'templated': True},
        'items': [{
            'href': '{item_uri}',
            'templated': True,
            'repeat': 'item_uri item_uris',
        }],
        'actions': [
            {
                'name': 'add',
                'title': 'Add',
                'profile': '/profiles/{item_type}.json',
                'method': 'POST',
                'href': '',
                'templated': True,
                'condition': 'permission:add',
            },
        ],
    }

    def __init__(self, parent, name):
        self.__name__ = name
        self.__parent__ = parent

    def __getitem__(self, name):
        try:
            name = UUID(name)
        except ValueError:
            raise KeyError(name)
        try:
            item = self.get(name)
        except KeyError:
            # Just in case we get an unexpected KeyError
            # FIXME: exception logging.
            raise HTTPInternalServerError('Traversal raised KeyError')
        if item is None:
            raise KeyError(name)
        return item

    def get(self, name, default=None):
        key = (name, self.item_type)
        session = DBSession()
        model = session.query(CurrentStatement).get(key)
        if model is not None:
            return self.Item(self, model)
        return default

    def add(self, properties):
        uuid = properties.get('_uuid', _marker)
        if uuid is _marker:
            uuid = uuid4()
        else:
            properties = properties.copy()
            del properties['_uuid']
        item = self.Item.create(self, uuid, properties)
        self.after_add(item)
        return item

    def after_add(self, item):
        '''Hook for subclasses'''

    def __json__(self, request):
        nrows = request.params.get('limit', None)
        session = DBSession()
        query = session.query(CurrentStatement).filter(
            CurrentStatement.predicate == self.item_type
        ).limit(nrows)

        item_uris = []
        for model in query.all():
            item_uri = request.resource_path(self, model.rid)
            embed(request, item_uri)
            item_uris.append(item_uri)

        properties = self.properties.copy()

        # Expand templated links
        ns = properties.copy()
        ns['collection_uri'] = request.resource_path(self)
        ns['item_type'] = self.item_type
        ns['item_uris'] = item_uris
        ns['permission'] = permission_checker(self, request)
        compiled = ObjectTemplate(self.merged_links)
        links = compiled(ns)
        if links is not None:
            properties['_links'] = links

        return properties


@view_config(context=Collection, permission='list', request_method='GET')
def collection_list(context, request):
    return item_view(context, request)


@view_config(context=Collection, permission='add', request_method='POST',
             validators=[setting_uuid_permitted, validate_item_content])
def collection_add(context, request):
    properties = request.validated
    item = context.add(properties)
    item_uri = request.resource_path(context, item.__name__)
    request.response.status = 201
    request.response.location = item_uri
    result = {
        'result': 'success',
        '_links': {
            'profile': {'href': '/profiles/result'},
            'items': [
                {'href': item_uri},
            ],
        },
    }
    return result


@subscriber(ContextFound)
def traversal_security(event):
    """ Check traversal was permitted at each step
    """
    request = event.request
    ancestors = lineage(request.context)
    next(ancestors)  # skip self
    for resource in reversed(list(ancestors)):
        result = has_permission('traverse', resource, request)
        if not result:
            msg = 'Unauthorized: traversal failed permission check'
            raise HTTPForbidden(msg, result=result)


@view_config(context=Item, permission='view', request_method='GET')
def item_view(context, request):
    if no_body_needed(request):
        return {}
    properties = context.__json__(request)
    maybe_include_embedded(request, properties)
    return properties


@view_config(context=Item, permission='edit', request_method='POST',
             validators=[validate_item_content])
def item_edit(context, request):
    properties = request.validated
    context.update(properties)
    item_uri = request.resource_path(context.__parent__, context.__name__)
    request.response.status = 200
    result = {
        'result': 'success',
        '_links': {
            'profile': {'href': '/profiles/result'},
            'items': [
                {'href': item_uri},
            ],
        },
    }
    return result<|MERGE_RESOLUTION|>--- conflicted
+++ resolved
@@ -164,11 +164,7 @@
                 principal = Authenticated
             elif principal == 'Everyone':
                 principal = Everyone
-<<<<<<< HEAD
-            acl.append((action, permission, principal))
-=======
             acl.append((action, principal, permission))
->>>>>>> 3c536e1c
     return acl
 
 
@@ -176,16 +172,6 @@
     __name__ = ''
     __parent__ = None
 
-<<<<<<< HEAD
-    __acl__ = [
-        (Allow, Everyone, 'list'),
-        (Allow, Everyone, 'view'),
-        (Allow, Everyone, 'traverse'),
-        (Allow, 'group:admin', ALL_PERMISSIONS),
-    ]
-
-=======
->>>>>>> 3c536e1c
     def __init__(self, **properties):
         self.properties = properties
         self.collections = {}
