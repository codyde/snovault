from pyramid.traversal import find_root
from ..schema_utils import (
    load_schema,
)
from ..contentbase import (
    calculated_property,
    collection,
)
from .base import (
    ALLOW_SUBMITTER_ADD,
    Item,
    paths_filtered_by_status,
)
from .dataset import Dataset
import datetime


@collection(
    name='experiments',
    unique_key='accession',
    properties={
        'title': 'Experiments',
        'description': 'Listing of Experiments',
    })
class Experiment(Dataset):
    item_type = 'experiment'
    schema = load_schema('experiment.json')
    base_types = [Dataset.item_type] + Dataset.base_types
    embedded = Dataset.embedded + [
        'files.platform',
        'files.steps',
        'files.pipeline',
        'files.derived_from',
        'files.steps.analysis_step',
        'files.steps.analysis_step.software_versions',
        'files.steps.analysis_step.software_versions.software',
<<<<<<< HEAD
=======
        'contributing_files.platform',
        'contributing_files.steps',
        'contributing_files.pipeline',
        'contributing_files.derived_from',
        'contributing_files.steps.analysis_step',
        'contributing_files.steps.analysis_step.software_versions',
        'contributing_files.steps.analysis_step.software_versions.software',
>>>>>>> 1d101fc0
        'replicates.antibody',
        'replicates.antibody.targets',
        'replicates.library',
        'replicates.library.documents.lab',
        'replicates.library.documents.submitted_by',
        'replicates.library.documents.award',
        'replicates.library.biosample.submitted_by',
        'replicates.library.biosample.source',
        'replicates.library.biosample.organism',
        'replicates.library.biosample.treatments',
        'replicates.library.biosample.donor.organism',
        'replicates.library.biosample.treatments',
        'replicates.library.spikeins_used',
        'replicates.library.treatments',
        'replicates.platform',
        'possible_controls',
        'target.organism',
    ]
    audit_inherit = [
        'original_files',
        'original_files.replicate',
        'original_files.platform',
        'target',
        'revoked_files',
        'revoked_files.replicate',
        'submitted_by',
        'lab',
        'award',
        'documents',
        'replicates.antibody',
        'replicates.antibody.characterizations',
        'replicates.antibody.targets',
        'replicates.library',
        'replicates.library.documents',
        'replicates.library.biosample',
        'replicates.library.biosample.organism',
        'replicates.library.biosample.treatments',
        'replicates.library.biosample.donor.organism',
        'replicates.library.biosample.donor',
        'replicates.library.biosample.treatments',
        'replicates.library.biosample.derived_from',
        'replicates.library.biosample.part_of',
        'replicates.library.biosample.pooled_from',
        'replicates.library.spikeins_used',
        'replicates.library.treatments',
        'replicates.platform',
        'target.organism',
    ]
    rev = Dataset.rev.copy()
    rev.update({
        'replicates': ('replicate', 'experiment'),
    })

    @calculated_property(condition='biosample_term_id', schema={
        "title": "Organ slims",
        "type": "array",
        "items": {
            "type": "string",
        },
    })
    def organ_slims(self, registry, biosample_term_id):
        if biosample_term_id in registry['ontology']:
            return registry['ontology'][biosample_term_id]['organs']
        return []

    @calculated_property(condition='biosample_term_id', schema={
        "title": "System slims",
        "type": "array",
        "items": {
            "type": "string",
        },
    })
    def system_slims(self, registry, biosample_term_id):
        if biosample_term_id in registry['ontology']:
            return registry['ontology'][biosample_term_id]['systems']
        return []

    @calculated_property(condition='biosample_term_id', schema={
        "title": "Developmental slims",
        "type": "array",
        "items": {
            "type": "string",
        },
    })
    def developmental_slims(self, registry, biosample_term_id):
        if biosample_term_id in registry['ontology']:
            return registry['ontology'][biosample_term_id]['developmental']
        return []

    @calculated_property(condition='biosample_term_id', schema={
        "title": "Biosample synonyms",
        "type": "array",
        "items": {
            "type": "string",
        },
    })
    def biosample_synonyms(self, registry, biosample_term_id):
        if biosample_term_id in registry['ontology']:
            return registry['ontology'][biosample_term_id]['synonyms']
        return []

    @calculated_property(condition='assay_term_id', schema={
        "title": "Assay synonyms",
        "type": "array",
        "items": {
            "type": "string",
        },
    })
    def assay_synonyms(self, registry, assay_term_id):
        if assay_term_id in registry['ontology']:
            return registry['ontology'][assay_term_id]['synonyms'] + [
                registry['ontology'][assay_term_id]['name'],
            ]
        return []

    @calculated_property(condition='date_released', schema={
        "title": "Month released",
        "type": "string",
    })
    def month_released(self, date_released):
        return datetime.datetime.strptime(date_released, '%Y-%m-%d').strftime('%B, %Y')

    @calculated_property(schema={
        "title": "Run type",
        "type": "string",
    })
    def run_type(self, request, replicates):
        for replicate in replicates:
            properties = request.embed(replicate, '@@object')
            if properties.get('status') in ('deleted', 'replaced'):
                continue
            if 'paired_ended' in properties:
                return 'Paired-ended' if properties['paired_ended'] else 'Single-ended'

    @calculated_property(schema={
        "title": "Replicates",
        "type": "array",
        "items": {
            "type": ['string', 'object'],
            "linkFrom": "replicate.experiment",
        },
    })
    def replicates(self, request, replicates):
        return paths_filtered_by_status(request, replicates)


@collection(
    name='replicates',
    acl=ALLOW_SUBMITTER_ADD,
    properties={
        'title': 'Replicates',
        'description': 'Listing of Replicates',
    })
class Replicate(Item):
    item_type = 'replicate'
    schema = load_schema('replicate.json')
    embedded = [
        'library',
        'platform',
    ]

    def keys(self):
        keys = super(Replicate, self).keys()
        properties = self.upgrade_properties(finalize=False)
        value = u'{experiment}/{biological_replicate_number}/{technical_replicate_number}'.format(
            **properties)
        keys.setdefault('replicate:experiment_biological_technical', []).append(value)
        return keys

    def __ac_local_roles__(self):
        properties = self.upgrade_properties(finalize=False)
        root = find_root(self)
        experiment = root.get_by_uuid(properties['experiment'])
        return experiment.__ac_local_roles__()<|MERGE_RESOLUTION|>--- conflicted
+++ resolved
@@ -34,8 +34,6 @@
         'files.steps.analysis_step',
         'files.steps.analysis_step.software_versions',
         'files.steps.analysis_step.software_versions.software',
-<<<<<<< HEAD
-=======
         'contributing_files.platform',
         'contributing_files.steps',
         'contributing_files.pipeline',
@@ -43,7 +41,6 @@
         'contributing_files.steps.analysis_step',
         'contributing_files.steps.analysis_step.software_versions',
         'contributing_files.steps.analysis_step.software_versions.software',
->>>>>>> 1d101fc0
         'replicates.antibody',
         'replicates.antibody.targets',
         'replicates.library',
