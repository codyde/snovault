from contentbase import (
    abstract_collection,
    calculated_property,
    collection,
    load_schema,
)
from .base import (
    Item,
    paths_filtered_by_status,
)

from urllib.parse import quote_plus
from urllib.parse import urljoin
from .shared_calculated_properties import (
    CalculatedBiosampleSlims,
    CalculatedBiosampleSynonyms,
    CalculatedFileSetAssay,
    CalculatedFileSetBiosample,
    CalculatedSeriesAssay,
    CalculatedSeriesBiosample,
    CalculatedSeriesTreatment,
<<<<<<< HEAD
    CalculatedSeriesTarget
=======
    CalculatedSeriesTarget,
    CalculatedSeriesAge,
    CalculatedSeriesLifeStage,
    CalculatedSeriesSynchronization
>>>>>>> 1848cfaf
)

from itertools import chain
import datetime


def item_is_revoked(request, path):
    return request.embed(path, '@@object').get('status') == 'revoked'


@abstract_collection(
    name='datasets',
    unique_key='accession',
    properties={
        'title': "Datasets",
        'description': 'Listing of all types of dataset.',
    })
class Dataset(Item):
    base_types = ['Dataset'] + Item.base_types
    embedded = [
        'files',
        'files.replicate',
        'files.replicate.experiment',
        'files.replicate.experiment.lab',
        'files.replicate.experiment.target',
        'files.submitted_by',
        'files.lab',
        'revoked_files',
        'revoked_files.replicate',
        'revoked_files.replicate.experiment',
        'revoked_files.replicate.experiment.lab',
        'revoked_files.replicate.experiment.target',
        'revoked_files.submitted_by',
        'contributing_files',
        'contributing_files.replicate.experiment',
        'contributing_files.replicate.experiment.lab',
        'contributing_files.replicate.experiment.target',
        'contributing_files.submitted_by',
        'submitted_by',
        'lab',
        'award',
        'documents.lab',
        'documents.award',
        'documents.submitted_by',
        'references'
    ]
    audit_inherit = [
        'original_files',
        'revoked_files',
        'contributing_files'
        'submitted_by',
        'lab',
        'award',
        'documents.lab',
    ]
    name_key = 'accession'
    rev = {
        'original_files': ('File', 'dataset'),
    }

    @calculated_property(schema={
        "title": "Original files",
        "type": "array",
        "items": {
            "type": ['string', 'object'],
            "linkFrom": "File.dataset",
        },
    })
    def original_files(self, request, original_files):
        return paths_filtered_by_status(request, original_files)

    @calculated_property(schema={
        "title": "Contributing files",
        "type": "array",
        "items": {
            "type": "string",
            "linkTo": "File",
        },
    })
    def contributing_files(self, request, original_files, status):
        derived_from = set()
        for path in original_files:
            properties = request.embed(path, '@@object')
            derived_from.update(
                paths_filtered_by_status(request, properties.get('derived_from', []))
            )
        outside_files = list(derived_from.difference(original_files))
        if status in ('release ready', 'released'):
            return paths_filtered_by_status(
                request, outside_files,
                include=('released',),
            )
        else:
            return paths_filtered_by_status(
                request, outside_files,
                exclude=('revoked', 'deleted', 'replaced'),
            )

    @calculated_property(schema={
        "title": "Files",
        "type": "array",
        "items": {
            "type": "string",
            "linkTo": "File",
        },
    })
    def files(self, request, original_files, status):
        if status in ('release ready', 'released'):
            return paths_filtered_by_status(
                request, original_files,
                include=('released',),
            )
        else:
            return paths_filtered_by_status(
                request, original_files,
                exclude=('revoked', 'deleted', 'replaced'),
            )

    @calculated_property(schema={
        "title": "Revoked files",
        "type": "array",
        "items": {
            "type": "string",
            "linkTo": "File",
        },
    })
    def revoked_files(self, request, original_files):
        return [
            path for path in original_files
            if item_is_revoked(request, path)
        ]

    @calculated_property(define=True, schema={
        "title": "Assembly",
        "type": "array",
        "items": {
            "type": "string",
        },
    })
    def assembly(self, request, original_files):
        assembly = []
        for path in original_files:
            properties = request.embed(path, '@@object')
            if properties['file_format'] in ['bigWig', 'bigBed', 'narrowPeak', 'broadPeak', 'bedRnaElements', 'bedMethyl', 'bedLogR'] and \
                    properties['status'] in ['released']:
                if 'assembly' in properties:
                    assembly.append(properties['assembly'])
        return list(set(assembly))

    @calculated_property(condition='assembly', schema={
        "title": "Hub",
        "type": "string",
    })
    def hub(self, request):
        return request.resource_path(self, '@@hub', 'hub.txt')

    @calculated_property(condition='hub', category='page', schema={
        "title": "Visualuze at UCSC",
        "type": "string",
    })
    def visualize_ucsc(self, request, hub):
        hub_url = urljoin(request.resource_url(request.root), hub)
        return (
            'http://genome.ucsc.edu/cgi-bin/hgHubConnect'
            '?hgHub_do_redirect=on'
            '&hgHubConnect.remakeTrackHub=on'
            '&hgHub_do_firstDb=1&hubUrl='
        ) + quote_plus(hub_url, ':/@')

    @calculated_property(condition='date_released', schema={
        "title": "Month released",
        "type": "string",
    })
    def month_released(self, date_released):
        return datetime.datetime.strptime(date_released, '%Y-%m-%d').strftime('%B, %Y')


class FileSet(Dataset):
    item_type = 'file_set'
    base_types = ['FileSet'] + Dataset.base_types
    schema = load_schema('encoded:schemas/file_set.json')
    embedded = Dataset.embedded

    @calculated_property(schema={
        "title": "Contributing files",
        "type": "array",
        "items": {
            "type": "string",
            "linkTo": "file",
        },
    })
    def contributing_files(self, request, original_files, related_files, status):
        files = set(original_files + related_files)
        derived_from = set()
        for path in files:
            properties = request.embed(path, '@@object')
            derived_from.update(
                paths_filtered_by_status(request, properties.get('derived_from', []))
            )
        outside_files = list(derived_from.difference(files))
        if status in ('release ready', 'released'):
            return paths_filtered_by_status(
                request, outside_files,
                include=('released',),
            )
        else:
            return paths_filtered_by_status(
                request, outside_files,
                exclude=('revoked', 'deleted', 'replaced'),
            )

    @calculated_property(define=True, schema={
        "title": "Files",
        "type": "array",
        "items": {
            "type": "string",
            "linkTo": "file",
        },
    })
    def files(self, request, original_files, related_files, status):
        if status in ('release ready', 'released'):
            return paths_filtered_by_status(
                request, chain(original_files, related_files),
                include=('released',),
            )
        else:
            return paths_filtered_by_status(
                request, chain(original_files, related_files),
                exclude=('revoked', 'deleted', 'replaced'),
            )

    @calculated_property(schema={
        "title": "Revoked files",
        "type": "array",
        "items": {
            "type": "string",
            "linkTo": "file",
        },
    })
    def revoked_files(self, request, original_files, related_files):
        return [
            path for path in chain(original_files, related_files)
            if item_is_revoked(request, path)
        ]

    @calculated_property(define=True, schema={
        "title": "Assembly",
        "type": "array",
        "items": {
            "type": "string",
        },
    })
    def assembly(self, request, original_files, related_files):
        assembly = []
        for path in chain(original_files, related_files):
            properties = request.embed(path, '@@object')
            if properties['file_format'] in ['bigWig', 'bigBed', 'narrowPeak', 'broadPeak', 'bedRnaElements', 'bedMethyl', 'bedLogR'] and \
                    properties['status'] in ['released']:
                if 'assembly' in properties:
                    assembly.append(properties['assembly'])
        return list(set(assembly))


@collection(
    name='annotations',
    unique_key='accession',
    properties={
        'title': "Annotation file set",
        'description': 'A set of annotation files produced by ENCODE.',
    })
class Annotation(FileSet, CalculatedBiosampleSlims, CalculatedBiosampleSynonyms):
    item_type = 'annotation'
    schema = load_schema('encoded:schemas/annotation.json')
<<<<<<< HEAD
    embedded = FileSet.embedded + ['software_used', 'software_used.software', 'organism', 'targets']
=======
    embedded = FileSet.embedded + ['software_used', 'software_used.software', 'organism', 'targets', 'files.dataset']
>>>>>>> 1848cfaf


@collection(
    name='publication-data',
    unique_key='accession',
    properties={
        'title': "Publication file set",
        'description': 'A set of files that are described/analyzed in a publication.',
    })
class PublicationData(FileSet, CalculatedFileSetBiosample, CalculatedFileSetAssay):
    item_type = 'publication_data'
    schema = load_schema('encoded:schemas/publication_data.json')
<<<<<<< HEAD
    embedded = FileSet.embedded + ['files.replicate.experiment.target', 'organism']
=======
    embedded = FileSet.embedded + ['files.dataset', 'files.replicate.experiment.target', 'organism']
>>>>>>> 1848cfaf


@collection(
    name='references',
    unique_key='accession',
    properties={
        'title': "Reference file set",
        'description': 'A set of reference files used by ENCODE.',
    })
class Reference(FileSet):
    item_type = 'reference'
    schema = load_schema('encoded:schemas/reference.json')
<<<<<<< HEAD
    embedded = FileSet.embedded + ['software_used', 'software_used.software', 'organism']
=======
    embedded = FileSet.embedded + ['software_used', 'software_used.software', 'organism', 'files.dataset']
>>>>>>> 1848cfaf


@collection(
    name='ucsc-browser-composites',
    unique_key='accession',
    properties={
        'title': "UCSC browser composite file set",
        'description': 'A set of files that comprise a composite at the UCSC genome browser.',
    })
class UcscBrowserComposite(FileSet, CalculatedFileSetAssay):
    item_type = 'ucsc_browser_composite'
    schema = load_schema('encoded:schemas/ucsc_browser_composite.json')
<<<<<<< HEAD
    embedded = FileSet.embedded + ['organism']
=======
    embedded = FileSet.embedded + ['organism', 'files.dataset']
>>>>>>> 1848cfaf

    @calculated_property(condition='files', schema={
        "title": "Organism",
        "type": "array",
        "items": {
            "type": 'string',
            "linkTo": "Organism"
        },
    })
    def organism(self, request, files):
        organisms = []
        if files:
            for idx, path in enumerate(files):
                # Need to cap this due to the large numbers of files in related_files
                if idx < 100:
                    f = request.embed(path, '@@object')
                    if 'replicate' in f:
                        rep = request.embed(f['replicate'], '@@object')
                        if 'library' in rep:
                            lib = request.embed(rep['library'], '@@object')
                            if 'biosample' in lib:
                                bio = request.embed(lib['biosample'], '@@object')
                                if 'organism' in bio:
                                    organisms.append(bio['organism'])
            if organisms:
                return paths_filtered_by_status(request, list(set(organisms)))
            else:
                return organisms


@collection(
    name='projects',
    unique_key='accession',
    properties={
        'title': "Project file set",
        'description': 'A set of files that comprise a project.',
    })
class Project(FileSet, CalculatedFileSetAssay, CalculatedFileSetBiosample):
    item_type = 'project'
    schema = load_schema('encoded:schemas/project.json')
<<<<<<< HEAD
    embedded = FileSet.embedded + ['files.replicate.experiment.target', 'organism']
=======
    embedded = FileSet.embedded + ['files.dataset', 'files.replicate.experiment.target', 'organism']
>>>>>>> 1848cfaf


class Series(Dataset):
    item_type = 'series'
    base_types = ['Series'] + Dataset.base_types
    schema = load_schema('encoded:schemas/series.json')
    embedded = Dataset.embedded + [
<<<<<<< HEAD
        'organism',
        'target',
        'target.organism',
        'award.pi.lab',
        'references',
=======
        'award.pi.lab',
        'references',
        'related_datasets.files',
        'related_datasets.files.analysis_step_version',
        'related_datasets.files.analysis_step_version.analysis_step',
        'related_datasets.files.analysis_step_version.analysis_step.pipelines',
>>>>>>> 1848cfaf
        'related_datasets.lab',
        'related_datasets.submitted_by',
        'related_datasets.award.pi.lab',
        'related_datasets.replicates.antibody',
        'related_datasets.replicates.antibody.targets',
        'related_datasets.replicates.library',
        'related_datasets.replicates.library.documents.lab',
        'related_datasets.replicates.library.documents.submitted_by',
        'related_datasets.replicates.library.documents.award',
        'related_datasets.replicates.library.biosample.submitted_by',
        'related_datasets.replicates.library.biosample.source',
        'related_datasets.replicates.library.biosample.organism',
        'related_datasets.replicates.library.biosample.rnais',
        'related_datasets.replicates.library.biosample.donor.organism',
        'related_datasets.replicates.library.biosample.donor.mutated_gene',
        'related_datasets.replicates.library.biosample.treatments',
        'related_datasets.replicates.library.spikeins_used',
        'related_datasets.replicates.library.treatments',
        'related_datasets.possible_controls',
        'related_datasets.possible_controls.target',
        'related_datasets.possible_controls.lab',
        'related_datasets.target.organism',
        'related_datasets.references',
        'files.lab',
        'files.platform',
        'files.lab',
        'files.derived_from',
        'files.derived_from.replicate',
        'files.analysis_step_version.analysis_step',
        'files.analysis_step_version.analysis_step.pipelines',
        'files.analysis_step_version.analysis_step.versions',
        'files.analysis_step_version.analysis_step.versions.software_versions',
        'files.analysis_step_version.analysis_step.versions.software_versions.software',
        'files.analysis_step_version.software_versions',
        'files.analysis_step_version.software_versions.software',
        'files.replicate.library.biosample',
        'files.quality_metrics',
        'files.quality_metrics.step_run',
        'files.quality_metrics.step_run.analysis_step_version.analysis_step',
        'contributing_files.platform',
        'contributing_files.lab',
        'contributing_files.derived_from',
        'contributing_files.analysis_step_version.analysis_step',
        'contributing_files.analysis_step_version.analysis_step.pipelines',
        'contributing_files.analysis_step_version.software_versions',
        'contributing_files.analysis_step_version.software_versions.software'
    ]

    @calculated_property(schema={
        "title": "Revoked datasets",
        "type": "array",
        "items": {
            "type": "string",
            "linkTo": "file",
        },
    })
    def revoked_datasets(self, request, related_datasets):
        return [
            path for path in related_datasets
            if item_is_revoked(request, path)
        ]

    @calculated_property(define=True, schema={
        "title": "Assembly",
        "type": "array",
        "items": {
            "type": "string",
        },
    })
    def assembly(self, request, related_datasets):
        assembly = []
        for path in related_datasets:
            properties = request.embed(path, '@@object')
            if 'assembly' in properties:
                assembly.extend(properties['assembly'])
        return list(set(assembly))


@collection(
    name='matched-sets',
    unique_key='accession',
    properties={
        'title': "Matched Set Series",
        'description': 'A series that groups two or more datasets (experiments) together with shared properties',
    })
class MatchedSet(Series, CalculatedSeriesAssay, CalculatedSeriesBiosample, CalculatedSeriesTarget):
    item_type = 'matched_set'
    schema = load_schema('encoded:schemas/matched_set.json')
    embedded = Series.embedded


@collection(
    name='treatment-time-series',
    unique_key='accession',
    properties={
        'title': "Treatment time series",
        'description': 'A series that varies on treatment duration across an applied treatment.',
    })
class TreatmentTimeSeries(Series, CalculatedSeriesAssay, CalculatedSeriesBiosample, CalculatedSeriesTarget, CalculatedSeriesTreatment):
    item_type = 'treatment_time_series'
    schema = load_schema('encoded:schemas/treatment_time_series.json')
    embedded = Series.embedded


@collection(
    name='treatment-concentration-series',
    unique_key='accession',
    properties={
        'title': "Treatment concentration series",
        'description': 'A series that varies on treatment concentration across an applied treatment.',
    })
class TreatmentConcentrationSeries(Series, CalculatedSeriesAssay, CalculatedSeriesBiosample, CalculatedSeriesTarget, CalculatedSeriesTreatment):
    item_type = 'treatment_concentration_series'
    schema = load_schema('encoded:schemas/treatment_concentration_series.json')
    embedded = Series.embedded


@collection(
    name='organism-development-series',
    unique_key='accession',
    properties={
        'title': "Organism development series",
        'description': 'A series that varies age/life stage of an organism.',
    })
<<<<<<< HEAD
class OrganismDevelopmentSeries(Series, CalculatedSeriesAssay, CalculatedSeriesBiosample, CalculatedSeriesTarget):
=======
class OrganismDevelopmentSeries(Series, CalculatedSeriesAssay, CalculatedSeriesBiosample, CalculatedSeriesTarget, CalculatedSeriesAge, CalculatedSeriesSynchronization, CalculatedSeriesLifeStage):
>>>>>>> 1848cfaf
    item_type = 'organism_development_series'
    schema = load_schema('encoded:schemas/organism_development_series.json')
    embedded = Series.embedded


@collection(
    name='replication-timing-series',
    unique_key='accession',
    properties={
        'title': "Replication timing series",
        'description': 'A series tracking replication timing over the cell cycle.',
    })
class ReplicationTimingSeries(Series, CalculatedSeriesAssay, CalculatedSeriesBiosample, CalculatedSeriesTarget):
    item_type = 'replication_timing_series'
    schema = load_schema('encoded:schemas/replication_timing_series.json')
    embedded = Series.embedded


@collection(
    name='reference-epigenomes',
    unique_key='accession',
    properties={
        'title': "Reference epigenomes",
        'description': 'A series made up of complimentary assays that define a reference epigenome according to IHEC.',
    })
class ReferenceEpigenome(Series, CalculatedSeriesAssay, CalculatedSeriesBiosample, CalculatedSeriesTarget):
    item_type = 'reference_epigenome'
    schema = load_schema('encoded:schemas/reference_epigenome.json')
    embedded = Series.embedded<|MERGE_RESOLUTION|>--- conflicted
+++ resolved
@@ -19,14 +19,7 @@
     CalculatedSeriesAssay,
     CalculatedSeriesBiosample,
     CalculatedSeriesTreatment,
-<<<<<<< HEAD
     CalculatedSeriesTarget
-=======
-    CalculatedSeriesTarget,
-    CalculatedSeriesAge,
-    CalculatedSeriesLifeStage,
-    CalculatedSeriesSynchronization
->>>>>>> 1848cfaf
 )
 
 from itertools import chain
@@ -300,11 +293,7 @@
 class Annotation(FileSet, CalculatedBiosampleSlims, CalculatedBiosampleSynonyms):
     item_type = 'annotation'
     schema = load_schema('encoded:schemas/annotation.json')
-<<<<<<< HEAD
-    embedded = FileSet.embedded + ['software_used', 'software_used.software', 'organism', 'targets']
-=======
     embedded = FileSet.embedded + ['software_used', 'software_used.software', 'organism', 'targets', 'files.dataset']
->>>>>>> 1848cfaf
 
 
 @collection(
@@ -317,11 +306,7 @@
 class PublicationData(FileSet, CalculatedFileSetBiosample, CalculatedFileSetAssay):
     item_type = 'publication_data'
     schema = load_schema('encoded:schemas/publication_data.json')
-<<<<<<< HEAD
-    embedded = FileSet.embedded + ['files.replicate.experiment.target', 'organism']
-=======
     embedded = FileSet.embedded + ['files.dataset', 'files.replicate.experiment.target', 'organism']
->>>>>>> 1848cfaf
 
 
 @collection(
@@ -334,11 +319,7 @@
 class Reference(FileSet):
     item_type = 'reference'
     schema = load_schema('encoded:schemas/reference.json')
-<<<<<<< HEAD
-    embedded = FileSet.embedded + ['software_used', 'software_used.software', 'organism']
-=======
     embedded = FileSet.embedded + ['software_used', 'software_used.software', 'organism', 'files.dataset']
->>>>>>> 1848cfaf
 
 
 @collection(
@@ -351,11 +332,7 @@
 class UcscBrowserComposite(FileSet, CalculatedFileSetAssay):
     item_type = 'ucsc_browser_composite'
     schema = load_schema('encoded:schemas/ucsc_browser_composite.json')
-<<<<<<< HEAD
-    embedded = FileSet.embedded + ['organism']
-=======
     embedded = FileSet.embedded + ['organism', 'files.dataset']
->>>>>>> 1848cfaf
 
     @calculated_property(condition='files', schema={
         "title": "Organism",
@@ -396,11 +373,7 @@
 class Project(FileSet, CalculatedFileSetAssay, CalculatedFileSetBiosample):
     item_type = 'project'
     schema = load_schema('encoded:schemas/project.json')
-<<<<<<< HEAD
-    embedded = FileSet.embedded + ['files.replicate.experiment.target', 'organism']
-=======
     embedded = FileSet.embedded + ['files.dataset', 'files.replicate.experiment.target', 'organism']
->>>>>>> 1848cfaf
 
 
 class Series(Dataset):
@@ -408,20 +381,15 @@
     base_types = ['Series'] + Dataset.base_types
     schema = load_schema('encoded:schemas/series.json')
     embedded = Dataset.embedded + [
-<<<<<<< HEAD
         'organism',
         'target',
         'target.organism',
-        'award.pi.lab',
-        'references',
-=======
         'award.pi.lab',
         'references',
         'related_datasets.files',
         'related_datasets.files.analysis_step_version',
         'related_datasets.files.analysis_step_version.analysis_step',
         'related_datasets.files.analysis_step_version.analysis_step.pipelines',
->>>>>>> 1848cfaf
         'related_datasets.lab',
         'related_datasets.submitted_by',
         'related_datasets.award.pi.lab',
@@ -546,11 +514,7 @@
         'title': "Organism development series",
         'description': 'A series that varies age/life stage of an organism.',
     })
-<<<<<<< HEAD
 class OrganismDevelopmentSeries(Series, CalculatedSeriesAssay, CalculatedSeriesBiosample, CalculatedSeriesTarget):
-=======
-class OrganismDevelopmentSeries(Series, CalculatedSeriesAssay, CalculatedSeriesBiosample, CalculatedSeriesTarget, CalculatedSeriesAge, CalculatedSeriesSynchronization, CalculatedSeriesLifeStage):
->>>>>>> 1848cfaf
     item_type = 'organism_development_series'
     schema = load_schema('encoded:schemas/organism_development_series.json')
     embedded = Series.embedded
