import pytest

SCHEMA_DIR = 'src/encoded/schemas/'

@pytest.fixture
def biosample(submitter, lab, award, source, organism):
    return {
        'award': award['uuid'],
        'biosample_term_id': 'UBERON:349829',
        'biosample_type': 'tissue',
        'lab': lab['uuid'],
        'organism': organism['uuid'],
        'source': source['uuid'],
    }

@pytest.fixture
def biosample_1(biosample):
    item = biosample.copy()
    item.update({
        'schema_version': '1',
        'starting_amount': '1000',
    })
    return item

@pytest.fixture
def biosample_2(biosample):
    item = biosample.copy()
    item.update({
        'schema_version': '2',
        'subcellular_fraction': 'nucleus',
    })
    return item

@pytest.fixture
<<<<<<< HEAD
def biosample_3(biosample, biosamples):
    item = biosample.copy()
    item.update({
        'schema_version': '3',
        'derived_from': [biosamples[0]['uuid']],
        'part_of': [biosamples[0]['uuid']],
=======
def biosample_3(biosample):
    item = biosample.copy()
    item.update({
        'schema_version': '3',
        'encode2_dbxrefs': ['Liver'],
>>>>>>> fed0c66e
    })
    return item

def test_biosample_upgrade(app, biosample_1):
    migrator = app.registry['migrator']
    value = migrator.upgrade('biosample', biosample_1, target_version='2')
    assert value['schema_version'] == '2'
    assert value['starting_amount'] == 1000


def test_biosample_upgrade_unknown(app, biosample_1):
    biosample_1['starting_amount'] = 'Unknown'
    migrator = app.registry['migrator']
    value = migrator.upgrade('biosample', biosample_1, target_version='2')
    assert value['schema_version'] == '2'
    assert 'starting_amount' not in value


def test_biosample_upgrade_empty_string(app, biosample_1):
    biosample_1['starting_amount'] = ''
    migrator = app.registry['migrator']
    value = migrator.upgrade('biosample', biosample_1, target_version='2')
    assert value['schema_version'] == '2'
    assert 'starting_amount' not in value


def test_biosample_upgrade_exponent(app, biosample_1):
    biosample_1['starting_amount'] = '1 X 10^5'
    migrator = app.registry['migrator']
    value = migrator.upgrade('biosample', biosample_1, target_version='2')
    assert value['schema_version'] == '2'
    assert value['starting_amount'] == 1e5

def test_biosample_upgrade_number(app, biosample_1):
    biosample_1['starting_amount'] = -1
    migrator = app.registry['migrator']
    value = migrator.upgrade('biosample', biosample_1, target_version='2')
    assert value['schema_version'] == '2'
    assert value['starting_amount'] == -1


def test_biosample_upgrade_subcellular_fraction(app, biosample_2):
    migrator = app.registry['migrator']
    value = migrator.upgrade('biosample', biosample_2, target_version='3')
    assert value['schema_version'] == '3'
    assert value['subcellular_fraction_term_name'] == 'nucleus'
    assert value['subcellular_fraction_term_id'] == 'GO:0005634'
    assert 'subcellular_fraction' not in value

def test_biosample_upgrade_subcellular_fraction_membrane(app, biosample_2):
    biosample_2['subcellular_fraction'] = 'membrane fraction'
    migrator = app.registry['migrator']
    value = migrator.upgrade('biosample', biosample_2, target_version='3')
    assert value['schema_version'] == '3'
    assert value['subcellular_fraction_term_name'] == 'membrane'
    assert value['subcellular_fraction_term_id'] == 'GO:0016020'
    assert 'subcellular_fraction' not in value

<<<<<<< HEAD
def test_biosample_upgrade_array_to_string(app, biosample_3, biosample, biosamples):
    migrator = app.registry['migrator']
    value = migrator.upgrade('biosample', biosample_3, target_version='4')
    assert value['schema_version'] == '4'
    assert value['part_of'] == biosamples[0]['uuid']
    assert value['derived_from'] == biosamples[0]['uuid']

def test_biosample_upgrade_empty_array(app, biosample_3, biosample, biosamples):
    biosample_3['derived_from'] = []
    biosample_3['part_of'] = []
    migrator = app.registry['migrator']
    value = migrator.upgrade('biosample', biosample_3, target_version='4')
    assert value['schema_version'] == '4'
    assert 'part_of' not in value
    assert 'derived_from' not in value
=======
def test_biosample_upgrade_encode2_dbxref(app, biosample_3):
    migrator = app.registry['migrator']
    value = migrator.upgrade('biosample', biosample_3, target_version='4')
    assert value['schema_version'] == '4'
    assert value['dbxrefs'] == ['UCSC-ENCODE-cv:Liver']
    assert 'encode2_dbxrefs' not in value

def test_biosample_upgrade_encode2_complex_dbxref(app, biosample_3):
    biosample_3['encode2_dbxrefs'] = ['B-cells CD20+ (RO01778)']
    migrator = app.registry['migrator']
    value = migrator.upgrade('biosample', biosample_3, target_version='4')
    assert value['schema_version'] == '4'
    assert value['dbxrefs'] == ['UCSC-ENCODE-cv:B-cells CD20+ (RO01778)']
    assert 'encode2_dbxrefs' not in value
>>>>>>> fed0c66e

def test_biosample_upgrade_inline(testapp, biosample_1):
    from encoded.schema_utils import load_schema
    schema = load_schema('biosample.json')
    res = testapp.post_json('/biosample?validate=false&render=uuid', biosample_1)
    location = res.location

    # The properties are stored un-upgraded.
    res = testapp.get(location+'?frame=raw&upgrade=false').maybe_follow()
    assert res.json['schema_version'] == '1'

    # When the item is fetched, it is upgraded automatically.
    res = testapp.get(location).maybe_follow()
    assert res.json['schema_version'] == schema['properties']['schema_version']['default']

    res = testapp.patch_json(location, {})

    # The stored properties are now upgraded.
    res = testapp.get(location+'?frame=raw&upgrade=false').maybe_follow()
    assert res.json['schema_version'] == schema['properties']['schema_version']['default']


def test_biosample_upgrade_inline_unknown(testapp, biosample_1):
    from encoded.schema_utils import load_schema
    schema = load_schema('biosample.json')
    biosample_1['starting_amount'] = 'Unknown'
    res = testapp.post_json('/biosample?validate=false&render=uuid', biosample_1)
    location = res.location
    res = testapp.patch_json(location, {})
    res = testapp.get(location+'?frame=raw&upgrade=false').maybe_follow()
    assert res.json['schema_version'] == schema['properties']['schema_version']['default']
    assert 'starting_amount' not in res.json<|MERGE_RESOLUTION|>--- conflicted
+++ resolved
@@ -1,6 +1,7 @@
 import pytest
 
 SCHEMA_DIR = 'src/encoded/schemas/'
+
 
 @pytest.fixture
 def biosample(submitter, lab, award, source, organism):
@@ -13,6 +14,7 @@
         'source': source['uuid'],
     }
 
+
 @pytest.fixture
 def biosample_1(biosample):
     item = biosample.copy()
@@ -21,6 +23,7 @@
         'starting_amount': '1000',
     })
     return item
+
 
 @pytest.fixture
 def biosample_2(biosample):
@@ -31,23 +34,18 @@
     })
     return item
 
+
 @pytest.fixture
-<<<<<<< HEAD
 def biosample_3(biosample, biosamples):
     item = biosample.copy()
     item.update({
         'schema_version': '3',
         'derived_from': [biosamples[0]['uuid']],
         'part_of': [biosamples[0]['uuid']],
-=======
-def biosample_3(biosample):
-    item = biosample.copy()
-    item.update({
-        'schema_version': '3',
         'encode2_dbxrefs': ['Liver'],
->>>>>>> fed0c66e
     })
     return item
+
 
 def test_biosample_upgrade(app, biosample_1):
     migrator = app.registry['migrator']
@@ -79,6 +77,7 @@
     assert value['schema_version'] == '2'
     assert value['starting_amount'] == 1e5
 
+
 def test_biosample_upgrade_number(app, biosample_1):
     biosample_1['starting_amount'] = -1
     migrator = app.registry['migrator']
@@ -95,6 +94,7 @@
     assert value['subcellular_fraction_term_id'] == 'GO:0005634'
     assert 'subcellular_fraction' not in value
 
+
 def test_biosample_upgrade_subcellular_fraction_membrane(app, biosample_2):
     biosample_2['subcellular_fraction'] = 'membrane fraction'
     migrator = app.registry['migrator']
@@ -104,13 +104,14 @@
     assert value['subcellular_fraction_term_id'] == 'GO:0016020'
     assert 'subcellular_fraction' not in value
 
-<<<<<<< HEAD
+
 def test_biosample_upgrade_array_to_string(app, biosample_3, biosample, biosamples):
     migrator = app.registry['migrator']
     value = migrator.upgrade('biosample', biosample_3, target_version='4')
     assert value['schema_version'] == '4'
     assert value['part_of'] == biosamples[0]['uuid']
     assert value['derived_from'] == biosamples[0]['uuid']
+
 
 def test_biosample_upgrade_empty_array(app, biosample_3, biosample, biosamples):
     biosample_3['derived_from'] = []
@@ -120,13 +121,15 @@
     assert value['schema_version'] == '4'
     assert 'part_of' not in value
     assert 'derived_from' not in value
-=======
+
+
 def test_biosample_upgrade_encode2_dbxref(app, biosample_3):
     migrator = app.registry['migrator']
     value = migrator.upgrade('biosample', biosample_3, target_version='4')
     assert value['schema_version'] == '4'
     assert value['dbxrefs'] == ['UCSC-ENCODE-cv:Liver']
     assert 'encode2_dbxrefs' not in value
+
 
 def test_biosample_upgrade_encode2_complex_dbxref(app, biosample_3):
     biosample_3['encode2_dbxrefs'] = ['B-cells CD20+ (RO01778)']
@@ -135,7 +138,7 @@
     assert value['schema_version'] == '4'
     assert value['dbxrefs'] == ['UCSC-ENCODE-cv:B-cells CD20+ (RO01778)']
     assert 'encode2_dbxrefs' not in value
->>>>>>> fed0c66e
+
 
 def test_biosample_upgrade_inline(testapp, biosample_1):
     from encoded.schema_utils import load_schema
