--- conflicted
+++ resolved
@@ -24,13 +24,10 @@
     'multiauth.policy.edwkey.check': 'encoded.edw_key.basic_auth_check',
     'persona.audiences': 'http://localhost:6543',
     'persona.siteName': 'ENCODE DCC Submission',
-<<<<<<< HEAD
-=======
     'allow.view': 'Everyone',
     'allow.list': 'Everyone',
     'allow.traverse': 'Everyone',
     'allow.ALL_PERMISSIONS': 'group:admin',
->>>>>>> 3c536e1c
     'allow.edw_key_create': 'edwkey:edw',
     'allow.edw_key_update': 'edwkey:edw',
     'load_test_only': True,
