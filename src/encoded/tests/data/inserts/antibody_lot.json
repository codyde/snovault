[
    {
        "_test": "untagged target and unknown lot",
        "accession": "ENCAB000AFU",
        "antigen_description": "E2F1(KH20 and KH95) Epitope for KH20 has been mapped to amino acids 1-89; KH95 to amino acids 342-386.",
        "award": "U54HG004558",
        "clonality": "monoclonal",
        "dbxrefs": [
<<<<<<< HEAD
            "ucsc_encode_db:E2F1"
=======
            "UCSC-ENCODE-cv:E2F1"
>>>>>>> 128daf7c
        ],
        "host_organism": "mouse",
        "lab": "michael-snyder",
        "lot_id": "unknown",
        "product_id": "05-379",
        "source": "millipore",
        "submitted_by": "taciti.vehicula@vitae.vivamus",
        "url": "http://www.millipore.com/catalogue/item/05-379#",
        "uuid": "cd8b0112-e01b-4eb6-94ae-5e9257885eba"
    },
    {
        "_test": "has alternate_accesion",
        "accession": "ENCAB000AUU",
        "alternate_accessions": [
            "ENCAB000ATG"
        ],
        "award": "U54HG004558",
        "clonality": "polyclonal",
        "dbxrefs": [
<<<<<<< HEAD
            "ucsc_encode_db:H3K4me3"
=======
            "UCSC-ENCODE-cv:H3K4me3"
>>>>>>> 128daf7c
        ],
        "host_organism": "rabbit",
        "lab": "michael-snyder",
        "lot_id": "JBC1888194",
        "product_id": "07-473",
        "source": "millipore",
        "submitted_by": "fames.at@per.varius",
        "url": "http://www.millipore.com/catalogue/item/07-473",
        "uuid": "f24ac237-ba4c-4b3d-af7e-85f0b57c4184"
    },
    {
        "_test": "several variations of different lots, aliases, alternate accessions",
        "accession": "ENCAB000ASG",
        "antigen_description": "Synthetic peptide corresponding to residues surrounding and including trimethlyated Lys 4 of Histone H3.",
        "award": "ROADMAP",
        "clonality": "polyclonal",
        "host_organism": "rabbit",
        "lab": "roadmap-epigenomics",
        "lot_id": "R0903B0054",
        "product_id": "07-473",
        "purifications": [
            "affinity"
        ],
        "source": "millipore",
        "submitted_by": "felis.senectus@hymenaeos.nibh",
        "url": "http://www.millipore.com/catalogue/item/07-473",
        "uuid": "eb4230d7-48d0-4dcc-ab99-da1a5316a0f9"
    },
    {
        "_test": "multiple lot aliases and accessions",
        "accession": "ENCAB000ANU",
        "alternate_accessions": [
            "ENCAB000ASE",
            "ENCAB000ASF",
            "ENCAB000AUQ"
        ],
        "award": "U54HG006991",
        "clonality": "polyclonal",
        "dbxrefs": [
<<<<<<< HEAD
            "ucsc_encode_db:H3K4me3"
=======
            "UCSC-ENCODE-cv:H3K4me3"
>>>>>>> 128daf7c
        ],
        "host_organism": "rabbit",
        "lab": "bradley-bernstein",
        "lot_id": "DAM1623866",
        "lot_id_alias": [
            "DAM1644057",
            "DAM1817678",
            "DAM1619901",
            "DAM1731494"
        ],
        "product_id": "07-473",
        "source": "millipore",
        "submitted_by": "sit.nascetur@accumsan.quis",
        "url": "http://www.millipore.com/catalogue/item/07-473",
        "uuid": "3422bec2-cbe5-4bd2-acf8-dbb67388f43b"
    },
    {
        "_test": "multiple alternate accesions and lot alias",
        "accession": "ENCAB000ANK",
        "alternate_accessions": [
            "ENCAB000AOW",
            "ENCAB000AOV"
        ],
        "antigen_description": "Synthetic peptide: ARTKQTARAcKSTG-C conjugated to KLH, corresponding to amino acids 1-12 of Human Histone H3.",
        "award": "U54HG004570",
        "clonality": "polyclonal",
        "dbxrefs": [
<<<<<<< HEAD
            "ucsc_encode_db:H3K9ac"
=======
            "UCSC-ENCODE-cv:H3K9ac"
>>>>>>> 128daf7c
        ],
        "host_organism": "rabbit",
        "isotype": "IgG",
        "lab": "bradley-bernstein",
        "lot_id": "455103",
        "lot_id_alias": [
            "550799"
        ],
        "product_id": "ab4441",
        "purifications": [
            "affinity"
        ],
        "source": "abcam",
        "submitted_by": "hymenaeos.blandit@sit.dictum",
        "url": "http://www.abcam.com/index.html?datasheet=4441",
        "uuid": "f211c027-6613-4998-8cf0-90e9041ad254"
    },
    {
        "_test": "refer to same target",
        "accession": "ENCAB000AUZ",
        "antigen_sequence": "MSKSESPKEPEQLRKLFIGGLSFETTDESLRSHFEQWGTLTDCVVMRDPN",
        "award": "U54HG007005",
        "clonality": "polyclonal",
        "host_organism": "rabbit",
        "isotype": "IgG",
        "lab": "xiang-dong-fu",
        "lot_id": "QC9473-091124",
        "product_id": "ARP40383_T100",
        "source": "aviva",
        "submitted_by": "parturient.ut@et.ve",
        "url": "http://www.avivasysbio.com/anti-hnrpa1-antibody-n-terminal-region-arp40383-t100.html",
        "uuid": "43e36b83-758c-4bd7-8829-7bdb6e38b4ea"
    },
    {
        "_test": "refer to same target and lab self-fail",
        "accession": "ENCAB000AVA",
        "antigen_sequence": "NQSSNFGPMKGGNFGGRSSGPYGGGGQYFAKPRNQGGYGGSSSSSSYGSG",
        "award": "U54HG007005",
        "clonality": "polyclonal",
        "host_organism": "rabbit",
        "isotype": "IgG",
        "lab": "xiang-dong-fu",
        "lot_id": "QC9474",
        "notes": "This was a self fail.",
        "product_id": "ARP40384_T100",
        "source": "aviva",
        "submitted_by": "parturient.ut@et.ve",
        "url": "http://www.avivasysbio.com/anti-hnrpa1-antibody-c-terminal-region-arp40384-t100.html",
        "uuid": "81d1f148-323c-4420-a05e-62427394fd6b"
    },
    {
        "_test": "control",
        "accession": "ENCAB000AOF",
        "aliases": [
            "j-michael-cherry:Control"
        ],
        "antigen_description": "Anti-mouse",
        "award": "U54HG004558",
        "dbxrefs": [
<<<<<<< HEAD
            "ucsc_encode_db:IgG-Yale"
=======
            "UCSC-ENCODE-cv:IgG-Yale"
>>>>>>> 128daf7c
        ],
        "host_organism": "mouse",
        "lab": "michael-snyder",
        "lot_id": "unknown",
        "product_id": "IgG-Yale",
        "source": "santa-cruz-biotech",
        "submitted_by": "fames.at@per.varius",
        "uuid": "9a69a3d2-655f-49ca-a3b3-48d70ad4a9e1"
    },
    {
        "_test": "tagged target",
        "accession": "ENCAB000ASV",
        "antigen_description": "Clone 16B12 was raised against the twelve amino acid peptide CYPYDVPDYASL. This second-generation HA antibody is an excellent substitute for the 12CA5 monoclonal antibody. The HA.11 antibody recognizes the influenza hemagglutinin epitope (YPYDVPDYA) which has been used extensively as a general epitope tag in expression vectors. The extreme specificity of the antibody allows unambiguous identification and quantitative analysis of the tagged protein. The HA.11 antibody recognizes HA epitopes located in the middle of protein sequences as well as at the N- or C-terminus.",
        "antigen_sequence": "CYPYDVPDYASL",
        "award": "U54HG004558",
        "clonality": "monoclonal",
        "dbxrefs": [
<<<<<<< HEAD
            "ucsc_encode_db:HA-E2F1"
=======
            "UCSC-ENCODE-cv:HA-E2F1"
>>>>>>> 128daf7c
        ],
        "host_organism": "mouse",
        "lab": "michael-snyder",
        "lot_id": "unknown",
        "product_id": "MMS-101P",
        "source": "covance",
        "submitted_by": "taciti.vehicula@vitae.vivamus",
        "url": "https://store.crpinc.com/datasheet.aspx?catalogno=MMS-101P",
        "uuid": "981a4b17-65b6-4535-9515-786ecbfeaed8"
    },
    {
        "_test": "frowny gel",
        "accession": "ENCAB000ADQ",
        "antigen_description": "Peptide region of the protein sequence according to NP_055408",
        "award": "U54HG006998",
        "clonality": "polyclonal",
        "host_organism": "rabbit",
        "lab": "richard-myers",
        "lot_id": "QC12000",
        "product_id": "SAB2103447",
        "source": "sigma",
        "submitted_by": "facilisi.tristique@potenti.vivamus",
        "url": "http://www.sigmaaldrich.com/catalog/product/sigma/sab2103447?lang=en&region=US",
        "uuid": "e61ad044-a869-4bd2-ae04-f4fa83bbca00"
    },
    {
        "_test": "refer to same target",
        "accession": "ENCAB000AXP",
        "award": "U54HG007005",
        "clonality": "monoclonal",
        "host_organism": "mouse",
        "isotype": "IgG2a",
        "lab": "xiang-dong-fu",
        "lot_id": "E1011",
        "product_id": "SC-32301",
        "source": "santa-cruz-biotech",
        "submitted_by": "parturient.ut@et.ve",
        "url": "http://www.scbt.jp/datasheet-32301-hnrnp-a1-4b10-antibody.html",
        "uuid": "c8001233-050d-4dab-bf73-f47133b2e2a3"
    },
    {
        "_test": "ENCODE2 dbxref with special characters",
        "accession": "ENCAB000AFR",
        "antigen_description": "Epitope mapping at the N-terminus of CTCF of human origin.",
        "award": "U54HG004576",
        "clonality": "polyclonal",
        "dbxrefs": [
<<<<<<< HEAD
            "ucsc_encode_db:CTCF_(SC-5916)"
=======
            "UCSC-ENCODE-cv:CTCF_(SC-5916)"
>>>>>>> 128daf7c
        ],
        "host_organism": "goat",
        "isotype": "IgG",
        "lab": "richard-myers",
        "lot_id": "K0902",
        "product_id": "sc-5916",
        "source": "santa-cruz-biotech",
        "submitted_by": "maecenas.curabitur@nibh.phasellus",
        "url": "http://www.scbt.com/datasheet-5916-ctcf-n-17-antibody.html",
        "uuid": "d563e33c-fea8-4453-909b-ccfdbfd9f8b3"
    },
    {
        "_test": "has lot alises",
        "accession": "ENCAB000ALM",
        "award": "U54HG004576",
        "clonality": "monoclonal",
        "dbxrefs": [
<<<<<<< HEAD
            "ucsc_encode_db:TAF1"
=======
            "UCSC-ENCODE-cv:TAF1"
>>>>>>> 128daf7c
        ],
        "host_organism": "mouse",
        "lab": "richard-myers",
        "lot_id": "K0905",
        "lot_id_alias": [
            "F2706",
            "G2909"
        ],
        "product_id": "sc-735",
        "source": "santa-cruz-biotech",
        "submitted_by": "maecenas.curabitur@nibh.phasellus",
        "url": "http://www.scbt.com/product.php?datasheet=735",
        "uuid": "ed7270b0-9dfc-4ce5-b33a-c0be11fe5773"
    },
    {
        "_test": "has tsv validation",
        "accession": "ENCAB000ACQ",
        "antigen_description": "TCF4 (NP_005019, a.a. 1-366) full length recombinant protein with GST tag.",
        "award": "U54HG006998",
        "clonality": "monoclonal",
        "host_organism": "mouse",
        "isotype": "IgG1\u03ba",
        "lab": "richard-myers",
        "lot_id": "12262-1F6",
        "product_id": "WH0006925M2",
        "source": "sigma",
        "submitted_by": "facilisi.tristique@potenti.vivamus",
        "url": "http://www.sigmaaldrich.com/catalog/product/sigma/wh0006925m2?lang=en&region=US",
        "uuid": "907ced83-e4bb-4d77-8d97-e969db915533"
    }
]<|MERGE_RESOLUTION|>--- conflicted
+++ resolved
@@ -6,11 +6,7 @@
         "award": "U54HG004558",
         "clonality": "monoclonal",
         "dbxrefs": [
-<<<<<<< HEAD
-            "ucsc_encode_db:E2F1"
-=======
             "UCSC-ENCODE-cv:E2F1"
->>>>>>> 128daf7c
         ],
         "host_organism": "mouse",
         "lab": "michael-snyder",
@@ -30,11 +26,7 @@
         "award": "U54HG004558",
         "clonality": "polyclonal",
         "dbxrefs": [
-<<<<<<< HEAD
-            "ucsc_encode_db:H3K4me3"
-=======
             "UCSC-ENCODE-cv:H3K4me3"
->>>>>>> 128daf7c
         ],
         "host_organism": "rabbit",
         "lab": "michael-snyder",
@@ -74,11 +66,7 @@
         "award": "U54HG006991",
         "clonality": "polyclonal",
         "dbxrefs": [
-<<<<<<< HEAD
-            "ucsc_encode_db:H3K4me3"
-=======
             "UCSC-ENCODE-cv:H3K4me3"
->>>>>>> 128daf7c
         ],
         "host_organism": "rabbit",
         "lab": "bradley-bernstein",
@@ -106,11 +94,7 @@
         "award": "U54HG004570",
         "clonality": "polyclonal",
         "dbxrefs": [
-<<<<<<< HEAD
-            "ucsc_encode_db:H3K9ac"
-=======
             "UCSC-ENCODE-cv:H3K9ac"
->>>>>>> 128daf7c
         ],
         "host_organism": "rabbit",
         "isotype": "IgG",
@@ -170,11 +154,7 @@
         "antigen_description": "Anti-mouse",
         "award": "U54HG004558",
         "dbxrefs": [
-<<<<<<< HEAD
-            "ucsc_encode_db:IgG-Yale"
-=======
             "UCSC-ENCODE-cv:IgG-Yale"
->>>>>>> 128daf7c
         ],
         "host_organism": "mouse",
         "lab": "michael-snyder",
@@ -192,11 +172,7 @@
         "award": "U54HG004558",
         "clonality": "monoclonal",
         "dbxrefs": [
-<<<<<<< HEAD
-            "ucsc_encode_db:HA-E2F1"
-=======
             "UCSC-ENCODE-cv:HA-E2F1"
->>>>>>> 128daf7c
         ],
         "host_organism": "mouse",
         "lab": "michael-snyder",
@@ -244,11 +220,7 @@
         "award": "U54HG004576",
         "clonality": "polyclonal",
         "dbxrefs": [
-<<<<<<< HEAD
-            "ucsc_encode_db:CTCF_(SC-5916)"
-=======
             "UCSC-ENCODE-cv:CTCF_(SC-5916)"
->>>>>>> 128daf7c
         ],
         "host_organism": "goat",
         "isotype": "IgG",
@@ -266,11 +238,7 @@
         "award": "U54HG004576",
         "clonality": "monoclonal",
         "dbxrefs": [
-<<<<<<< HEAD
-            "ucsc_encode_db:TAF1"
-=======
             "UCSC-ENCODE-cv:TAF1"
->>>>>>> 128daf7c
         ],
         "host_organism": "mouse",
         "lab": "richard-myers",
