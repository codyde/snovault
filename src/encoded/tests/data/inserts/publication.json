--- conflicted
+++ resolved
@@ -1,21 +1,5 @@
 [
     {
-<<<<<<< HEAD
-	"title": "An integrated encyclopedia of DNA elements in the human genome",
-	"abstract": "The human genome encodes the blueprint of life, but the function of the vast majority of its nearly three billion bases is unknown. The Encyclopedia of DNA Elements (ENCODE) project has systematically mapped regions of transcription, transcription factor association, chromatin structure and histone modification. These data enabled us to assign biochemical functions for 80% of the genome, in particular outside of the well-studied protein-coding regions. Many discovered candidate regulatory elements are physically associated with one another and with expressed genes, providing new insights into the mechanisms of gene regulation. The newly identified elements also show a statistical correspondence to sequence variants linked to human disease, and can thereby guide interpretation of this variation. Overall, the project provides new insights into the organization and regulation of our genes and genome, and is an expansive resource of functional annotations for biomedical research.",
-	"authors": "ENCODE Project Consortium, Bernstein BE, Birney E, Dunham I, Green ED, Gunter C, Snyder M.",
-	"journal": "Nature",
-	"date_published": "2012 Sep 6",
-	"references": ["PMID:22955616", "PMCID:PMC3439153"],
-	"volume": "489",
-	"issue": "7414",
-	"page": "57-74",
-	"status": "published",
-	"published_by": ["ENCODE"],
-	"categories": ["integrative analysis"],
-	"data_used": "ENCODE main paper",
-	"uuid": "52e85c70-fe2d-11e3-9191-0800200c9a66"
-=======
         "title": "An integrated encyclopedia of DNA elements in the human genome",
         "abstract": "The human genome encodes the blueprint of life, but the function of the vast majority of its nearly three billion bases is unknown. The Encyclopedia of DNA Elements (ENCODE) project has systematically mapped regions of transcription, transcription factor association, chromatin structure and histone modification. These data enabled us to assign biochemical functions for 80% of the genome, in particular outside of the well-studied protein-coding regions. Many discovered candidate regulatory elements are physically associated with one another and with expressed genes, providing new insights into the mechanisms of gene regulation. The newly identified elements also show a statistical correspondence to sequence variants linked to human disease, and can thereby guide interpretation of this variation. Overall, the project provides new insights into the organization and regulation of our genes and genome, and is an expansive resource of functional annotations for biomedical research.",
         "authors": "ENCODE Project Consortium, Bernstein BE, Birney E, Dunham I, Green ED, Gunter C, Snyder M.",
@@ -30,7 +14,6 @@
         "categories": ["integrative analysis"],
         "data_used": "ENCODE main paper",
         "uuid": "52e85c70-fe2d-11e3-9191-0800200c9a66"
->>>>>>> 5642d0a3
     },
     {
         "status":"in progress",
