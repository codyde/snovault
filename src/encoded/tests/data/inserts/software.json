--- conflicted
+++ resolved
@@ -129,26 +129,16 @@
         "uuid": "08dbba16-769e-45e2-97cc-30237f0d19fa"
     },
     {
-<<<<<<< HEAD
-        "name": "make_pseudoreplicates",
-        "title": "makepseudoreplicates",
-=======
         "name": "makepseudoreplicates",
         "title": "Makepseudoreplicates",
->>>>>>> 006faa61
         "description": "Generate psuedoreplicates for self-consistency tests.",
         "software_type": ["other"],
         "name": "make_pseudoreplicates",
         "uuid": "f819726b-364e-4194-b71b-8c95f46e8c3c"
     },
     {
-<<<<<<< HEAD
-        "name": "phantompeak_qualtools",
-        "title": "phantompeakqualtools",
-=======
         "name": "phantompeakqualtools",
         "title": "Phantompeakqualtools",
->>>>>>> 006faa61
         "description": "This package computes quick but highly informative enrichment and quality measures for ChIP-seq/DNase-seq/FAIRE-seq/MNase-seq data. It can also be used to obtain robust estimates of the predominant fragment length or characteristic tag shift values in these assays. ",
         "software_type": ["other"],
         "source_url": "https://code.google.com/p/phantompeakqualtools/source/checkout",
@@ -227,8 +217,6 @@
         "url": "https://github.com/YeoLab/clipper/wiki/CLIPper-Home",
         "source_url": "https://github.com/YeoLab/clipper",
         "uuid": "56c6dc47-0692-493b-8983-ef80ea28d2fd"
-<<<<<<< HEAD
-=======
     },
     {
         "name": "fastqc",
@@ -237,6 +225,5 @@
          "software_type": ["quality metric"],
          "url": "http://www.bioinformatics.babraham.ac.uk/projects/fastqc/",
          "uuid":  "40d96460-a590-11e4-bcd8-0800200c9a66"
->>>>>>> 006faa61
     }
 ]