[
    {
        "_test": "shared biosample",
        "accession": "ENCSR000AER",
        "assay_term_id": "OBI:0001864",
        "assay_term_name": "RAMPAGE",
        "award": "U54HG007004",
        "biosample_term_id": "EFO:0002067",
        "biosample_term_name": "K562",
        "biosample_type": "immortalized cell line",
        "dataset_type": "experiment",
        "description": "RNA Evaluation K562 Long Total RAMPAGE from Gingeras",
        "lab": "thomas-gingeras",
        "status": "released",
        "submitted_by": "dignissim.euismod@amet.habitant",
        "uuid": "5a6d5a57-e62d-44b9-a1bd-5d1815247348"
    },
    {
        "_test": "shared biosample",
        "accession": "ENCSR000AEM",
        "assay_term_id": "OBI:0001271",
        "assay_term_name": "RNA-seq",
        "award": "U54HG007004",
        "biosample_term_id": "EFO:0002067",
        "biosample_term_name": "K562",
        "biosample_type": "immortalized cell line",
        "dataset_type": "experiment",
        "description": "RNA Evaluation K562 Long Poly-A+  RNA-seq from Gingeras",
        "lab": "thomas-gingeras",
        "status": "released",
        "submitted_by": "dignissim.euismod@amet.habitant",
        "uuid": "a357b33b-cdaa-4312-91c0-086bfec24181"
    },
    {
        "_test": "shared biosample",
        "accession": "ENCSR000AES",
        "assay_term_id": "OBI:0001271",
        "assay_term_name": "RNA-seq",
        "award": "U54HG007004",
        "biosample_term_id": "EFO:0002067",
        "biosample_term_name": "K562",
        "biosample_type": "immortalized cell line",
        "dataset_type": "experiment",
        "description": "RNA Evaluation K562 Small Total RNA-seq from Gingeras",
        "lab": "thomas-gingeras",
        "status": "released",
        "submitted_by": "dignissim.euismod@amet.habitant",
        "uuid": "d8e3c296-ae36-417b-855a-8bfbe3d33e3b"
    },
    {
        "_test": "control chip-seq with files",
        "accession": "ENCSR000ADH",
        "assay_term_id": "OBI:0000716",
        "assay_term_name": "ChIP-seq",
        "award": "RC2HG005602",
        "biosample_term_id": "BTO:0002493",
        "biosample_term_name": "CH12.LX cell",
        "biosample_type": "immortalized cell line",
        "dataset_type": "experiment",
        "dbxrefs": [
            "UCSC-ENCODE-mm9:wgEncodeEM002001",
            "GEO:GSM798326",
            "GEO:GSM798326",
            "GEO:GSE32218"
        ],
        "description": "CH12 Control Histone Mods by ChIP-seq performed by Yale",
        "documents": [
            "ENCODE:Snyder_Histone_Mouse_protocol"
        ],
        "lab": "sherman-weissman",
        "status": "released",
        "submitted_by": "amet.fusce@est.fermentum",
        "target": "Control-mouse",
        "uuid": "df02f3f9-a6d4-40e4-a8dc-c1c7387e4556"
    },
    {
        "_test": "refers to the control dataset",
        "accession": "ENCSR000ADI",
        "assay_term_id": "OBI:0000716",
        "assay_term_name": "ChIP-seq",
        "award": "RC2HG005602",
        "biosample_term_id": "BTO:0002493",
        "biosample_term_name": "CH12.LX cell",
        "biosample_type": "immortalized cell line",
        "dataset_type": "experiment",
        "dbxrefs": [
            "UCSC-ENCODE-mm9:wgEncodeEM002004",
            "GEO:GSM798327",
            "GEO:GSM798327",
            "GEO:GSE32218"
        ],
        "description": "CH12 H3K4me3 Histone Mods by ChIP-seq performed by Yale",
        "documents": [
            "ENCODE:Snyder_Histone_Mouse_protocol"
        ],
       "lab": "sherman-weissman",
        "possible_controls": [
            "df02f3f9-a6d4-40e4-a8dc-c1c7387e4556"
        ],
        "status": "released",
        "submitted_by": "amet.fusce@est.fermentum",
        "target": "H3K4me3-mouse",
        "uuid": "c05a9d79-713e-4d54-8d8e-6daae94368b3"
    },
    {
        "_test": "human chip-seq",
        "accession": "ENCSR000AHF",
        "assay_term_id": "OBI:0000716",
        "assay_term_name": "ChIP-seq",
        "award": "U54HG004576",
        "biosample_term_id": "BTO:0000093",
        "biosample_term_name": "MCF-7 cell",
        "biosample_type": "immortalized cell line",
        "dataset_type": "experiment",
        "dbxrefs": [
            "UCSC-ENCODE-hg19:wgEncodeEH003317",
            "GEO:GSM1010811"
        ],
        "description": "HAIB ChIP TAF1 in MCF-7",
        "documents": [
            "ENCODE:Myers_Lab_ChIP-seq_Protocol_v042211"
        ],
       "lab": "richard-myers",
        "status": "released",
        "submitted_by": "facilisi.tristique@potenti.vivamus",
        "target": "TAF1-human",
        "uuid": "8f8085dd-8e9c-4b75-a187-21dbafe46de1"
    },
    {
        "_test": "methy array",
        "accession": "ENCSR000ACY",
        "assay_term_id": "OBI:0001332",
        "assay_term_name": "MethylArray",
        "award": "U54HG004576",
        "biosample_term_id": "CL:1000350",
        "biosample_term_name": "basal cell of epithelium of terminal bronchiole",
        "biosample_type": "primary cell line",
        "dataset_type": "experiment",
        "dbxrefs": [
            "UCSC-ENCODE-hg19:wgEncodeEH002229",
            "GEO:GSM999346",
            "GEO:GSE40699"
        ],
        "description": "UW  SAEC",
        "documents": [
            "ENCODE:Myers_Methyl450_protocol"
        ],
       "lab": "richard-myers",
        "related_files": [
            "ENCFF000LSP"
        ],
        "status": "released",
        "submitted_by": "facilisi.tristique@potenti.vivamus",
        "uuid": "b29de469-ed4b-4acf-8b4d-f1af02def8e8"
    },
    {
        "_test": "NTR for assay and no replicates",
        "accession": "ENCSR000AJK",
        "assay_term_id": "NTR:0000020",
        "assay_term_name": "Nanostring",
        "award": "U54HG006998",
        "dataset_type": "experiment",
        "description": "Irvine Nanostring GM12878",
        "lab": "ali-mortazavi",
        "status": "released",
        "submitted_by": "netus.lorem@risus.lobortis",
        "uuid": "355ffbf8-0bc9-4545-ad3c-1ae71b4e2d85"
    },
    {
        "_test": "shared biosample",
        "accession": "ENCSR000AEN",
        "assay_term_id": "OBI:0001271",
        "assay_term_name": "RNA-seq",
        "award": "U54HG007005",
        "biosample_term_id": "EFO:0002067",
        "biosample_term_name": "K562",
        "biosample_type": "immortalized cell line",
        "dataset_type": "experiment",
        "description": "RNA Evaluation K562 Long Total from Graveley",
        "lab": "brenton-graveley",
<<<<<<< HEAD
        "status": "released",
=======
        "references": [
            "PMID:23000965",
            "PMID:16395128"
        ],
        "status": "CURRENT",
>>>>>>> 7bb5ff22
        "submitted_by": "platea.a@volutpat.viverra",
        "uuid": "0cb85395-da45-47e5-84c7-888f90c983fc"
    },
    {
        "_test": "no replicates",
        "accession": "ENCSR000AAL",
        "assay_term_id": "OBI:0001271",
        "assay_term_name": "RNA-seq",
        "award": "U54HG007004",
        "biosample_term_id": "EFO:0002067",
        "biosample_term_name": "K562",
        "biosample_type": "immortalized cell line",
        "dataset_type": "experiment",
        "description": "RNA Evaluation K562 Small Total RNA-seq from Gingeras",
        "lab": "thomas-gingeras",
        "related_files": [
            "ENCFF001REL",
            "ENCFF001REQ"
        ],
        "status": "released",
        "submitted_by": "dignissim.euismod@amet.habitant",
        "uuid": "ddd11381-7958-4d58-af02-fc56255c838b"
    },
    {
        "_test": "replicates no files",
        "accession": "ENCSR999NOF",
        "assay_term_id": "OBI:0001271",
        "assay_term_name": "RNA-seq",
        "award": "U54HG007004",
        "biosample_term_id": "EFO:0002067",
        "biosample_term_name": "K562",
        "biosample_type": "immortalized cell line",
        "dataset_type": "experiment",
        "description": "RNA Evaluation K562 Small Total RNA-seq from Gingeras",
        "lab": "thomas-gingeras",
        "status": "released",
        "submitted_by": "dignissim.euismod@amet.habitant",
        "uuid": "223af596-e5ca-4048-9ea8-9a41c240181d"
    },
    {
        "_test": "patch users",
        "accession": "ENCSR000ACT",
        "assay_term_id": "OBI:0001332",
        "assay_term_name": "MethylArray",
        "award": "U54HG004576",
        "biosample_term_id": "CL:1000350",
        "biosample_term_name": "basal cell of epithelium of terminal bronchiole",
        "biosample_type": "primary cell line",
        "dataset_type": "experiment",
        "description": "UW  SAEC",
        "lab": "richard-myers",
        "status": "released",
        "submitted_by": "facilisi.tristique@potenti.vivamus",
        "uuid": "509cf1b1-4113-4a1e-a49f-d62ebf3367cf"
    },
    {
        "_test": "Bind and Seq",
        "accession": "ENCSR666EMD",
        "assay_term_id": "NTR:0001132",
        "assay_term_name": "RNA Bind-n-Seq",
        "award": "U54HG004576",
        "dataset_type": "experiment",
        "description": "Sample “RNA Bind-n-Seq” (RBNS) experiment against PTBP1",
        "lab": "chris-burge",
        "status": "released",
        "submitted_by": "facilisi.tristique@potenti.vivamus",
        "uuid": "32bd1f35-d011-4b8e-9601-2929d9688474"
    }
]<|MERGE_RESOLUTION|>--- conflicted
+++ resolved
@@ -178,15 +178,11 @@
         "dataset_type": "experiment",
         "description": "RNA Evaluation K562 Long Total from Graveley",
         "lab": "brenton-graveley",
-<<<<<<< HEAD
-        "status": "released",
-=======
+        "status": "released",
         "references": [
             "PMID:23000965",
             "PMID:16395128"
         ],
-        "status": "CURRENT",
->>>>>>> 7bb5ff22
         "submitted_by": "platea.a@volutpat.viverra",
         "uuid": "0cb85395-da45-47e5-84c7-888f90c983fc"
     },
