--- conflicted
+++ resolved
@@ -4,13 +4,8 @@
     "id": "/profiles/antibody_lot.json",
     "$schema": "http://json-schema.org/draft-04/schema#",
     "type": "object",
-<<<<<<< HEAD
-    "required": [ "award", "lab", "product_id", "source", "lot_id", "host_organism", "status"],
-    "calculatedProperties": ["targets", "eligible_biosample_term_names", "eligibile_biosample_term_ids", "eligible_biosample_organisms"],
-=======
     "required": [ "award", "lab", "product_id", "source", "lot_id", "host_organism"],
     "calculatedProperties": ["lot_reviews"],
->>>>>>> 0227398c
     "identifyingProperties": ["uuid","accession","aliases"],
     "additionalProperties": false,
     "mixinProperties": [
@@ -150,56 +145,33 @@
             "description": "An external resource with additional information about the antibody.",
             "type": "string",
             "format": "uri"
-        },
-        "status": {
-            "title": "Status",
-            "description": "The current state of the antibody characterizations.",
-            "comment": "Do not submit, the value is assigned by server. The status is updated by the DCC.",
-            "type": "string",
-            "default": "awaiting lab characterization",
-            "enum" : [
-                "awaiting lab characterization",
-                "pending dcc review",
-                "eligible for new data",
-                "not eligible for new data",
-                "not pursued",
-                "deleted"
-            ]
-        },
-        "reviewed_by": {
-            "title": "Reviewed by",
-            "description": "Person (from DCC or antibody review panel) who reviewed the antibody characterizations associated with this antibody lot and determined the lot status",
-            "comment": "Only admins are allowed to set or update this value.",
-            "permission": "import_items",
-            "linkTo": "user",
-            "type": "string"
         }
    },
    "facets": {
-        "status": {
-            "title": "Approval status",
-            "type": "string"
-        },
-        "characterizations.target.organism.scientific_name": {
-            "title": "Target Organism",
-            "type": "string"
-        },
-        "source.title" : {
-            "title": "Source",
-            "type": "string"
-        },
-        "clonality": {
-            "title": "Clonality",
-            "type": "string"
-        },
-        "host_organism.name": {
-            "title": "Host organism",
-            "type": "string"
-        },
-        "characterizations.lab.title": {
-            "title": "Lab",
-            "type": "string"
-        }
+      "lot_reviews.status": {
+          "title": "Approval status",
+          "type": "string"
+      },
+      "characterizations.target.organism.scientific_name": {
+          "title": "Target Organism",
+	  "type": "string"
+      },
+      "source.title" : {
+          "title": "Source",
+          "type": "string"
+      },
+      "clonality": {
+          "title": "Clonality",
+          "type": "string"
+      },
+      "host_organism.name": {
+          "title": "Host organism",
+          "type": "string"
+      },
+      "characterizations.lab.title": {
+          "title": "Lab",
+          "type": "string"
+      }
     },
     "columns": {
         "accession": {
@@ -238,74 +210,10 @@
             "title": "Characterizations",
             "type": "array"
         }
-<<<<<<< HEAD
-=======
-   },
-   "facets": {
-      "lot_reviews.status": {
-          "title": "Approval status",
-          "type": "string"
-      },
-      "characterizations.target.organism.scientific_name": {
-          "title": "Target Organism",
-	  "type": "string"
-      },
-      "source.title" : {
-          "title": "Source",
-          "type": "string"
-      },
-      "clonality": {
-          "title": "Clonality",
-          "type": "string"
-      },
-      "host_organism.name": {
-          "title": "Host organism",
-          "type": "string"
-      },
-      "characterizations.lab.title": {
-          "title": "Lab",
-          "type": "string"
-      }
-    },
-   "columns": {
-        "accession": {
-            "title": "Accession",
-            "type": "string"
-        },
-	"characterizations.target.label": {
-	    "title": "Target",
-	    "type": "string"
-	},
-	"characterizations.target.organism.scientific_name": {
-	    "title": "Species",
-	    "type": "string"
-	},
-        "source.title": {
-            "title": "Source",
-            "type": "string"
-        },
-        "product_id": {
-            "title": "Product ID",
-            "type": "string"
-        },
-        "lot_id": {
-            "title": "Lot ID",
-            "type": "string"
-        },
-        "status": {
-            "title": "Status",
-            "type": "string"
-        },
-        "characterizations.length": {
-            "title": "Characterizations",
-            "type": "array"
-        }
->>>>>>> 0227398c
     },
     "boost_values": {
         "uuid": 1.0,
         "accession": 1.0,
-<<<<<<< HEAD
         "alternate_accessions": 1.0,
         "lot_id": 1.0,
         "lot_id_alias": 1.0,
@@ -336,37 +244,5 @@
         "characterizations.target.organism.name": 1.0,
         "characterizations.target.organism.scientific_name": 1.0,
         "characterizations.target.organism.taxon_id": 1.0
-=======
-	   "alternate_accessions": 1.0,
-	   "lot_id": 1.0,
-	   "lot_id_alias": 1.0,
-	   "clonality": 1.0,
-	   "isotype": 1.0,
-	   "purifications": 1.0,
-	   "product_id": 1.0,
-	   "aliases": 1.0,
-	   "dbxrefs": 1.0,
-	   "source.title": 1.0,
-	   "host_organism.name": 1.0,
-	   "host_organism.scientific_name": 1.0,
-	   "host_organism.taxon_id": 1.0,
-	   "characterizations.primary_characterization_method": 1.0,
-	   "characterizations.secondary_characterization_method": 1.0,
-	   "characterizations.award.title": 1.0,
-	   "characterizations.award.project": 1.0,
-	   "characterizations.submitted_by.email": 1.0,
-	   "characterizations.submitted_by.first_name": 1.0,
-	   "characterizations.submitted_by.last_name": 1.0,
-	   "characterizations.lab.institute_name": 1.0,
-	   "characterizations.lab.institute_label": 1.0,
-	   "characterizations.lab.title": 1.0,
-	   "characterizations.target.gene_name": 1.0,
-	   "characterizations.target.label": 1.0,
-	   "characterizations.target.dbxref": 1.0,
-	   "characterizations.target.aliases": 1.0,
-	   "characterizations.target.organism.name": 1.0,
-	   "characterizations.target.organism.scientific_name": 1.0,
-	   "characterizations.target.organism.taxon_id": 1.0
->>>>>>> 0227398c
     }
 }