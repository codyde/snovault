 {
    "title": "Antibody characterization",
    "description": "Schema for submitting antibody characterization data.",
    "id": "/profiles/antibody_characterization.json",
    "$schema": "http://json-schema.org/draft-04/schema#",
    "type": "object",
    "required": [ "award", "lab", "characterizes", "target"],
    "calculatedProperties": ["characterization_method"],
    "identifyingProperties": ["uuid", "aliases"],
    "additionalProperties": false,
    "mixinProperties": [
        { "$ref": "mixins.json#/schema_version" },
        { "$ref": "mixins.json#/uuid" },
        { "$ref": "mixins.json#/aliases" },
        { "$ref": "mixins.json#/attachment" },
        { "$ref": "mixins.json#/attribution" },
        { "$ref": "mixins.json#/submitted" },
        { "$ref": "characterization.json#/properties" },
        { "$ref": "mixins.json#/references" },
        { "$ref": "mixins.json#/notes" }
    ],
    "properties": {
        "schema_version": {
            "default": "5"
        },
        "reviewed_by": {
            "title": "Reviewed by",
            "description": "Person (from DCC or antibody review panel) who reviewed the antibody characterizations associated with this antibody lot and determined the lot status",
            "comment": "Only admins are allowed to set or update this value.",
            "permission": "import_items",
            "linkTo": "user",
            "type": "string",
            "enum": [
                "81a6cc12-2847-4e2e-8f2c-f566699eb29e",
                "4c23ec32-c7c8-4ac0-affb-04befcc881d4",
                "ce2bde01-07ec-4b8a-b179-554ef95b71dd",
                "20ce8cd4-c407-453c-b0f3-7e45e5b7e493",
                "6800d05f-7213-48b1-9ad8-254c73c5b83f",
                "ff7b77e7-bb55-4307-b665-814c9f1e65fb"
            ]
        },
        "characterizes": {
            "title": "Antibody characterized",
            "comment": "See antibody_lot.json for available identifiers.",
            "linkTo": "antibody_lot"
        },
        "status": {
            "title": "Approval status",
            "description": "The current state of the characterization.",
            "comment": "Submit a status of 'pending dcc review' to indicate that DCC should begin reviewing characterization. Submit a status of 'not submitted for review by lab'  to indicate that DCC should not review the characterization.'",
            "type": "string",
            "default": "in progress",
            "enum" : [
                "in progress",
                "pending dcc review",
                "compliant",
                "not compliant",
                "not reviewed",
                "not submitted for review by lab",
                "deleted"
            ]
        },
        "characterization_review": {
            "title": "Primary characterization lane reviews",
            "description": "Characterization details reviewed by each cell type for immunoblot and immunoprecipitation primary characterizations only.",
            "comment": "Do not submit status, it is assigned by DCC when reviewing the characterization.",
            "type": "array",
            "default": [],
            "items": {
                "title": "Primary characterization lane review", 
                "type": "object",
                "additionalProperties": false,
                "properties": {
                    "organism": {
                        "title": "Organism",
                        "comment": "See organism.json for available identifiers.",
                        "type": "string",
                        "linkTo": "organism"
                    },
                    "lane": {
                        "title": "Lane",
                        "type": "integer"
                    },
<<<<<<< HEAD
                    "status": {
=======
                    "lane_status": {
>>>>>>> a08e84ba
                        "title": "Characterization status",
                        "description": "The current state of the characterization for a particular cell type.",
                        "type": "string",
                        "permission": "import_items",
                        "default": "pending dcc review",
                        "enum" : [
                            "pending dcc review",
                            "compliant",
                            "not compliant"
                        ]
                    },
                    "biosample_term_id": {
                        "title": "Ontology ID",
                        "description": "Ontology identifier describing biosample.",
                        "comment": "NTR is a new term request identifier provided by the DCC.",
                        "type": "string",
                        "pattern": "^(UBERON|EFO|BTO|CL|AMAD|NTR):[0-9]{2,8}$"
                    },
                    "biosample_term_name": {
                        "title": "Ontology term",
                        "description": "Ontology term describing biosample.",
                        "type":  "string"
                    },
                    "biosample_type": {
                        "title": "Biosample type",
                        "description": "The categorization of the biosample.",
                        "type": "string",
                        "enum" : [
                            "primary cell",
                            "immortalized cell line",
                            "tissue",
                            "in vitro differentiated cells",
                            "induced pluripotent stem cell line",
                            "stem cell"
                        ]
                    }
                }
            }
        },
        "target": {
            "title": "Target",
            "description": "The name of the gene whose expression or product is the intended goal of the antibody.",
            "comment": "See target.json for available identifiers.",
            "type": "string",
            "linkTo": "target"
        },
        "primary_characterization_method": {
            "title": "Primary method",
            "description": "Primary experimental method of the characterization, as defined in the standards document.",
            "type": "string",
            "enum": [
                "immunoblot",
                "immunoprecipitation",
                "immunofluorescence"
            ]
        },
        "secondary_characterization_method": {
            "title": "Secondary method",
            "description": "Secondary experimental method of the characterization, as defined in the standards document.",
            "type": "string",
            "enum": [
                "knockdown or knockout",
                "immunoprecipitation followed by mass spectrometry",
                "ChIP-seq comparison",
                "motif enrichment",
                "dot blot assay",
                "peptide array assay",
                "peptide ELISA assay",
                "peptide competition assay",
                "overexpression analysis"
            ]
        }
    }
}<|MERGE_RESOLUTION|>--- conflicted
+++ resolved
@@ -81,11 +81,7 @@
                         "title": "Lane",
                         "type": "integer"
                     },
-<<<<<<< HEAD
-                    "status": {
-=======
                     "lane_status": {
->>>>>>> a08e84ba
                         "title": "Characterization status",
                         "description": "The current state of the characterization for a particular cell type.",
                         "type": "string",
