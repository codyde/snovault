{
    "title": "Data file",
    "description": "Schema for submitting metadata for a data file.",
    "id": "/profiles/file.json",
    "$schema": "http://json-schema.org/draft-04/schema#",
    "type": "object",
    "required": ["dataset", "file_format", "md5sum", "output_type"],
    "identifyingProperties": ["uuid","accession"],
    "additionalProperties": false,
    "mixinProperties": [
        { "$ref": "mixins.json#/schema_version" },
        { "$ref": "mixins.json#/uuid" },
        { "$ref": "mixins.json#/accession" },
        { "$ref": "mixins.json#/submitted" },
        { "$ref": "mixins.json#/attribution" },
        { "$ref": "mixins.json#/aliases" },        
        { "$ref": "mixins.json#/notes" }
    ],
    "facets": {
        "status": {
            "title": "File status",
            "type": "string"
        },
        "output_type": {
            "title": "Output type",
            "type": "string"
        },
        "file_format": {
            "title": "File format",
            "type": "string"
        },
        "lab.title": {
            "title": "Lab",
            "type": "string"
        }
    },
    "properties": {
        "accession": {
            "accessionType": "FF"
        },
        "schema_version": {
            "default": "3"
        },
        "accession": {
            "accessionType": "FF"
        },
        "file_format": {
            "title": "File format",
            "comment": "Not all of the types are valid for new submissions, but are present for historical purposes.",
            "type": "string",
            "enum": [
<<<<<<< HEAD
                "bam",
                "bed",
                "bedLogR",
                "bed_bedLogR",
                "bedMethyl",
                "bed_bedMethyl",
                "bigBed",
                "bigWig",
                "broadPeak",
                "bed_broadPeak",
                "fasta",
                "fastq",
                "gtf",
                "idat",
                "narrowPeak",
                "bed_narrowPeak",
                "rcc",
                "tar",
                "tsv",
                "2bit",
                "csfasta",
                "csqual",
                "bedRnaElements",
                "CEL"
            ]
=======
                    "bam",
                    "bed",
                    "bedLogR",
                    "bed_bedLogR",
                    "bedMethyl",
                    "bed_bedMethyl",
                    "bigBed",
                    "bigWig",
                    "broadPeak",
                    "bed_broadPeak",
                    "fasta",
                    "fastq",
                    "gtf",
                    "idat",
                    "narrowPeak",
                    "bed_narrowPeak",
                    "rcc",
                    "tar",
                    "tsv",
                    "2bit",
                    "csfasta",
                    "csqual",
                    "bedRnaElements",
                    "CEL"
                    ]
>>>>>>> 95547492
        },
        "md5sum": {
            "title": "MD5sum",
            "type": "string",
            "format": "hex"
        },
        "file_size": {
            "title": "File size",
            "comment": "File size is specified in bytes",
            "type": "integer"
        },
        "output_type": {
            "title": "Output type",
            "description": "A description of the file's purpose or contents.",
            "type": "string",
            "enum": [
                "Alignability",
                "alignments",
                "Base_Overlap_Signal",
                "clusters",
                "CNV",
                "contigs",
                "enhancers",
                "enhancers_forebrain",
                "enhancers_heart",
                "enhancers_wholebrain",
                "enrichment",
                "Excludable",
                "ExonsDeNovo",
                "ExonsEnsV65IAcuff",
                "ExonsGencV10",
                "ExonsGencV3c",
                "ExonsGencV7",
                "FiltTransfrags",
                "GeneDeNovo",
                "GeneEnsV65IAcuff",
                "GeneGencV10",
                "GeneGencV3c",
                "GeneGencV7",
                "idat green file",
                "idat red file",
                "HMM",
                "hotspots",
                "interactions",
                "Junctions",
                "library_fraction",
                "Matrix",
                "minus signal",
                "mPepMapGcFt",
                "mPepMapGcUnFt",
                "multi-read minus signal",
                "multi-read plus signal",
                "multi-read signal",
                "PctSignal",
                "peaks",
                "pepMapGcFt",
                "pepMapGcUnFt",
                "plus signal",
                "Primer",
                "PrimerPeaks",
                "raw data",
                "raw minus signal",
                "raw plus signal",
                "raw signal",
                "RbpAssocRna",
                "reads",
                "rejected reads",
                "signal",
                "sites",
                "spike-ins",
                "splice junctions",
                "SumSignal",
                "TranscriptDeNovo",
                "TranscriptEnsV65IAcuff",
                "TranscriptGencV10",
                "TranscriptGencV3c",
                "TranscriptGencV7",
                "Transfrags",
                "TssGencV3c",
                "TssGencV7",
                "TssHmm",
                "UniformlyProcessedPeakCalls",
                "unique minus signal",
                "Uniqueness",
                "unique plus signal",
                "unique signal",
                "Validation",
                "Valleys",
                "WaveSignal"
            ]
        },
        "paired_end": {
            "title": "Paired End Identifier",
            "description": "Which pair the file belongs to (if paired end library)",
            "type": "string",
            "enum": [
                "1",
                "2"
            ]
        },
        "dataset": {
            "title": "Dataset",
            "description": "The experiment or dataset the file belongs to.",
            "comment": "For experiments, see experiment.json for available identifiers. For datasets, see dataset.json for available identifiers.",
            "type": "string",
            "linkTo": ["experiment", "dataset"]
        },
        "replicate": {
            "title": "Replicate",
            "description": "The experimental replicate designation for the file.",
            "comment": "See replicate.json for available identifiers.",
            "type": "string",
            "linkTo": "replicate"
        },
        "software": {
            "title": "Software",
            "description": "The software and parameters used to generate the file.",
            "comment": " See software.json for available identifiers. Do not submit, value is not valid for primary data files like FastQ. ",
            "type": "string",
            "XXXlinkTo": "software"
        },
        "assembly": {
            "title": "Mapping assembly",
            "description": "UCSC genome assembly that files were mapped to.",
            "comment": "Applies for mapped files (e.g. BAM, BED and BigWig).",
            "type": "string",
            "enum": ["mm9", "hg19", "mm10", "ce10", "dm3"]
        },
        "submitted_file_name": {
            "title": "Original file name",
            "description": "The local file name used at time of submission.",
            "type": "string"
        },
        "download_path": {
            "title": "Download URL",
            "comment": "The file resource locater.",
            "type": "string"
        },
        "status": {
            "title": "Status",
            "type": "string",
            "default": "uploading",
            "enum" : [
                "uploading",
                "current",
                "deleted",
                "revoked",
                "released"
                ]
        }
    },
    "columns": {
        "accession": {
            "title": "Accession",
            "type": "string"
        },
        "dataset": {
            "title": "Dataset",
            "type": "string"
        },
        "file_format": {
            "title": "File Format",
            "type": "string"
        },
        "md5sum": {
            "title": "MD5 Sum",
            "type": "string"
        },
        "output_type": {
            "title": "Output Type",
            "type": "string"
        }
    },
    "file_format_file_extension": {
        "2bit": ".2bit",
        "CEL": ".cel.gz",
        "bam": ".bam",
        "bedLogR": ".bedLogR.bigBed  ",
        "bedMethyl": ".bedMethyl.bigBed",
        "bedRnaElements": ".bedRnaElements.bigBed",
        "bed": ".bed.gz",
        "bed_bedLogR": ".bedLogR.gz",
        "bed_bedMethyl": ".bedMethyl.gz",
        "bed_bedRnaElements": ".bedRnaElements.gz",
        "bed_broadPeak": ".broadPeak.gz",
        "bed_narrowPeak": ".narrowPeak.gz",
        "bigBed": ".bigBed",
        "bigWig": ".bigWig",
        "broadPeak": ".broadPeak.bigbed",
        "csfasta": ".csfasta.gz",
        "csqual": ".csqual.gz",
        "fasta": ".fasta.gz",
        "fastq": ".fastq.gz",
        "gff": ".gff.gz",
        "gtf": ".gtf.gz",
        "idat": ".idat",
        "narrowPeak": ".narrowPeak.bigBed",
        "rcc": ".rcc",
        "tar": ".tar.gz",
        "tsv": ".tsv"
    }
}<|MERGE_RESOLUTION|>--- conflicted
+++ resolved
@@ -49,7 +49,6 @@
             "comment": "Not all of the types are valid for new submissions, but are present for historical purposes.",
             "type": "string",
             "enum": [
-<<<<<<< HEAD
                 "bam",
                 "bed",
                 "bedLogR",
@@ -75,33 +74,6 @@
                 "bedRnaElements",
                 "CEL"
             ]
-=======
-                    "bam",
-                    "bed",
-                    "bedLogR",
-                    "bed_bedLogR",
-                    "bedMethyl",
-                    "bed_bedMethyl",
-                    "bigBed",
-                    "bigWig",
-                    "broadPeak",
-                    "bed_broadPeak",
-                    "fasta",
-                    "fastq",
-                    "gtf",
-                    "idat",
-                    "narrowPeak",
-                    "bed_narrowPeak",
-                    "rcc",
-                    "tar",
-                    "tsv",
-                    "2bit",
-                    "csfasta",
-                    "csqual",
-                    "bedRnaElements",
-                    "CEL"
-                    ]
->>>>>>> 95547492
         },
         "md5sum": {
             "title": "MD5sum",
