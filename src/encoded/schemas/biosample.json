{
    "title": "Biosample",
    "description": "Schema for submitting a biosample.",
    "id": "/profiles/biosample.json",
    "$schema": "http://json-schema.org/draft-04/schema#",
    "type": "object",
    "required": [ "award", "lab", "biosample_type", "source", "organism", "biosample_term_id"],
    "calculated_props": ["organ_slims", "system_slims", "developmental_slims", "synonyms", "sex", "age", "age_units", "health_status", "life_stage", "synchronization"],
    "identifyingProperties": ["uuid","accession","aliases"],
    "additionalProperties": false,
    "mixinProperties": [
        { "$ref": "mixins.json#/schema_version" },
        { "$ref": "mixins.json#/uuid" },
        { "$ref": "mixins.json#/accession" },
        { "$ref": "mixins.json#/biosample_classification" },
        { "$ref": "mixins.json#/aliases" },
        { "$ref": "mixins.json#/attribution" },
        { "$ref": "mixins.json#/standard_status" },
        { "$ref": "mixins.json#/submitted" },
        { "$ref": "mixins.json#/product_id" },
        { "$ref": "mixins.json#/lot_id" },
        { "$ref": "mixins.json#/source" },
        { "$ref": "mixins.json#/references" },
        { "$ref": "mixins.json#/notes" }
    ],
    "dependencies": {
        "depleted_in_term_name": ["depleted_in_term_id"],
        "depleted_in_term_id": {
            "required": ["depleted_in_term_name"],
            "properties": {
                "biosample_type": {"enum": ["whole organisms"]}
            }
        }
    },
    "properties": {
        "schema_version": {
            "default": "6"
        },
        "accession": {
            "accessionType": "BS"
        },
        "description": {
            "title": "Description",
            "description": "A plain text description of the biosample. Do not include experiment details, constructs or treatments.",
            "type": "string",
            "default": ""
        },
       "constructs": {
            "title": "DNA constructs",
            "description": "Expression or targeting vectors stably or transiently transfected (not RNAi).",
            "type": "array",
            "default": [],
            "items": {
                "title": "DNA Constructs",
                "description": "An expression or targeting vector stably or transiently transfected (not RNAi).",
                "comment": "See contstruct.json for available identifiers.",
                "type":  "string",
                "linkTo": "construct"
            }
        },
        "rnais": {
            "title": "RNAi vectors",
            "description": "RNAi vectors stably or transiently transfected.",
            "type": "array",
            "default": [],
            "items": {
                "title": "RNAi Vector",
                "description": "RNAi vector stably or transiently transfected.",
                "comment": "See rnai.json for available identifiers.",
                "type":  "string",
                "linkTo": "rnai"
            }
        },
        "treatments": {
            "title": "Treatments",
            "type": "array",
            "default": [],
            "items": {
                "title": "Treatment",
                "comment": "See treatment.json for available identifiers.",
                "type": "string",
                "linkTo": "treatment"
            }
        },
        "dbxrefs": {
            "title": "External identifiers",
            "description": "Unique identifiers from external resources.",
            "type": "array",
            "default": [],
            "items": {
                "title": "External identifier",
                "description": "A unique identifier from external resource.",
                "type":  "string",
                "pattern": "^(UCSC-ENCODE-cv:[\\S\\s\\d\\-\\(\\)\\+]+)$"
            }
        },
        "protocol_documents": {
            "title": "Protocol documents",
            "description": "Documents that describe the biosample preparation.",
            "type": "array",
            "default": [],
            "items": {
                "title": "Protocol document",
                "description": "A document that describes the biosample preparation.",
                "comment": "See document.json for available identifiers.",
                "type": "string",
                "linkTo": "document"
            }
        },
        "donor": {
            "title": "Donor",
            "comment": "For human biosamples, see human_donor.json for available identifiers. For mouse biosamples, see mouse_donor.json for available identifiers.",
            "type": "string",
            "linkTo": "donor"
        },
        "organism": {
            "title": "Organism",
            "comment": "See organism.json for available identifiers.",
            "type": "string",
            "linkTo": "organism"
        },
        "passage_number": {
            "title": "Passage number",
            "description": "In calculating passage number, include passages from the source.",
            "type": "integer"
        },
        "depleted_in_term_name": {
            "type": "array",
            "default": [],
            "items": {
                "title": "Depleted in term",
                "description": "UBERON (Uber Anatomy Ontology) term best matching the tissue(s)/body part(s) that were removed from the biosample.",
                "type": "string",
                "enum": [
                    "head",
                    "salivary gland",
                    "male accessory sex gland",
                    "testis",
                    "female gonad",
                    "digestive system",
                    "arthropod fat body"
                ]
            }
        },
        "depleted_in_term_id": {
            "type": "array",
            "default": [],
            "items": {
                "title": "Depleted in ID",
                "description": "UBERON (Uber Anatomy Ontology) identifier best matching the tissue(s)/body part(s) that were removed from the biosample.",
                "comment": "Based on the choice in depleted_in_term_name use the following guide: head - UBERON:0000033, salivary gland - UBERON:0001044 , male accessory sex gland - UBERON:0010147, testis - UBERON:0000473, female gonad - UBERON:0000992, digestive system - UBERON:0001007, arthropod fat body - UBERON:0003917",
                "type": "string",
                "enum": [
                    "UBERON:0000033",
                    "UBERON:0001044",
                    "UBERON:0010147",
                    "UBERON:0000473",
                    "UBERON:0000992",
                    "UBERON:0001007",
                    "UBERON:0003917"
                ]
            }
        },
        "model_organism_mating_status": {
            "title": "Mating status",
            "description": "The mating status of the animal.",
            "type": "string",
            "enum": [
                "mated",
                "virgin",
                "sterile",
                "mixed"
            ]
        },
        "derived_from": {
            "title": "Derived from",
            "description": "A biosample that the sample derives from via a construct or treatment.",
            "comment": "See biosample.json for available identifiers.",
            "type": "string",
            "linkTo": "biosample"
        },
        "pooled_from": {
            "title": "Pooled from",
            "description": "The biosamples from which aliquots were pooled to form the biosample.",
            "type":  "array",
            "default": [],
            "items": {
                "description": "A biosample from which an aliquot was taken to form the biosample.",
                "comment": "See biosample.json for available identifiers.",
                "type": "string",
                "linkTo": "biosample"
            }
        },
        "part_of": {
            "title": "Separated from",
            "description": "A biosample from which a discrete component was taken. That component is this biosample.",
            "comment": "See biosamples.json for available identifiers.",
            "type": "string",
            "linkTo": "biosample"
        },
        "note": {
            "title": "Note",
            "description": "Additional information pertaining to the biosample.",
            "type": "string"
        },
        "subcellular_fraction_term_name": {
            "title": "Subcellular fraction name",
            "description": "The GO (Gene Ontology) term name for cellular component that constitutes the biosample.",
            "type": "string",
            "enum": [
                "nucleus", 
                "cytosol", 
                "chromatin",
                "membrane",
                "mitochondria",
                "nuclear matrix",
                "nucleolus",
                "nucleoplasm",
                "polysome"
            ]
        },
        "subcellular_fraction_term_id": {
            "title": "Subcellular fraction ID",
            "description":  "The GO (Gene Ontology) identifier for cellular component that constitutes the biosample.",
            "comment": "Based on the choice in subcellular_fraction_term_name use the following guide: nucleus - GO:0005634, cytosol - GO:0005829, chromatin - GO:0000785, membrane - GO:0016020, mitochondria - GO:0005739, nuclear matrix - GO:0016363, nucleolus - GO:0005730, nucleoplasm - GO:0005654, polysome - GO:0005844.",
           "type": "string",
            "enum": [
                "GO:0005634",
                "GO:0005829",
                "GO:0000785",
                "GO:0016020",
                "GO:0005739",
                "GO:0016363",
                "GO:0005730",
                "GO:0005654",
                "GO:0005844"
            ]

        },
        "phase": {
            "title": "Cell-cycle phase",
            "type": "string",
            "enum": [
                "G1",
                "G1b",
                "G2",
                "S1",
                "S2",
                "S3",
                "S4"
            ]
        },
        "transfection_type": {
            "title": "Transfection type",
            "description": "The persistence of the transfection construct.",
            "type": "string",
            "enum": [
                "stable", "transient"
            ]
        },
        "culture_harvest_date": {
            "title": "Culture harvest date",
            "description": "For cultured samples, the date the biosample was taken.",
            "comment": "Date can be submitted in as YYYY-MM-DD or YYYY-MM-DDTHH:MM:SSTZD (TZD is the time zone designator; use Z to express time in UTC or for time expressed in local time add a time zone offset from UTC +HH:MM or -HH:MM.",
            "type": "string",
            "anyOf": [
                {"format": "date-time"},
                {"format": "date"}
            ]
        },
        "culture_start_date": {
            "title": "Culture start date",
            "description": "For cultured samples, the date the culture was started. For cell lines, the date this particular growth was started, not the date the line was established.",
            "comment": "Date can be submitted in as YYYY-MM-DD or YYYY-MM-DDTHH:MM:SSTZD ((TZD is the time zone designator; use Z to express time in UTC or for time expressed in local time add a time zone offset from UTC +HH:MM or -HH:MM).",
            "type": "string",            
            "anyOf": [
                {"format": "date-time"},
                {"format": "date"}
            ]
        },
        "date_obtained": {
            "title": "Date obtained",
            "description": "For tissue samples, the date the biosample was taken.",
            "comment": "Date can be submitted in as YYYY-MM-DD or YYYY-MM-DDTHH:MM:SSTZD (TZD is the time zone designator; use Z to express time in UTC or for time expressed in local time add a time zone offset from UTC +HH:MM or -HH:MM).",
            "type": "string",
            "anyOf": [
                {"format": "date-time"},
                {"format": "date"}
            ]
        },
        "starting_amount": {
            "title": "Starting amount",
            "description": "The initial quantity of cells or tissue obtained.",
            "type": "number",
            "minimum":0
        },
        "starting_amount_units": {
            "title": "Starting amount units",
            "type": "string",
            "enum": [
                "g",
                "mg",
                "cells/ml",
                "cells", 
                "whole embryos", 
                "items", 
                "μg",
                "whole animals"
            ]
        },
        "url": {
            "title": "URL",
            "description": "An external resource with additional information about the biosample.",
            "type": "string",
            "format": "uri"
        },
        "model_organism_sex": {
            "title": "Model organism sex",
            "type": "string",
            "default": "unknown",
            "enum": [
                "male",
                "female",
                "unknown",
                "mixed",
                "hermaphrodite"
            ]
        },
        "mouse_life_stage": {
            "title": "Mouse life stage",
            "type": "string",
            "enum": [
                "adult",
                "unknown",
                "embryonic",
                "postnatal"
            ]
        },
        "fly_life_stage": {
            "title": "Fly life stage",
            "type": "string",
            "enum": [
                "embryonic",
                "first instar larva",
                "second instar larva",
                "third instar larva",
                "wandering third instar larva",
                "prepupa",
                "pupa",
                "adult"
            ]
        },
        "fly_synchronization_stage": {
            "title": "Fly synchronization stage",
            "comment": "Stage at which flies were synchronized. Use in conjunction with time and time units post-synchronization.",
            "type": "string",
            "enum": [
                "fertilization",
                "white prepupa",
                "eclosion"
            ]  
        },
        "post_synchronization_time": {
            "title": "Post-synchronization time",
            "comment": "Use in conjunction with fly_sychronization_stage or worm_synchronization_stage to specify time elapsed post-synchronization.",
            "type": "string",
            "pattern": "^(\\d+(\\.\\d+)?(\\-\\d+(\\.\\d+)?)?)|(unknown)$"
        },
        "post_synchronization_time_units": {
            "title": "Post-synchronization time units",
            "comment": "Use in conjunction with post_synchronization_time to specify time elapsed post-synchronization.",
            "type": "string",
            "enum": [
                "minute",
                "hour",
                "day",
                "week",
                "month",
                "year",
                "stage"
            ]
        },       
        "worm_life_stage":{
            "title": "Worm life stage",
            "type": "string",
            "enum": [
                "early embryonic",
                "late embryonic",
                "embryonic",
                "L1 larva",
                "L2 larva",
                "L2d larva",
                "L3 larva",
                "L4 larva",
                "dauer",
                "young adult",
                "adult"
            ]    
        },
        "worm_synchronization_stage": {
            "title": "Worm synchronization stage",
            "comment": "Stage at which worms were synchronized. Use in conjunction with time and time units post-synchronization.",
            "type": "string",
            "enum": [
                "fertilization",
                "egg laying",
                "starved L1 larva",
                "dauer exit"
            ]
        },
        "model_organism_age": {
            "title": "Model organism donor age",
            "description": " The age or age range of the model donor organism when biological material was sampled.",
            "type": "string",
            "pattern": "^(\\d+(\\.\\d+)?(\\-\\d+(\\.\\d+)?)?)|(unknown)$"
        },
        "model_organism_age_units": {
            "title": "Model organism donor age units",
            "type": "string",
            "enum": [
                "minute",
                "hour",
                "day",
                "week",
                "month",
                "year",
                "stage"
            ]
        },
        "model_organism_health_status": {
            "title": "Model organism donor health status",
            "type": "string"
        },
        "status": {
            "enum" : [
                "in progress",
                "deleted",
                "replaced",
                "released",
                "proposed"
            ]
        }
    },
    "facets": {
        "biosample_type": {
            "title": "Biosample type",
            "type": "string"
        },
        "status": {
            "title": "Biosample status",
            "type": "string"
        },
        "organism.name": {
            "title": "Organism",
            "type": "string"
        },
<<<<<<< HEAD
        "sex": {
=======
        "organ_slims": {
            "title": "Organ",
            "type": "array"
        },
        
        "donor.sex": {
>>>>>>> c046d0ff
            "title": "Gender",
            "type": "string"
        },
        "life_stage": {
            "title": "Life stage",
            "type": "string"
        },
        "subcellular_fraction_term_name": {
            "title": "Subcellular fraction",
            "type": "string"
        },
        "phase": {
            "title": "Cell cycle phase",
            "type": "string"
        },
        "treatments.treatment_term_name": {
            "title": "Biosample treatment",
            "type": "array"
        },
        "source.title": {
            "title": "Source",
            "type": "string"
        },
        "developmental_slims": {
            "title": "Developmental slim",
            "type": "array"
        },
<<<<<<< HEAD
        "synchronization": {
            "title": "Synchronization stage",
            "type": "string" 
=======
        "lab.title": {
            "title": "Lab",
            "type": "string"
>>>>>>> c046d0ff
        }
    },
    "columns": {
        "accession": {
            "title": "Accession",
            "type": "string"
        },
        "biosample_term_name": {
            "title": "Term",
            "type": "string"
        },
        "biosample_type": {
            "title": "Type",
            "type": "string"
        },
        "organism.name": {
            "title": "Species",
            "type": "string"
        },
        "source.title": {
            "title": "Source",
            "type": "string"
        },
        "lab.title": {
            "title": "Submitter",
            "type": "string"
        },
        "life_stage": {
            "title": "Life stage",
            "type": "string"
        },
        "status": {
            "title": "Status",
            "type": "string"
        },
        "treatments.length": {
            "title": "Treatments length",
            "type": "array"
        },
        "constructs.length": {
            "title": "Constructs",
            "type": "array"
        }
    },
    "boost_values": {
        "uuid": 1.0,
        "accession": 1.0,
        "aliases": 1.0,
        "alternate_accessions": 1.0,
        "biosample_term_id": 1.0,
        "biosample_term_name": 1.0,
        "organ_slims": 1.0,
        "developmental_slims": 1.0,
        "synonyms": 1.0,
        "dbxrefs": 1.0,
        "subcellular_fraction_term_name": 1.0,
        "phase": 1.0,
        "life_stage": 1.0,
        "synchronization": 1.0,
        "health_status": 1.0,
        "donor.accession": 1.0,
        "donor.alternate_accessions": 1.0,
        "donor.organism.name": 1.0,
        "donor.organism.scientific_name": 1.0,
        "donor.organism.taxon_id": 1.0,
        "award.title": 1.0,
        "award.project": 1.0,
        "submitted_by.email": 1.0,
        "submitted_by.first_name": 1.0,
        "submitted_by.last_name": 1.0,
        "lab.institute_name": 1.0,
        "lab.institute_label": 1.0,
        "lab.title": 1.0,
        "source.title": 1.0,
        "treatments.treatment_type": 1.0,
        "treatments.treatment_term_id": 1.0,
        "treatments.treatment_term_name": 1.0,
        "treatments.dbxrefs": 1.0,
        "treatments.aliases": 1.0,
        "constructs.construct_type": 1.0,
        "constructs.vector_backbone_name": 1.0,
        "constructs.target.gene_name": 1.0,
        "constructs.target.label": 1.0,
        "constructs.target.dbxref": 1.0,
        "constructs.target.aliases": 1.0,
        "derived_from.accession": 1.0,
        "derived_from.alternate_accessions": 1.0,
        "derived_from.biosample_term_id": 1.0,
        "derived_from.biosample_term_name": 1.0,
        "pooled_from.accession": 1.0,
        "pooled_from.alternate_accessions": 1.0,
        "pooled_from.biosample_term_id": 1.0,
        "pooled_from.biosample_term_name": 1.0,
        "characterizations.characterization_method": 1.0,
        "rnais.rnai_type": 1.0,
        "rnais.vector_backbone_name": 1.0,
        "rnais.target.organism.name": 1.0,
        "rnais.target.organism.scientific_name": 1.0,
        "rnais.target.organism.taxon_id": 1.0,
        "rnais.source.title": 1.0,
        "organism.name": 1.0,
        "organism.scientific_name": 1.0,
        "organism.taxon_id": 1.0 
    }
}<|MERGE_RESOLUTION|>--- conflicted
+++ resolved
@@ -34,7 +34,7 @@
     },
     "properties": {
         "schema_version": {
-            "default": "6"
+            "default": "7"
         },
         "accession": {
             "accessionType": "BS"
@@ -454,16 +454,12 @@
             "title": "Organism",
             "type": "string"
         },
-<<<<<<< HEAD
-        "sex": {
-=======
         "organ_slims": {
             "title": "Organ",
             "type": "array"
         },
         
-        "donor.sex": {
->>>>>>> c046d0ff
+        "sex": {
             "title": "Gender",
             "type": "string"
         },
@@ -491,15 +487,13 @@
             "title": "Developmental slim",
             "type": "array"
         },
-<<<<<<< HEAD
         "synchronization": {
             "title": "Synchronization stage",
             "type": "string" 
-=======
+        },
         "lab.title": {
             "title": "Lab",
             "type": "string"
->>>>>>> c046d0ff
         }
     },
     "columns": {
