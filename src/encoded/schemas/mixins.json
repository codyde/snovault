{
    "title": "Mixin properties",
    "schema_version": {
        "schema_version": {
            "comment":  "Do not submit, value is assigned by the server. The version of the JSON schema that the server uses to validate the object. Schema version indicates generation of schema used to save version to to enable upgrade steps to work. Individual schemas should set the default.",
            "type": "string",
            "pattern": "^\\d+(\\.\\d+)*$",
            "requestMethod": []
        }
    },
    "uuid": {
        "uuid": {
            "title": "UUID",
            "type": "string",
            "format": "uuid",
            "serverDefault": "uuid4",
            "permission": "import_items",
            "requestMethod": "POST"
        }
    },
    "accession": {
        "accession": {
            "title": "Accession",
            "description": "A unique identifier to be used to reference the object.",
            "comment": "Only admins are allowed to set or update this value.",
            "type": "string",
            "format": "accession",
            "serverDefault": "accession",
            "permission": "import_items"
        },
        "alternate_accessions": {
            "title": "Alternate accessions",
            "description": "Accessions previously assigned to objects that have been merged with this object.",
            "type": "array",
            "default": [],
            "permission": "import_items",
            "items": {
                "title": "Alternate Accession",
                "description": "An accession previously assigned to an object that has been merged with this object.",
                "comment":"Only admins are allowed to set or update this value.",
                "type": "string",
                "format": "accession"
            }
        }
    },
    "aliases": {
        "aliases": {
            "title": "Lab aliases",
            "description": "Lab specific identifiers to reference an object.",
            "type": "array",
            "default": [],
            "items": {
                "title": "Lab alias",
                "description": "A lab specific identifier to reference an object.",
                "comment": "Current convention is colon separated lab name and lab identifier. (e.g. john-doe:42).",
                "type":  "string",
                "pattern": "^\\S+:\\S+"
            }
        }
    },
    "standard_status": {
        "status": {
            "title": "Status",
            "type": "string",
            "default": "in progress",
            "enum" : [
                "in progress",
                "deleted",
                "replaced",
                "released"
            ]
        }
    },
    "shared_status": {
        "status": {
            "title": "Status",
            "type": "string",
            "default": "current",
            "enum" : [
                "current",
                "deleted",
                "replaced",
                "disabled"
            ]
        }
    },
    "submitted": {
        "date_created": {
            "title": "Date created",
            "comment": "Do not submit, value is assigned by the server. The date the object is created.",
            "type": "string",
            "anyOf": [
                {"format": "date-time"},
                {"format": "date"}
            ],
            "serverDefault": "now",
            "permission": "import_items"
        },
        "submitted_by": {
            "title": "Submitted by",
            "comment": "Do not submit, value is assigned by the server. The user that created the object.",
            "type": "string",
            "linkTo": "user",
            "serverDefault": "userid",
            "permission": "import_items"
        }
    },
    "references": {
        "references": {
            "title": "References",
            "description": "The identifiers that reference data found in the object.",
            "type": "array",
            "default": [],
            "items": {
                "title": "Reference",
                "description": "An identifier that references data found in the object.",
                "type": "string",
                "pattern": "^(PMID:[0-9]+|doi:10\\.[0-9]{4}[\\d\\s\\S\\:\\.\\/]+)$"
            }
        }
    },
    "attribution": {
        "lab": {
            "title": "Lab",
             "description": "Lab associated with the submission.",
            "comment": "See lab.json for list of available identifiers.",
            "type": "string",
            "linkTo": "lab"
        },
        "award": {
            "title": "Grant",
            "description": "Grant associated with the submission.",
            "comment": "See award.json for list of available identifiers.",
            "type": "string",
            "linkTo": "award"
        }
     },
     "attachment": {
        "attachment": {
            "title": "Document file metadata",
            "type": "object",
            "additionalProperties": false,
            "properties": {
                "download": {
                    "title": "File Name",
                    "type": "string"
                },
                "href": {
                    "comment": "Internal webapp URL for document file",
                    "type": "string"
                },
                "type": {
                    "title": "MIME type",
                    "type": "string",
                    "enum": [
                        "application/pdf",
                        "text/plain",
                        "text/tab-separated-values",
                        "image/jpeg",
                        "image/tiff",
                        "image/gif",
                        "image/png"
                    ]
                },
                "md5sum": {
                    "title": "MD5sum",
                    "type": "string",
                    "format": "md5sum"
                },
                "size": {
                    "title": "File size",
                    "type": "integer"
                },
                "width": {
                    "title": "Image width",
                    "type": "integer"
                },
                "height": {
                    "title": "Image height",
                    "type": "integer"
                }
            }
        }
    },
    "biosample_classification": {
        "biosample_term_id": {
            "title": "Ontology ID",
            "description": "Ontology identifier describing biosample.",
            "comment": "NTR is a new term request identifier provided by the DCC.",
            "type": "string",
            "pattern": "^(UBERON|EFO|BTO|CL|AMAD|NTR|FBbt|WBbt):[0-9]{2,8}$"
        },
        "biosample_term_name": {
            "title": "Ontology term",
            "description": "Ontology term describing biosample.",
            "type":  "string"
        },
        "biosample_type": {
            "title": "Biosample type",
            "description": "The categorization of the biosample.",
            "type": "string",
            "enum" : [
                "primary cell",
                "immortalized cell line",
                "tissue",
                "in vitro differentiated cells",
                "induced pluripotent stem cell line",
<<<<<<< HEAD
                "whole organism"
=======
                "stem cell"
>>>>>>> 502b4715
            ]
        }
    },
    "product_id": {
            "product_id": {
                "title": "Product ID",
                "description": "The product identifier provided by the originating lab or vendor.",
                "type": "string"
            }
    },
    "lot_id": {
            "lot_id":{
	   "title": "Lot ID",
	   "description": "The lot identifier provided by the originating lab or vendor.",
	   "type": "string"
            }
    },
    "source": {
            "source": {
	   "title": "Source",
	   "description": "The originating lab or vendor.",
	   "comment": "See source.json for available identifiers.",
	   "type": "string",
	   "linkTo": "source"
            }
    },
    "notes": {
        "notes": {
            "title": "Notes",
            "description": "Additional information.",
            "type": "string",
            "permission": "import_items"
        }
    },
    "strains": {
        "strain_background": {
            "title": "Strain background",
            "description": "The specific parent strain designation of a non-human donor.",
            "type": "string"
        },
        "strain_name": {
            "title": "Strain name",
            "description": "The specific strain designation of a non-human donor.",
            "type": "string"
        }
    },
    "genomic_alterations": {
        "genotype": {
            "title": "Strain genotype",
            "description": "The genotype of the strain according to accepted nomenclature conventions.",
            "type": "string" 
        },
        "mutagen": {
            "title": "Mutagen",
            "description": "The mutagen used to create the strain, if applicable",
            "type": "string",
            "enum": [
                "bombardment",
                "gamma radiation",
                "X-ray radiation",
                "UV radiation",
                "PTT",
                "transposon",
                "unknown",
                "none" 
            ]
        },
        "constructs": {
            "title": "DNA constructs",
            "description": "Expression or targeting vectors stably or transiently transfected (not RNAi).",
            "type": "array",
            "default": [],
            "items": {
                "title": "DNA Constructs",
                "description": "An expression or targeting vector stably or transiently transfected (not RNAi).",
                "comment": "See contstruct.json for available identifiers.",
                "type":  "string",
                "linkTo": "construct"
            }
        }
    }
}<|MERGE_RESOLUTION|>--- conflicted
+++ resolved
@@ -205,11 +205,7 @@
                 "tissue",
                 "in vitro differentiated cells",
                 "induced pluripotent stem cell line",
-<<<<<<< HEAD
                 "whole organism"
-=======
-                "stem cell"
->>>>>>> 502b4715
             ]
         }
     },
