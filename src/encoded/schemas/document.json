{
    "title": "Document",
    "description": "Schema for submitting a document file.",
    "id": "/profiles/document.json",
    "$schema": "http://json-schema.org/draft-04/schema#",
    "type": "object",
    "required": [ "document_type", "lab", "award"],
    "identifyingProperties": ["uuid","aliases"],
    "additionalProperties": false,
    "mixinProperties": [
        { "$ref": "mixins.json#/schema_version" },
        { "$ref": "mixins.json#/uuid" },
        { "$ref": "mixins.json#/attachment" },
        { "$ref": "mixins.json#/aliases" },
        { "$ref": "mixins.json#/attribution" },
        { "$ref": "mixins.json#/standard_status" },
        { "$ref": "mixins.json#/submitted" },
        { "$ref": "mixins.json#/references" },
        { "$ref": "mixins.json#/notes" }
    ],
    "properties": {
        "schema_version": {
            "default": "3"
        },
        "document_type": {
            "title": "Type",
            "description": "The category that best describes the document.",
            "type": "string",
            "enum": [
                "growth protocol",
                "extraction protocol",
                "certificate of analysis",
                "differentiation protocol",
                "dedifferentiation protocol",
                "data sheet",
                "treatment protocol",
                "general protocol",
                "excision protocol",
                "transfection protocol",
                "construct image",
                "cell isolation protocol",
                "iPS reprogramming protocol",
                "standards document",
<<<<<<< HEAD
=======
                "strain generation protocol",
                "spike-in concentrations",
>>>>>>> 136efdb0
                "other"
           ]
        },
        "description": {
            "title": "Description",
            "description": "A plain text description of the document.",
            "type": "string",
            "default": ""
        },
        "urls": {
            "title": "URLs",
            "description": "External resources with additional information to the document.",
            "type": "array",
            "default": [],
            "items": {
                "title": "URL",
                "description": "An external resource with additional information to the document.",
                "type": "string",
                "format": "uri"
            }
        }
    }
}<|MERGE_RESOLUTION|>--- conflicted
+++ resolved
@@ -41,11 +41,8 @@
                 "cell isolation protocol",
                 "iPS reprogramming protocol",
                 "standards document",
-<<<<<<< HEAD
-=======
                 "strain generation protocol",
                 "spike-in concentrations",
->>>>>>> 136efdb0
                 "other"
            ]
         },
