--- conflicted
+++ resolved
@@ -20,10 +20,7 @@
     	<div id="layout">
 			<div id="navbar" class="navbar navbar-fixed-top navbar-inverse"></div>
 			<div id="content" class="container"></div>
-<<<<<<< HEAD
-=======
             <div id="error" class="alert alert-error" style="display:none;"></div>
->>>>>>> 24fdbf31
 			<div id="layout-footer"></div>
 		</div><!-- #layout -->
 		<footer id="footer">
