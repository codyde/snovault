--- conflicted
+++ resolved
@@ -1062,18 +1062,13 @@
         'title': 'Publications',
         'description': 'Publication pages',
     }
-<<<<<<< HEAD
     unique_key = 'publication:title'
-=======
-    unique_key = 'publication:name'
->>>>>>> 5642d0a3
    
 
     class Item(Collection.Item):
         template = {
             'publication_year': {'$value': '{publication_year}', '$templated': True, '$condition': 'publication_year'}
         }
-        name_key = 'name'
         
         keys = ALIAS_KEYS + [
             {'name': '{item_type}:title', 'value': '{title}', '$templated': True},
