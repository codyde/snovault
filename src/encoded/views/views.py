--- conflicted
+++ resolved
@@ -17,7 +17,7 @@
 
 ACCESSION_KEYS = [
     {
-        'name': 'accession', 
+        'name': 'accession',
         'value': '{accession}',
         '$templated': True,
         '$condition': 'accession',
@@ -218,19 +218,11 @@
         ('accession', 'Accession'),
         ('biosample_term_name', 'Term'),
         ('biosample_type', 'Type'),
-<<<<<<< HEAD
-        ('donor.organism.organism_name', 'Species'),
-        ('source.alias', 'Source'),
-        ('lab.name', 'Submitter'),
-        ('treatments', 'Treatments'),
-        ('constructs', 'Constructs')
-=======
         ('donor.organism.name', 'Species'),
         ('source.title', 'Source'),
         ('lab.title', 'Submitter'),
         ('treatments.length', 'Treatments'),
         ('constructs.length', 'Constructs')
->>>>>>> efbafdf0
     ])
 
 
