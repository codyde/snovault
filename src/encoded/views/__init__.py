<<<<<<< HEAD
from pyramid.events import (
    ContextFound,
    subscriber,
    )
from pyramid.httpexceptions import (
    HTTPForbidden,
    HTTPInternalServerError,
    HTTPNotFound,
    )
from pyramid.location import lineage
from pyramid.security import (
    Allow,
    Authenticated,
    Everyone,
    has_permission,

)
from pyramid.threadlocal import manager
=======
>>>>>>> 54acd733
from pyramid.view import view_config
from ..contentbase import Root


def includeme(config):
    config.scan()
    config.set_root_factory(root)


root = Root(title='Home', portal_title='ENCODE 3')


<<<<<<< HEAD
    May be better to just pull out the resource through traversal and manually
    perform security checks.
    """
    env = request.environ.copy()
    if path and '?' in path:
        path_info, query_string = path.split('?', 1)
        path_info = unquote(path_info)
    else:
        path_info = unquote(path)
        query_string = ''
    env['PATH_INFO'] = path_info
    env['QUERY_STRING'] = query_string
    subreq = request.__class__(env, method='GET', content_type=None,
                               body=b'')
    subreq.remove_conditional_headers()
    # XXX "This does not remove headers like If-Match"
    return subreq


def embed(request, path, result=None):
    # Should really be more careful about what gets included instead.
    # Cache cut response time from ~800ms to ~420ms.
    embedded = None
    if manager.stack:
        embedded = manager.stack[0].setdefault('encoded_embedded', {})
    if result is not None:
        embedded[path] = result
        return result
    result = embedded.get(path, None)
    if result is not None:
        return result
    subreq = make_subrequest(request, path)
    subreq.override_renderer = 'null_renderer'
    try:
        result = request.invoke_subrequest(subreq)
    except HTTPNotFound:
        raise KeyError(path)
    if embedded is not None:
        embedded[path] = result
    return result


def maybe_include_embedded(request, result):
    if len(manager.stack) != 1:
        return
    embedded = manager.stack[0].get('encoded_embedded', None)
    if embedded:
        result['_embedded'] = {'resources': embedded}


def no_body_needed(request):
    # No need for request data when rendering the single page html
    return request.environ.get('encoded.format') == 'html'


def validate_item_content(context, request):
    data = request.json_body
    if isinstance(context, Item):
        schema = context.__parent__.schema
    else:
        schema = context.schema
    if schema is None:
        request.validated = data
        return
    for error in schema.iter_errors(data):
        request.errors.add('body', list(error.path), error.message)
    if not request.errors:
        request.validated = schema.serialize(data)


class Root(object):
    __name__ = ''
    __parent__ = None

    __acl__ = [
        (Allow, Everyone, 'list'),
        (Allow, Authenticated, 'add'),
        (Allow, Everyone, 'view'),
        (Allow, Authenticated, 'edit'),
        (Allow, Everyone, 'traverse'),
    ]

    def __init__(self, **properties):
        self.properties = properties
        self.collections = {}

    def __call__(self, request):
        return self

    def __getitem__(self, name):
        return self.collections[name]

    def __json__(self, request=None):
        return self.properties.copy()

    def location(self, name):
        """ Attach a collection at the location ``name``.

        Use as a decorator on Collection subclasses.
        """
        def decorate(factory):
            self.collections[name] = factory(self, name)
            return factory
        return decorate


class Collection(object):
    schema = None
    properties = None
    item_type = None
    links = {
        'self': {'href': '{collection_uri}{_uuid}', 'templated': True},
        'collection': {'href': '{collection_uri}', 'templated': True},
        'profile': {'href': '/profiles/{item_type}.json', 'templated': True},
    }
    embedded = {}
    collection_links = {}

    def __init__(self, parent, name):
        self.__name__ = name
        self.__parent__ = parent
        if self.item_type is None:
            self.item_type = type(self).__name__.lower()

        merged_links = {}
        for cls in reversed(type(self).mro()):
            merged_links.update(vars(cls).get('links', {}))
        self.links = merged_links

    def item_acl(self, model):
        return None

    def __getitem__(self, name):
        try:
            UUID(name)
        except ValueError:
            raise KeyError(name)
        try:
            item = self.get(name)
        except KeyError:
            # Just in case we get an unexpected KeyError
            # FIXME: exception logging.
            raise HTTPInternalServerError('Traversal raised KeyError')
        if item is None:
            raise KeyError(name)
        return item

    def get(self, name, default=None):
        key = (name, self.item_type)
        session = DBSession()
        model = session.query(CurrentStatement).get(key)
        if model is not None:
            return self.make_item(model)
        return default

    def make_item(self, model):
        acl = self.item_acl(model)
        return Item(self, model, acl)

    def add(self, properties):
        rid = properties.get('_uuid', None)
        session = DBSession()
        resource = Resource({self.item_type: properties}, rid)
        session.add(resource)
        item = self.make_item(resource.data[self.item_type])
        self.after_add(item)
        return item

    def after_add(self, item):
        '''Hook for subclasses'''


@view_config(context=Collection, permission='list', request_method='GET')
def collection_list(context, request):
    nrows = request.params.get('limit', None)
    if no_body_needed(request):
        return {}
    session = DBSession()
    query = session.query(CurrentStatement).filter(CurrentStatement.predicate == context.item_type).limit(nrows)
    items = []
    for model in query.all():
        item = context.make_item(model)
        properties = item.__json__(request)
        item_uri = request.resource_path(context, item.__name__)
        embed(request, item_uri, properties)
        items.append({'href': item_uri})
    collection_uri = request.resource_path(context)
    result = {
        '_embedded': {
            'items': items,
        },
        '_links': {
            'self': {'href': collection_uri},
            'items': items,
            'actions': [
                {
                    'name': 'add',
                    'title': 'Register',
                    'method': 'POST',
                    'type': 'application/json',
                    'href': collection_uri,
                    'profile': '/profiles/' + context.item_type + '.json'
                }
            ],
        },
    }

    if context.properties is not None:
        result.update(context.properties)

    maybe_include_embedded(request, result)
    return result


@view_config(context=Collection, validators=(validate_item_content,), permission='add', request_method='POST')
def collection_add(context, request):
    properties = request.validated
    item = context.add(properties)
    item_uri = request.resource_path(context, item.__name__)
    request.response.status = 201
    request.response.location = item_uri
    result = {
        'result': 'success',
        '_links': {
            'profile': {'href': '/profiles/result'},
            'items': [
                {'href': item_uri},
            ],
        },
    }
    return result


@subscriber(ContextFound)
def traversal_security(event):
    """ Check traversal was permitted at each step
    """
    request = event.request
    for resource in reversed(list(lineage(request.context))):
        result = has_permission('traverse', resource, request)
        if not result:
            msg = 'Unauthorized: traversal failed permission check'
            raise HTTPForbidden(msg, result=result)


class Item(object):
    # See http://docs.pylonsproject.org/projects/pyramid/en/latest/narr/resources.html
    def __init__(self, collection, model, acl=None):
        self.__name__ = model.rid
        self.__parent__ = collection
        self.model = model
        if acl is not None:
            self.__acl__ = acl

    def __json__(self, request):
        properties = self.model.statement.object
        links = self.expand_links(properties, request)
        if links is not None:
            properties['_links'] = links
        return properties

    def expand_links(self, properties, request):
        # Expand templated links
        ns = properties.copy()
        ns['collection_uri'] = request.resource_path(self.__parent__)
        ns['item_type'] = self.model.predicate
        ns['_uuid'] = self.model.rid
        compiled = ObjectTemplate(self.__parent__.links)
        links = compiled(ns)
        # Embed resources
        embedded = self.__parent__.embedded
        for rel, value in links.items():
            if rel not in embedded:
                continue
            if isinstance(value, list):
                for member in value:
                    embed(request, member['href'])
            else:
                embed(request, value['href'])
        return links


@view_config(context=Item, permission='view', request_method='GET')
def item_view(context, request):
    if no_body_needed(request):
        return {}
    properties = context.__json__(request)
    maybe_include_embedded(request, properties)
    return properties


@view_config(context=Item, validators=[validate_item_content], permission='edit', request_method='POST')
def item_edit(context, request):
    uuid = context.model.rid
    collection = context.__parent__
    properties = request.validated
    properties['_uuid'] = uuid  # XXX Should this really be stored in object?
    context.model.resource[collection.item_type] = properties
    item_uri = request.resource_path(context.__parent__, context.__name__)
    request.response.status = 200
    result = {
        'result': 'success',
        '_links': {
            'profile': {'href': '/profiles/result'},
            'items': [
                {'href': item_uri},
            ],
        },
=======
@view_config(context=Root, request_method='GET')
def home(context, request):
    result = context.__json__(request)
    result['_links'] = {
        'self': {'href': request.resource_path(context)},
        'profile': {'href': '/profiles/portal'},
        # 'login': {'href': request.resource_path(context, 'login')},
>>>>>>> 54acd733
    }
    return result<|MERGE_RESOLUTION|>--- conflicted
+++ resolved
@@ -1,24 +1,3 @@
-<<<<<<< HEAD
-from pyramid.events import (
-    ContextFound,
-    subscriber,
-    )
-from pyramid.httpexceptions import (
-    HTTPForbidden,
-    HTTPInternalServerError,
-    HTTPNotFound,
-    )
-from pyramid.location import lineage
-from pyramid.security import (
-    Allow,
-    Authenticated,
-    Everyone,
-    has_permission,
-
-)
-from pyramid.threadlocal import manager
-=======
->>>>>>> 54acd733
 from pyramid.view import view_config
 from ..contentbase import Root
 
@@ -31,316 +10,6 @@
 root = Root(title='Home', portal_title='ENCODE 3')
 
 
-<<<<<<< HEAD
-    May be better to just pull out the resource through traversal and manually
-    perform security checks.
-    """
-    env = request.environ.copy()
-    if path and '?' in path:
-        path_info, query_string = path.split('?', 1)
-        path_info = unquote(path_info)
-    else:
-        path_info = unquote(path)
-        query_string = ''
-    env['PATH_INFO'] = path_info
-    env['QUERY_STRING'] = query_string
-    subreq = request.__class__(env, method='GET', content_type=None,
-                               body=b'')
-    subreq.remove_conditional_headers()
-    # XXX "This does not remove headers like If-Match"
-    return subreq
-
-
-def embed(request, path, result=None):
-    # Should really be more careful about what gets included instead.
-    # Cache cut response time from ~800ms to ~420ms.
-    embedded = None
-    if manager.stack:
-        embedded = manager.stack[0].setdefault('encoded_embedded', {})
-    if result is not None:
-        embedded[path] = result
-        return result
-    result = embedded.get(path, None)
-    if result is not None:
-        return result
-    subreq = make_subrequest(request, path)
-    subreq.override_renderer = 'null_renderer'
-    try:
-        result = request.invoke_subrequest(subreq)
-    except HTTPNotFound:
-        raise KeyError(path)
-    if embedded is not None:
-        embedded[path] = result
-    return result
-
-
-def maybe_include_embedded(request, result):
-    if len(manager.stack) != 1:
-        return
-    embedded = manager.stack[0].get('encoded_embedded', None)
-    if embedded:
-        result['_embedded'] = {'resources': embedded}
-
-
-def no_body_needed(request):
-    # No need for request data when rendering the single page html
-    return request.environ.get('encoded.format') == 'html'
-
-
-def validate_item_content(context, request):
-    data = request.json_body
-    if isinstance(context, Item):
-        schema = context.__parent__.schema
-    else:
-        schema = context.schema
-    if schema is None:
-        request.validated = data
-        return
-    for error in schema.iter_errors(data):
-        request.errors.add('body', list(error.path), error.message)
-    if not request.errors:
-        request.validated = schema.serialize(data)
-
-
-class Root(object):
-    __name__ = ''
-    __parent__ = None
-
-    __acl__ = [
-        (Allow, Everyone, 'list'),
-        (Allow, Authenticated, 'add'),
-        (Allow, Everyone, 'view'),
-        (Allow, Authenticated, 'edit'),
-        (Allow, Everyone, 'traverse'),
-    ]
-
-    def __init__(self, **properties):
-        self.properties = properties
-        self.collections = {}
-
-    def __call__(self, request):
-        return self
-
-    def __getitem__(self, name):
-        return self.collections[name]
-
-    def __json__(self, request=None):
-        return self.properties.copy()
-
-    def location(self, name):
-        """ Attach a collection at the location ``name``.
-
-        Use as a decorator on Collection subclasses.
-        """
-        def decorate(factory):
-            self.collections[name] = factory(self, name)
-            return factory
-        return decorate
-
-
-class Collection(object):
-    schema = None
-    properties = None
-    item_type = None
-    links = {
-        'self': {'href': '{collection_uri}{_uuid}', 'templated': True},
-        'collection': {'href': '{collection_uri}', 'templated': True},
-        'profile': {'href': '/profiles/{item_type}.json', 'templated': True},
-    }
-    embedded = {}
-    collection_links = {}
-
-    def __init__(self, parent, name):
-        self.__name__ = name
-        self.__parent__ = parent
-        if self.item_type is None:
-            self.item_type = type(self).__name__.lower()
-
-        merged_links = {}
-        for cls in reversed(type(self).mro()):
-            merged_links.update(vars(cls).get('links', {}))
-        self.links = merged_links
-
-    def item_acl(self, model):
-        return None
-
-    def __getitem__(self, name):
-        try:
-            UUID(name)
-        except ValueError:
-            raise KeyError(name)
-        try:
-            item = self.get(name)
-        except KeyError:
-            # Just in case we get an unexpected KeyError
-            # FIXME: exception logging.
-            raise HTTPInternalServerError('Traversal raised KeyError')
-        if item is None:
-            raise KeyError(name)
-        return item
-
-    def get(self, name, default=None):
-        key = (name, self.item_type)
-        session = DBSession()
-        model = session.query(CurrentStatement).get(key)
-        if model is not None:
-            return self.make_item(model)
-        return default
-
-    def make_item(self, model):
-        acl = self.item_acl(model)
-        return Item(self, model, acl)
-
-    def add(self, properties):
-        rid = properties.get('_uuid', None)
-        session = DBSession()
-        resource = Resource({self.item_type: properties}, rid)
-        session.add(resource)
-        item = self.make_item(resource.data[self.item_type])
-        self.after_add(item)
-        return item
-
-    def after_add(self, item):
-        '''Hook for subclasses'''
-
-
-@view_config(context=Collection, permission='list', request_method='GET')
-def collection_list(context, request):
-    nrows = request.params.get('limit', None)
-    if no_body_needed(request):
-        return {}
-    session = DBSession()
-    query = session.query(CurrentStatement).filter(CurrentStatement.predicate == context.item_type).limit(nrows)
-    items = []
-    for model in query.all():
-        item = context.make_item(model)
-        properties = item.__json__(request)
-        item_uri = request.resource_path(context, item.__name__)
-        embed(request, item_uri, properties)
-        items.append({'href': item_uri})
-    collection_uri = request.resource_path(context)
-    result = {
-        '_embedded': {
-            'items': items,
-        },
-        '_links': {
-            'self': {'href': collection_uri},
-            'items': items,
-            'actions': [
-                {
-                    'name': 'add',
-                    'title': 'Register',
-                    'method': 'POST',
-                    'type': 'application/json',
-                    'href': collection_uri,
-                    'profile': '/profiles/' + context.item_type + '.json'
-                }
-            ],
-        },
-    }
-
-    if context.properties is not None:
-        result.update(context.properties)
-
-    maybe_include_embedded(request, result)
-    return result
-
-
-@view_config(context=Collection, validators=(validate_item_content,), permission='add', request_method='POST')
-def collection_add(context, request):
-    properties = request.validated
-    item = context.add(properties)
-    item_uri = request.resource_path(context, item.__name__)
-    request.response.status = 201
-    request.response.location = item_uri
-    result = {
-        'result': 'success',
-        '_links': {
-            'profile': {'href': '/profiles/result'},
-            'items': [
-                {'href': item_uri},
-            ],
-        },
-    }
-    return result
-
-
-@subscriber(ContextFound)
-def traversal_security(event):
-    """ Check traversal was permitted at each step
-    """
-    request = event.request
-    for resource in reversed(list(lineage(request.context))):
-        result = has_permission('traverse', resource, request)
-        if not result:
-            msg = 'Unauthorized: traversal failed permission check'
-            raise HTTPForbidden(msg, result=result)
-
-
-class Item(object):
-    # See http://docs.pylonsproject.org/projects/pyramid/en/latest/narr/resources.html
-    def __init__(self, collection, model, acl=None):
-        self.__name__ = model.rid
-        self.__parent__ = collection
-        self.model = model
-        if acl is not None:
-            self.__acl__ = acl
-
-    def __json__(self, request):
-        properties = self.model.statement.object
-        links = self.expand_links(properties, request)
-        if links is not None:
-            properties['_links'] = links
-        return properties
-
-    def expand_links(self, properties, request):
-        # Expand templated links
-        ns = properties.copy()
-        ns['collection_uri'] = request.resource_path(self.__parent__)
-        ns['item_type'] = self.model.predicate
-        ns['_uuid'] = self.model.rid
-        compiled = ObjectTemplate(self.__parent__.links)
-        links = compiled(ns)
-        # Embed resources
-        embedded = self.__parent__.embedded
-        for rel, value in links.items():
-            if rel not in embedded:
-                continue
-            if isinstance(value, list):
-                for member in value:
-                    embed(request, member['href'])
-            else:
-                embed(request, value['href'])
-        return links
-
-
-@view_config(context=Item, permission='view', request_method='GET')
-def item_view(context, request):
-    if no_body_needed(request):
-        return {}
-    properties = context.__json__(request)
-    maybe_include_embedded(request, properties)
-    return properties
-
-
-@view_config(context=Item, validators=[validate_item_content], permission='edit', request_method='POST')
-def item_edit(context, request):
-    uuid = context.model.rid
-    collection = context.__parent__
-    properties = request.validated
-    properties['_uuid'] = uuid  # XXX Should this really be stored in object?
-    context.model.resource[collection.item_type] = properties
-    item_uri = request.resource_path(context.__parent__, context.__name__)
-    request.response.status = 200
-    result = {
-        'result': 'success',
-        '_links': {
-            'profile': {'href': '/profiles/result'},
-            'items': [
-                {'href': item_uri},
-            ],
-        },
-=======
 @view_config(context=Root, request_method='GET')
 def home(context, request):
     result = context.__json__(request)
@@ -348,6 +17,5 @@
         'self': {'href': request.resource_path(context)},
         'profile': {'href': '/profiles/portal'},
         # 'login': {'href': request.resource_path(context, 'login')},
->>>>>>> 54acd733
     }
     return result