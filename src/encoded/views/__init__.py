--- conflicted
+++ resolved
@@ -8,11 +8,7 @@
 def includeme(config):
     config.scan()
     config.set_root_factory(root)
-<<<<<<< HEAD
-    root.__acl__ = acl_from_settings(config.registry.settings) + root.__acl__
-=======
     root.__acl__ = acl_from_settings(config.registry.settings)
->>>>>>> 3c536e1c
 
 
 root = Root(title='Home', portal_title='ENCODE 3')
