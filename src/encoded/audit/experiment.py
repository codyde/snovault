from contentbase import (
    AuditFailure,
    audit_checker,
)
from .conditions import rfa

targetBasedAssayList = [
    'ChIP-seq',
    'RNA Bind-n-Seq',
    'ChIA-PET',
    'RIP Array',
    'RIP-seq',
    'MeDIP-seq',
    'iCLIP',
    'eCLIP',
    'shRNA knockdown followed by RNA-seq',
    ]

controlRequiredAssayList = [
    'ChIP-seq',
    'RNA Bind-n-Seq',
    'RIP-seq',
    'RAMPAGE',
    'CAGE',
    'single cell isolation followed by RNA-seq',
    'shRNA knockdown followed by RNA-seq'
    ]

seq_assays = [
    'RNA-seq',
    'ChIP-seq',
    'RNA Bind-n-Seq',
    'MeDIP-seq',
    'RNA-PET',
    'DNA-PET',
    'ChIA-PET',
    'CAGE',
    'RAMPAGE',
    'RIP-seq',
    ]

non_seq_assays = [
    'RNA profiling by array assay',
    'DNA methylation profiling by array assay',
    'Genotype',
    'comparative genomic hybridization by array',
    'RIP-chip',
    'protein sequencing by tandem mass spectrometry assay',
    'microRNA profiling by array assay',
    'Switchgear',
    '5C',
    ]


@audit_checker('experiment', frame='object')
def audit_experiment_release_date(value, system):
    '''
    Released experiments need release date.
    This should eventually go to schema
    '''
    if value['status'] == 'released' and 'date_released' not in value:
        detail = 'Experiment {} is released and requires a value in date_released'.format(value['@id'])
        raise AuditFailure('missing date_released', detail, level='DCC_ACTION')


@audit_checker('experiment',
               frame=['replicates', 'award'],
               condition=rfa("ENCODE3", "modERN",
                             "ENCODE", "modENCODE", "MODENCODE", "ENCODE2-Mouse"))
def audit_experiment_replicated(value, system):
    '''
    Experiments in ready for review or release ready state should be replicated. If not,
    wranglers should check with lab as to why before release.
    '''
    if value['status'] not in ['released', 'release ready', 'ready for review']:
        return
    '''
    Excluding single cell isolation experiments from the replication requirement
    '''
    if value['assay_term_name'] == 'single cell isolation followed by RNA-seq':
        return

    num_bio_reps = set()
    for rep in value['replicates']:
        num_bio_reps.add(rep['biological_replicate_number'])

    if len(num_bio_reps) <= 1:
        if value['status'] in ['released']:
            detail = 'Experiment {} has only one biological replicate and is released. Check for proper annotation of this state in the metadata'.format(value['@id'])
            raise AuditFailure('unreplicated experiment', detail, level='DCC_ACTION')
        if value['status'] in ['ready for review', 'release ready']:
            detail = 'Experiment {} has only one biological replicate, more than one is typically expected before release'.format(value['@id'])
            raise AuditFailure('unreplicated experiment', detail, level='WARNING')

@audit_checker('experiment', frame=['replicates', 'replicates.library'])
def audit_experiment_replicates_with_no_libraries(value, system):
    if value['status'] in ['deleted','replaced','revoked']:
        return
    if len(value['replicates'])==0:
        return 
    for rep in value['replicates']:
        if 'library' not in rep:
            detail = 'Experiment {} has a replicate {}, that has no library associated with'.format(
                value['@id'],
                rep['@id'])
            yield AuditFailure('replicate with no library', detail, level='NOT_COMPLIANT')
    return
<<<<<<< HEAD
=======

>>>>>>> 79b003ad


@audit_checker('experiment', frame=['replicates', 'replicates.library.biosample'])
def audit_experiment_isogeneity(value, system):

    if value['status'] in ['deleted', 'replaced']:
        return

    if len(value['replicates']) < 2:
        return

    if value.get('replication_type') is None:
        detail = 'In experiment {} the replication_type cannot be determined'.format(value['@id'])
        raise AuditFailure('undetermined replication_type', detail, level='DCC_ACTION')

    biosample_dict = {}
    biosample_age_list = []
    biosample_sex_list = []
    biosample_donor_list = []

    for rep in value['replicates']:
        if 'library' in rep:
            if 'biosample' in rep['library']:
                biosampleObject = rep['library']['biosample']
                biosample_dict[biosampleObject['accession']] = biosampleObject
                biosample_age_list.append(biosampleObject.get('age'))
                biosample_sex_list.append(biosampleObject.get('sex'))
                biosample_donor_list.append(biosampleObject.get('donor'))
                biosample_species = biosampleObject.get('organism')
            else:
                # If I have a library without a biosample,
                # I cannot make a call about replicate structure
                return
        else:
            # REPLICATES WITH NO LIBRARIES WILL BE CAUGHT BY AUDIT (TICKET 3268)
            # If I have a replicate without a library,
            # I cannot make a call about the replicate structure
            return

    if len(biosample_dict.keys()) < 2:
            return  # unreplicated

    if biosample_species == '/organisms/human/':
        return  # humans are handled in the the replication_type

    if len(set(biosample_donor_list)) > 1:
        detail = 'In experiment {} the biosamples have varying strains {}'.format(
            value['@id'],
            biosample_donor_list)
        raise AuditFailure('mismatched donor', detail, level='ERROR')

    if len(set(biosample_age_list)) > 1:
        detail = 'In experiment {} the biosamples have varying ages {}'.format(
            value['@id'],
            biosample_age_list)
        raise AuditFailure('mismatched age', detail, level='ERROR')

    if len(set(biosample_sex_list)) > 1:
        detail = 'In experiment {} the biosamples have varying sexes {}'.format(
            value['@id'],
            repr(biosample_sex_list))
        raise AuditFailure('mismatched sex', detail, level='ERROR')


@audit_checker('experiment', frame=['replicates', 'replicates.library'])
def audit_experiment_technical_replicates_same_library(value, system):
    if value['status'] in ['deleted', 'replaced', 'revoked']:
        return
    biological_replicates_dict = {}
    for rep in value['replicates']:
        bio_rep_num = rep['biological_replicate_number']
        tech_rep_num = rep['technical_replicate_number']
        if 'library' in rep:         
            library = rep['library']            
            if not bio_rep_num in biological_replicates_dict:
                biological_replicates_dict[bio_rep_num]=[]            
            if library['accession'] in biological_replicates_dict[bio_rep_num]:               
                detail = 'Experiment {} has different technical replicates associated with the same library'.format(value['@id'])
                raise AuditFailure('technical replicates with identical library', detail, level='DCC_ACTION')
            else:
                biological_replicates_dict[bio_rep_num].append(library['accession'])


@audit_checker('experiment', frame=['replicates', 
                                    'replicates.library', 'replicates.library.biosample'])
def audit_experiment_replicates_biosample(value, system):
    if value['status'] in ['deleted', 'replaced', 'revoked']:
        return
    biological_replicates_dict = {}
    biosamples_list = []
    assay_name = 'unknown'
    if 'assay_term_name' in value:
        assay_name = value['assay_term_name']

    for rep in value['replicates']:
        bio_rep_num = rep['biological_replicate_number']
        tech_rep_num = rep['technical_replicate_number']
        if 'library' in rep and 'biosample' in rep['library']:
            biosample = rep['library']['biosample']

            if bio_rep_num not in biological_replicates_dict:
                biological_replicates_dict[bio_rep_num] = biosample['accession']
                if biosample['accession'] in biosamples_list:
                    detail = 'Experiment {} has multiple biological replicates \
                              associated with the same biosample {}'.format(
                        value['@id'],
                        biosample['@id'])
                    raise AuditFailure('biological replicates with identical biosample',
                                       detail, level='DCC_ACTION')
                else:
                    biosamples_list.append(biosample['accession'])

            else:
                if biosample['accession'] != biological_replicates_dict[bio_rep_num] and \
                   assay_name != 'single cell isolation followed by RNA-seq':
                    detail = 'Experiment {} has technical replicates \
                              associated with the different biosamples'.format(
                        value['@id'])
                    raise AuditFailure('technical replicates with not identical biosample',
                                       detail, level='ERROR')


@audit_checker('experiment', frame=['replicates', 'replicates.library'])
def audit_experiment_documents(value, system):
    '''
    Experiments should have documents.  Protocol documents or some sort of document.
    '''
    if value['status'] in ['deleted', 'replaced', 'proposed', 'preliminary']:
        return

    # If the experiment has documents, we are good
    if len(value.get('documents')) > 0:
        return

    # If there are no replicates to check yet, why bother
    if 'replicates' not in value:
        return

    lib_docs = 0
    for rep in value['replicates']:
        if 'library' in rep:
            lib_docs += len(rep['library']['documents'])

    # If there are no library documents anywhere, then we say something
    if lib_docs == 0:
        detail = 'Experiment {} has no attached documents'.format(value['@id'])
        raise AuditFailure('missing documents', detail, level='NOT_COMPLIANT')


@audit_checker('experiment', frame='object')
def audit_experiment_assay(value, system):
    '''
    Experiments should have assays with valid ontologies term ids and names that
    are a valid synonym.
    '''
    if value['status'] == 'deleted':
        return

    if 'assay_term_id' not in value:
        detail = 'Experiment {} is missing assay_term_id'.format(value['@id'])
        yield AuditFailure('missing assay information', detail, level='ERROR')
        return
        # This should be a dependancy

    if 'assay_term_name' not in value:
        detail = 'Experiment {} is missing assay_term_name'.format(value['@id'])
        yield AuditFailure('missing assay information', detail, level='ERROR')
        return
        # This should be a dependancy

    ontology = system['registry']['ontology']
    term_id = value.get('assay_term_id')
    term_name = value.get('assay_term_name')

    if term_id.startswith('NTR:'):
        detail = 'Assay_term_id is a New Term Request ({} - {})'.format(term_id, term_name)
        yield AuditFailure('NTR assay', detail, level='DCC_ACTION')
        return

    if term_id not in ontology:
        detail = 'Assay_term_id {} is not found in cached version of ontology'.format(term_id)
        yield AuditFailure('assay_term_id not in ontology', term_id, level='DCC_ACTION')
        return

    ontology_term_name = ontology[term_id]['name']
    modifed_term_name = term_name + ' assay'
    if (ontology_term_name != term_name and term_name not in ontology[term_id]['synonyms']) and \
        (ontology_term_name != modifed_term_name and
            modifed_term_name not in ontology[term_id]['synonyms']):
        detail = 'Experiment has a mismatch between assay_term_name "{}" and assay_term_id "{}"'.format(
            term_name,
            term_id,
            )
        yield AuditFailure('mismatched assay_term_name', detail, level='DCC_ACTION')
        return


@audit_checker('experiment', frame=['replicates.antibody', 'target', 'replicates.antibody.targets'])
def audit_experiment_target(value, system):
    '''
    Certain assay types (ChIP-seq, ...) require valid targets and the replicate's
    antibodies should match.
    '''

    if value['status'] in ['deleted', 'proposed']:
        return

    if value.get('assay_term_name') not in targetBasedAssayList:
        return

    if 'target' not in value:
        detail = '{} experiments require a target'.format(value['assay_term_name'])
        yield AuditFailure('missing target', detail, level='ERROR')
        return

    target = value['target']
    if 'control' in target['investigated_as']:
        return

    # Some assays don't need antibodies
    if value['assay_term_name'] in ['RNA Bind-n-Seq', 'shRNA knockdown followed by RNA-seq']:
        return

    # Check that target of experiment matches target of antibody
    for rep in value['replicates']:
        if 'antibody' not in rep:
            detail = 'Replicate {} in a {} assay requires an antibody'.format(
                rep['@id'],
                value['assay_term_name']
                )
            yield AuditFailure('missing antibody', detail, level='ERROR')
        else:
            antibody = rep['antibody']
            if 'recombinant protein' in target['investigated_as']:
                prefix = target['label'].split('-')[0]
                unique_antibody_target = set()
                unique_investigated_as = set()
                for antibody_target in antibody['targets']:
                    label = antibody_target['label']
                    unique_antibody_target.add(label)
                    for investigated_as in antibody_target['investigated_as']:
                        unique_investigated_as.add(investigated_as)
                if 'tag' not in unique_investigated_as:
                    detail = '{} is not to tagged protein'.format(antibody['@id'])
                    yield AuditFailure('not tagged antibody', detail, level='ERROR')
                else:
                    if prefix not in unique_antibody_target:
                        detail = '{} is not found in target for {}'.format(
                            prefix,
                            antibody['@id']
                            )
                        yield AuditFailure('mismatched tag target', detail, level='ERROR')
            else:
                target_matches = False
                for antibody_target in antibody['targets']:
                    if target['name'] == antibody_target.get('name'):
                        target_matches = True
                if not target_matches:
                    detail = '{} is not found in target list for antibody {}'.format(
                        target['name'],
                        antibody['@id']
                        )
                    yield AuditFailure('mismatched target', detail, level='ERROR')


@audit_checker('experiment', frame=['target', 'possible_controls'])
def audit_experiment_control(value, system):
    '''
    Certain assay types (ChIP-seq, ...) require possible controls with a matching biosample.
    Of course, controls do not require controls.
    '''

    if value['status'] in ['deleted', 'proposed']:
        return

    # Currently controls are only be required for ChIP-seq
    if value.get('assay_term_name') not in controlRequiredAssayList:
        return

    # We do not want controls
    if 'target' in value and 'control' in value['target']['investigated_as']:
        return

    if value['possible_controls'] == []:
        detail = '{} experiments require a value in possible_control'.format(
            value['assay_term_name']
            )
        raise AuditFailure('missing possible_controls', detail, level='NOT_COMPLIANT')

    for control in value['possible_controls']:
        if control.get('biosample_term_id') != value.get('biosample_term_id'):
            detail = 'Control {} is for {} but experiment is done on {}'.format(
                control['@id'],
                control.get('biosample_term_name'),
                value['biosample_term_name'])
            raise AuditFailure('mismatched control', detail, level='ERROR')


@audit_checker('experiment', frame=['target', 'possible_controls', 'replicates', 'replicates.antibody', 'possible_controls.replicates', 'possible_controls.replicates.antibody', 'possible_controls.target'], condition=rfa('ENCODE3'))
def audit_experiment_ChIP_control(value, system):

    if value['status'] in ['deleted', 'proposed', 'preliminary', 'replaced', 'revoked']:
        return

    # Currently controls are only be required for ChIP-seq
    if value.get('assay_term_name') != 'ChIP-seq':
        return

    # We do not want controls
    if 'target' in value and 'control' in value['target']['investigated_as']:
        return

    if not value['possible_controls']:
        return

    num_IgG_controls = 0
    for control in value['possible_controls']:
        if ('target' not in control) or ('control' not in control['target']['investigated_as']):
            detail = 'Experiment {} is ChIP-seq but its control {} is not linked to a target with investigated.as = control'.format(
                value['@id'],
                control['@id'])
            raise AuditFailure('invalid possible_control', detail, level='ERROR')

        if not control['replicates']:
            continue

        if 'antibody' in control['replicates'][0]:
            num_IgG_controls += 1

    # If all of the possible_control experiments are mock IP control experiments
    if num_IgG_controls == len(value['possible_controls']):
        if value.get('assay_term_name') == 'ChIP-seq':
            # The binding group agreed that ChIP-seqs all should have an input control.
            detail = 'Experiment {} is ChIP-seq and requires at least one input control, as agreed upon by the binding group. {} is not an input control'.format(
                value['@id'],
                control['@id'])
            raise AuditFailure('missing input control', detail, level='NOT_COMPLIANT')


@audit_checker('experiment', frame=['replicates', 'replicates.library'])
def audit_experiment_spikeins(value, system):
    '''
    All ENCODE 3 long (>200) RNA-seq experiments should specify their spikeins.
    The spikeins specified should have datasets of type spikeins.
    The spikeins datasets should have a fasta file, a document, and maybe a tsv
    '''

    if value['status'] in ['deleted', 'replaced']:
        return

    if value.get('assay_term_name') != 'RNA-seq':
        return

    for rep in value['replicates']:

        lib = rep.get('library')
        if lib is None:
            continue

        size_range = lib.get('size_range')
        if size_range != '>200':
            continue

        spikes = lib.get('spikeins_used')
        if (spikes is None) or (spikes == []):
            detail = 'Library {} is in an RNA-seq experiment and has size_range >200. It requires a value for spikeins_used'.format(lib['@id'])
            yield AuditFailure('missing spikeins_used', detail, level='NOT_COMPLIANT')
            # Informattional if ENCODE2 and release error if ENCODE3


@audit_checker('experiment', frame=['replicates',
                                    'replicates.library',
                                    'replicates.library.biosample'])
def audit_experiment_biosample_term(value, system):
    '''
    The biosample term and id and type information should be present and
    concordent with library biosamples,
    Exception: RNA Bind-n-Seq
    '''
    if value['status'] in ['deleted', 'replaced']:
        return

    if value.get('assay_term_name') == 'RNA Bind-n-Seq':
        return

    ontology = system['registry']['ontology']
    term_id = value.get('biosample_term_id')
    term_type = value.get('biosample_type')
    term_name = value.get('biosample_term_name')

    if 'biosample_type' not in value:
        detail = '{} is missing biosample_type'.format(value['@id'])
        yield AuditFailure('missing biosample_type', detail, level='ERROR')

    if 'biosample_term_name' not in value:
        detail = '{} is missing biosample_term_name'.format(value['@id'])
        yield AuditFailure('missing biosample_term_name', detail, level='ERROR')
    # The type and term name should be put into dependancies

    if term_id is None:
        detail = '{} is missing biosample_term_id'.format(value['@id'])
        yield AuditFailure('missing biosample_term_id', detail, level='ERROR')
    elif term_id.startswith('NTR:'):
        detail = '{} has an NTR biosample {} - {}'.format(value['@id'], term_id, term_name)
        yield AuditFailure('NTR biosample', detail, level='DCC_ACTION')
    elif term_id not in ontology:
        detail = '{} has term_id {} which is not in ontology'.format(value['@id'], term_id)
        yield AuditFailure('term_id not in ontology', term_id, level='DCC_ACTION')
    else:
        ontology_name = ontology[term_id]['name']
        if ontology_name != term_name and term_name not in ontology[term_id]['synonyms']:
            detail = '{} has a biosample mismatch {} - {} but ontology says {}'.format(
                value['@id'],
                term_id,
                term_name,
                ontology_name
                )
            yield AuditFailure('mismatched biosample_term_name', detail, level='ERROR')

    for rep in value['replicates']:
        if 'library' not in rep:
            continue

        lib = rep['library']
        if 'biosample' not in lib:
            detail = '{} is missing biosample, expecting one of type {}'.format(
                lib['@id'],
                term_name
                )
            yield AuditFailure('missing biosample', detail, level='NOT_COMPLIANT')
            continue

        biosample = lib['biosample']
        bs_type = biosample.get('biosample_type')
        bs_name = biosample.get('biosample_term_name')

        if bs_type != term_type:
            detail = '{} has mismatched biosample_type, {} - {}'.format(
                lib['@id'],
                term_type,
                bs_type
                )
            yield AuditFailure('mismatched biosample_type', detail, level='ERROR')

        if bs_name != term_name:
            detail = '{} has mismatched biosample_term_name, {} - {}'.format(
                lib['@id'],
                term_name,
                bs_name
                )
            yield AuditFailure('mismatched biosample_term_name', detail, level='ERROR')


@audit_checker(
    'experiment',
    frame=[
        'target',
        'replicates',
        'replicates.antibody',
        'replicates.antibody.lot_reviews'
        'replicates.antibody.lot_reviews.organisms',
        'replicates.library',
        'replicates.library.biosample',
        'replicates.library.biosample.organism',
    ],
    condition=rfa('ENCODE3', 'modERN'))
def audit_experiment_antibody_eligible(value, system):
    '''Check that biosample in the experiment is eligible for new data for the given antibody.'''

    if value['status'] in ['deleted', 'proposed', 'preliminary']:
        return

    if value.get('assay_term_name') not in targetBasedAssayList:
        return

    if 'target' not in value:
        return

    target = value['target']
    if 'control' in target['investigated_as']:
        return

    if value['assay_term_name'] in ['RNA Bind-n-Seq', 'shRNA knockdown followed by RNA-seq']:
        return

    for rep in value['replicates']:
        if 'antibody' not in rep:
            continue
        if 'library' not in rep:
            continue

        antibody = rep['antibody']
        lib = rep['library']

        if 'biosample' not in lib:
            continue

        biosample = lib['biosample']
        organism = biosample['organism']['@id']

        # We only want the audit raised if the organism in lot reviews matches that of the biosample
        # and if is not eligible for new data. Otherwise, it doesn't apply and we shouldn't raise a stink

        if 'histone modification' in target['investigated_as']:
            for lot_review in antibody['lot_reviews']:
                if (lot_review['status'] == 'awaiting lab characterization'):
                    for lot_organism in lot_review['organisms']:
                        if organism == lot_organism:
                            detail = '{} is not eligible for {}'.format(antibody["@id"], organism)
                            yield AuditFailure('not eligible antibody',
                                               detail, level='NOT_COMPLIANT')

        else:
            biosample_term_id = value['biosample_term_id']
            biosample_term_name = value['biosample_term_name']
            experiment_biosample = (biosample_term_id, organism)
            eligible_biosamples = set()
            warning_flag = False
            for lot_review in antibody['lot_reviews']:
                if lot_review['status'] in ['eligible for new data',
                                            'eligible for new data (via exemption)']:
                    for lot_organism in lot_review['organisms']:
                        eligible_biosample = (lot_review['biosample_term_id'], lot_organism)
                        eligible_biosamples.add(eligible_biosample)
                if lot_review['status'] == 'eligible for new data (via exemption)':
                    warning_flag = True
            if warning_flag is True:
                detail = '{} is eligible via exempt for {} in {}'.format(antibody["@id"],
                                                                         biosample_term_name,
                                                                         organism)
                yield AuditFailure('antibody eligible via exemption', detail, level='WARNING')

            if experiment_biosample not in eligible_biosamples:
                detail = '{} is not eligible for {} in {}'.format(antibody["@id"],
                                                                  biosample_term_name, organism)
                yield AuditFailure('not eligible antibody', detail, level='NOT_COMPLIANT')


@audit_checker(
    'experiment',
    frame=[
        'replicates',
        'replicates.library'])
def audit_experiment_library_biosample(value, system):
    if value['status'] in ['deleted', 'replaced']:
        return

    if value.get('assay_term_name') == 'RNA Bind-n-Seq':
        return
    for rep in value['replicates']:
        if 'library' not in rep:
            continue

        lib = rep['library']
        if 'biosample' not in lib:
            detail = '{} is missing biosample'.format(
                lib['@id'])
            yield AuditFailure('missing biosample', detail, level='ERROR')


@audit_checker(
    'experiment',
    frame=[
        'replicates',
        'replicates.library'])
def audit_library_RNA_size_range(value, system):
    '''
    An RNA library should have a size_range specified.
    This needs to accomodate the rfa
    '''
    if value['status'] in ['deleted', 'replaced']:
        return

    if value.get('assay_term_name') == 'transcription profiling by array assay':
        return

    if value['status'] in ['deleted']:
        return

    RNAs = ['SO:0000356', 'SO:0000871']

    for rep in value['replicates']:
        if 'library' not in rep:
            continue
        lib = rep['library']
        if (lib['nucleic_acid_term_id'] in RNAs) and ('size_range' not in lib):
            detail = 'RNA library {} requires a value for size_range'.format(rep['library']['@id'])
            raise AuditFailure('missing size_range', detail, level='ERROR')<|MERGE_RESOLUTION|>--- conflicted
+++ resolved
@@ -105,10 +105,6 @@
                 rep['@id'])
             yield AuditFailure('replicate with no library', detail, level='NOT_COMPLIANT')
     return
-<<<<<<< HEAD
-=======
-
->>>>>>> 79b003ad
 
 
 @audit_checker('experiment', frame=['replicates', 'replicates.library.biosample'])
