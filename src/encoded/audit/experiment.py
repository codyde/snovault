
from pyramid.traversal import find_resource
from ..auditor import (
    AuditFailure,
    audit_checker,
)

targetBasedAssayList = [
    'ChIP-seq',
    'RNA Bind-n-Seq',
    'ChIA-PET',
    'RIP Array',
    'RIP-seq',
    'MeDIP-seq',
    'iCLIP',
    'shRNA knockdown followed by RNA-seq',
    ]

controlRequiredAssayList = [
    'ChIP-seq',
    'RNA Bind-n-Seq',
    'RIP-seq',
    ]

seq_assays = [
    'RNA-seq',
    'ChIP-seq',
    'RNA Bind-n-Seq',
    'MeDIP-seq',
    'RNA-PET',
    'DNA-PET',
    'ChIA-PET',
    'CAGE',
    'RAMPAGE',
    'RIP-seq',
    ]

non_seq_assays = [
    'RNA profiling by array assay',
    'DNA methylation profiling by array assay',
    'Genotype',
    'RIP-chip',
    'protein sequencing by tandem mass spectrometry assay',
    'microRNA profiling by array assay',
    'Switchgear',
    '5C',
    ]

paired_end_assays = [
    'RNA-PET',
    'ChIA-PET',
    'DNA-PET',
    ]


@audit_checker('experiment')
def audit_experiment_release_date(value, system):
    '''
    Released experiments need release date.
    This should eventually go to schema
    '''
    if value['status'] == 'released' and 'date_released' not in value:
        detail = '{} is released yet has no date_released field'.format(value['accession'])
        raise AuditFailure('missing date_released', detail, level='DCC_ACTION')


@audit_checker('experiment')
def audit_experiment_description(value, system):
    '''
    Experiments should have descriptions that contain the experimental variables and
    read like phrases.  I cannot get all of that here, but I thought I would start
    with looking for funny characters.
    '''
    if value['status'] == 'deleted':
        return

    if 'description' not in value:
        return

    notallowed = ['=', ':', '!',';']
    if any(c in notallowed for c in value['description']):
        detail = '{} has odd character(s) in the description'.format(value['accession'])
        raise AuditFailure('malformed description', detail, level='WARNING')


@audit_checker('experiment')
def audit_experiment_assay(value, system):
    '''
    Experiments should have assays with valid ontologies term ids and names that
    are a valid synonym.
    '''
    if value['status'] == 'deleted':
        return

    if 'assay_term_id' not in value:
        detail = 'Experiment is missing assay_term_id'
        yield AuditFailure('missing assay information', detail, level='ERROR')
        return
        # This should be a dependancy

    if 'assay_term_name' not in value:
        detail = 'Experiment is missing assay_term_name'
        yield AuditFailure('missing assay information', detail, level='ERROR')
        return
        # This should be a dependancy

    ontology = system['registry']['ontology']
    term_id = value.get('assay_term_id')
    term_name = value.get('assay_term_name')

    if term_id.startswith('NTR:'):
        detail = 'Assay_term_id is a New Term Request ({} - {})'.format(term_id, term_name)
        yield AuditFailure('NTR, assay', detail, level='DCC_ACTION')
        return

    if term_id not in ontology:
        detail = '{} is not found in cached version of ontology'.format(term_id)
        yield AuditFailure('assay_term_id not in ontology', term_id, level='DCC_ACTION')
        return

    ontology_term_name = ontology[term_id]['name']
    modifed_term_name = term_name + ' assay'
    if (ontology_term_name != term_name and term_name not in ontology[term_id]['synonyms']) and \
        (ontology_term_name != modifed_term_name and
            modifed_term_name not in ontology[term_id]['synonyms']):
        detail = 'Experiment says "{}" for {} but ontology says "{}"'.format(term_name, term_id, ontology_term_name)
        yield AuditFailure('assay term name mismatch', detail, level='DCC_ACTION')
        return


@audit_checker('experiment')
def audit_experiment_target(value, system):
    '''
    Certain assay types (ChIP-seq, ...) require valid targets and the replicate's
    antibodies should match.
    '''

    if value['status'] in ['deleted', 'proposed']:
        return

    if value.get('assay_term_name') not in targetBasedAssayList:
        return

    if 'target' not in value:
        detail = '{} experiments require a target'.format(value['assay_term_name'])
        yield AuditFailure('missing target', detail, level='ERROR')
        return

    target = value['target']
    if 'control' in target['investigated_as']:
        return

    # Some assays don't need antibodies
    if value['assay_term_name'] in ['RNA Bind-n-Seq', 'shRNA knockdown followed by RNA-seq']:
        return

    # Check that target of experiment matches target of antibody
    for rep in value['replicates']:
        if 'antibody' not in rep:
            detail = 'Replicate ({}) is missing an antibody'.format(rep['uuid'])
            yield AuditFailure('missing antibody', detail, level='ERROR')
        else:
            antibody = rep['antibody']
            if 'recombinant protein' in target['investigated_as']:
                prefix = target['label'].split('-')[0]
                unique_antibody_target = set()
                unique_investigated_as = set()
                for antibody_target in antibody['targets']:
                    label = antibody_target['label']
                    unique_antibody_target.add(label)
                    for investigated_as in antibody_target['investigated_as']:
                        unique_investigated_as.add(investigated_as)
                if 'tag' not in unique_investigated_as:
                    detail = '{} is not to tagged protein'.format(antibody['@id'])
                    yield AuditFailure('not tagged antibody', detail, level='ERROR')
                else:
                    if prefix not in unique_antibody_target:
                        detail = '{} is not found in target for {}'.format(prefix, antibody['@id'])
                        yield AuditFailure('tag target mismatch', detail, level='ERROR')
            else:
                target_matches = False
                for antibody_target in antibody['targets']:
                    if target['name'] == antibody_target.get('name'):
                        target_matches = True
                if not target_matches:
                    detail = '{} is not found in target for {}'.format(target['name'], antibody['@id'])
                    yield AuditFailure('target mismatch', detail, level='ERROR')


@audit_checker('experiment')
def audit_experiment_control(value, system):
    '''
    Certain assay types (ChIP-seq, ...) require possible controls with a matching biosample.
    Of course, controls do not require controls.
    '''

    if value['status'] in ['deleted', 'proposed']:
        return

    # Currently controls are only be required for ChIP-seq
    if value.get('assay_term_name') not in controlRequiredAssayList:
        return

    # If there is no targets, for now we will just ignore it, likely this is an error
    if 'target' not in value:
        return

    # We do not want controls
    target = value['target']
    if 'control' in target['investigated_as']:
        return

    if value['possible_controls'] == []:
        detail = '{} experiments require a possible_control'.format(value['assay_term_name'])
        raise AuditFailure('missing possible controls', detail, level='STANDARDS_FAILURE')

    for control in value['possible_controls']:
        if control.get('biosample_term_id') != value.get('biosample_term_id'):
            detail = 'Control ({}) is for {} but experiment is on {}'.format(control['accession'],
                                                                             control['biosample_term_name'],
                                                                             value['biosample_term_name'])
            raise AuditFailure('control has mismatched biosample', detail, level='ERROR')


# @audit_checker('experiment')
# def audit_experiment_ownership(value, system):
#     '''
#     Do the award and lab make sense together. We may want to extend this to submitter
#     ENCODE2 and ENCODE2-Mouse data should have a dbxref for wgEncode
#     '''
#     if 'lab' not in value or 'award' not in value:
#         return
#         # should I make this an error case?
#     if value['award']['@id'] not in value['lab']['awards']:
#         detail = '{} is not part of {}'.format(value['lab']['name'], value['award']['name'])
#         yield AuditFailure('award mismatch', detail, level='ERROR')
#     if value['award']['rfa'] in ['ENCODE2', 'ENCODE2-Mouse']:
#         if 'wgEncode' not in value['dbxrefs']:
#             detail = '{} has no dbxref'.format(value['accession'])
#             raise AuditFailure('missing ENCODE2 dbxref', detail, level='ERROR')


@audit_checker('experiment')
def audit_experiment_readlength(value, system):
    '''
    All ENCODE 3 experiments of sequencing type should specify their read_length
    Read-lengths should likely match across replicates
    Other rfas likely should have warning
    '''

    if value['status'] in ['deleted', 'replaced']:
        return

    if value.get('assay_term_name') not in seq_assays:
        return

    if value['award'].get('rfa') in ['ENCODE2', 'ENCODE2-Mouse']:
        return

    read_lengths = []

    for i in range(len(value['replicates'])):
        rep = value['replicates'][i]
        read_length = rep.get('read_length')
        read_lengths.append(read_length)

        if read_length is None:
            detail = 'Replicate ({}) is missing read_length'.format(rep['uuid'])
            yield AuditFailure('missing read length', detail, level='STANDARDS_FAILURE')

    if len(set(read_lengths)) > 1:
        list_of_lens = str(read_lengths)
        detail = '{} has mixed read_length replicates: {}'.format(value['accession'], list_of_lens)
        yield AuditFailure('read_length mismatch', detail, level='WARNING')


@audit_checker('experiment')
def audit_experiment_platform(value, system):
    '''
    Platform has moved to file.  It is checked for presence there.
    Here we look for mismatched platforms.
    We should likely check that the platform is valid for the assay type
    '''

    if value['status'] in ['deleted', 'replaced']:
        return

    if (value['award'].get('rfa') != 'ENCODE3'):
        return

    platforms = []

    for ff in value['files']:
        platform = ff.get('platform')

        if ff['format'] not in ['rcc', 'fasta', 'fastq', 'csqual', 'csfasta']:
            continue

        if platform is None:
<<<<<<< HEAD
            continue  # This error is caught in file
=======
            detail = 'Replicate ({}) is missing platform'.format(rep['uuid'])
            yield AuditFailure('missing platform', detail, level='DCC_ACTION')
>>>>>>> 003007b6
        else:
            platforms.append(platform)

    if len(set(platforms)) > 1:
        detail = '{} has mixed platform replicates'.format(value['accession'])
<<<<<<< HEAD
        yield AuditFailure('platform mismatch', detail, level='WARNING')  # informational
=======
        yield AuditFailure('platform mismatch', detail, level='WARNING')
>>>>>>> 003007b6


@audit_checker('experiment')
def audit_experiment_spikeins(value, system):
    '''
    All ENCODE 3 long (>200) RNA-seq experiments should specify their spikeins.
    The spikeins specified should have datasets of type spikeins.
    The spikeins datasets should have a fasta file, a document, and maybe a tsv
    '''

    if value['status'] in ['deleted', 'replaced']:
        return

    # rfa = value['award'].get('rfa')
    # err_map = {None: 'ERROR',
    #            'ENCODE3': 'ERROR',
    #            'ENCODE2': 'WARNING',
    #            'ENCODE2-Mouse': 'WARNING'
    #            }
    # level = err_map[rfa]

    if value.get('assay_term_name') != 'RNA-seq':
        return

    for rep in value['replicates']:

        lib = rep.get('library')
        if lib is None:
            continue

        size_range = lib.get('size_range')
        if size_range != '>200':
            continue

        spikes = lib.get('spikeins_used')
        if (spikes is None) or (spikes == []):
            detail = '{} is RNA-seq with >200 nt RNA but is missing spikeins_used'.format(lib['accession'])
            yield AuditFailure('missing spikeins', detail, level='STANDARDS_FAILURE')
            # Informattional if ENCODE2 and release error if ENCODE3


@audit_checker('experiment')
def audit_experiment_biosample_term(value, system):
    '''
    The biosample term and id and type information should be present and
    concordent with library biosamples,
    Exception: RNA Bind-n-Seq
    '''
    if value['status'] in ['deleted', 'replaced']:
        return

    if value.get('assay_term_name') == 'RNA Bind-n-Seq':
        return

    ontology = system['registry']['ontology']
    term_id = value.get('biosample_term_id')
    term_type = value.get('biosample_type')
    term_name = value.get('biosample_term_name')

    if 'biosample_type' not in value:
        detail = '{} is missing biosample_type'.format(value['accession'])
        yield AuditFailure('biosample type missing', detail, level='ERROR')

    if 'biosample_term_name' not in value:
        detail = '{} is missing biosample_term_name'.format(value['accession'])
        yield AuditFailure('missing biosample_term_name', detail, level='ERROR')
    # The type and term name should be put into dependancies

    if term_id is None:
        detail = '{} is missing biosample_term_id'.format(value['accession'])
        yield AuditFailure('missing biosample_term_id', detail, level='ERROR')
    elif term_id.startswith('NTR:'):
        detail = '{} has {} - {}'.format(value['accession'], term_id, term_name)
        yield AuditFailure('NTR,biosample', detail, level='DCC_ACTION')
    elif term_id not in ontology:
        detail = '{} has term_id {} not in ontology'.format(value['accession'], term_id)
        yield AuditFailure('term id not in ontology', term_id, level='ERROR')
    else:
        ontology_name = ontology[term_id]['name']
        if ontology_name != term_name and term_name not in ontology[term_id]['synonyms']:
            detail = '{} has {} - {} - {}'.format(value['accession'], term_id, term_name, ontology_name)
            yield AuditFailure('term name mismatch', detail, level='ERROR')

    for rep in value['replicates']:
        if 'library' not in rep:
            continue

        lib = rep['library']
        if 'biosample' not in lib:
            detail = '{} is missing biosample, expected {}'.format(lib['accession'], term_name)
            yield AuditFailure('missing biosample', detail, level='STANDARDS_FAILURE')
            continue

        biosample = lib['biosample']
        bs_type = biosample.get('biosample_type')
        bs_name = biosample.get('biosample_term_name')
        bs_id = biosample.get('biosample_term_id')

        if bs_type != term_type:
            detail = '{} has mismatched biosample_type {} - {}'.format(lib['accession'], term_type, bs_type)
            yield AuditFailure('biosample mismatch', detail, level='ERROR')

        if bs_name != term_name:
            detail = '{} has mismatched biosample_term_name {} - {}'.format(lib['accession'], term_name, bs_name)
            yield AuditFailure('biosample mismatch', detail, level='ERROR')
            # This is propbably a duplicate warning to the biosample mismatches

        if bs_id != term_id:
            detail = '{} has a mismatched biosample_term_id {} - {}'.format(lib['accession'], term_id, bs_id)
            yield AuditFailure('biosample mismatch', detail, level='ERROR')


@audit_checker('experiment')
def audit_experiment_paired_end(value, system):
    '''
    Libraries and replicates of certain assays should be paired end.
    Libraries and replicates of ignore_assays are not applicable for paired_end.
    All other libraries and replicates should have a value for paired_end.
    If a replicate says it is paired_end and it's library does not, that is an error.
    If a library says it is paired_end and it's replicate is not, that is informational.
    If two replicates do not match, that is a warning.
    '''

    if value['status'] in ['deleted', 'replaced']:
        return

    term_name = value.get('assay_term_name')

    if (term_name in non_seq_assays) or (term_name is None):
        return

    reps_list = []
    libs_list = []

    for rep in value['replicates']:

        rep_paired_ended = rep.get('paired_ended')
        reps_list.append(rep_paired_ended)

        if rep_paired_ended is None:
            detail = 'Replicate ({}) is missing paired_ended'.format(rep['uuid'])
            yield AuditFailure('missing replicate paired end', detail, level='STANDARDS_FAILURE')

        if (rep_paired_ended is False) and (term_name in paired_end_assays):
            detail = '{} experiments require paired end replicates. {}.paired_ended is False'.format(term_name, rep['uuid'])
            yield AuditFailure('paired end required for assay', detail, level='ERROR')

        if 'library' not in rep:
            continue

        lib = rep['library']
        lib_paired_ended = lib.get('paired_ended')
        libs_list.append(lib_paired_ended)

        if lib_paired_ended is None:
            detail = '{} is missing paired_ended'.format(lib['accession'])
            yield AuditFailure('missing library paired end', detail, level='STANDARDS_FAILURE')

        if (lib_paired_ended is False) and (term_name in paired_end_assays):
            detail = '{} experiments require paired end libraries. {}.paired_ended is False'.format(term_name, lib['accession'])
            yield AuditFailure('paired end required for assay', detail, level='ERROR')

        if (rep_paired_ended != lib_paired_ended) and (lib_paired_ended is False):
            detail = 'Library {} has paired_ended false and replicate {} is not false'.format(lib['accession'], rep['uuid'])
            yield AuditFailure('paired end mismatch', detail, level='ERROR')

    if len(set(reps_list)) > 1:
            detail = '{} has mixed paired_ended replicates: {}'.format(value['accession'], repr(reps_list))
            yield AuditFailure('paired end mismatch', detail, level='WARNING')

    if len(set(libs_list)) > 1:
            detail = '{} has mixed paired_ended libraries: {}'.format(value['accession'], repr(reps_list))
            yield AuditFailure('paired end mismatch', detail, level='WARNING')


@audit_checker('experiment')
def audit_experiment_antibody_eligible(value, system):
    '''Check that biosample in the experiment is eligible for new data for the given antibody.'''

    if value['status'] in ['deleted', 'proposed']:
        return

    if value.get('assay_term_name') not in targetBasedAssayList:
        return

    if 'target' not in value:
        return

    target = value['target']
    if 'control' in target['investigated_as']:
        return

    if value['assay_term_name'] in ['RNA Bind-n-Seq', 'shRNA knockdown followed by RNA-seq']:
        return

    for rep in value['replicates']:
        if 'antibody' not in rep:
            continue
        if 'library' not in rep:
            continue

        antibody = rep['antibody']
        lib = rep['library']

        if 'biosample' not in lib:
            continue

        biosample = lib['biosample']
        organism = biosample['organism']['name']
        context = system['context']

        if 'histone modification' in target['investigated_as']:
            for lot_review in antibody['lot_reviews']:
                if (lot_review['status'] == 'eligible for new data') and (lot_review['biosample_term_id'] == 'NTR:00000000'):
                    organism_match = False
                    for lo in lot_review['organisms']:
                        lot_organism = find_resource(context, lo)
                        lot_organism_properties = lot_organism.upgrade_properties(finalize=False)
                        if organism == lot_organism_properties['name']:
                            organism_match = True
                    if not organism_match:
                        detail = '{} is not eligible for {}'.format(antibody["@id"], organism)
                        yield AuditFailure('not eligible histone antibody', detail, level='STANDARDS_FAILURE')
                else:
                    detail = '{} is not eligible for {}'.format(antibody["@id"], organism)
                    yield AuditFailure('not eligible histone antibody', detail, level='STANDARDS_FAILURE')
        else:
            biosample_term_id = value['biosample_term_id']
            biosample_term_name = value['biosample_term_name']
            experiment_biosample = set([biosample_term_id, organism])
            eligible_biosamples = set()
            for lot_review in antibody['lot_reviews']:
                if lot_review['status'] == 'eligible for new data':
                    for lo in lot_review['organisms']:
                        lot_organism = find_resource(context, lo)
                        lot_organism_properties = lot_organism.upgrade_properties(finalize=False)
                        eligible_biosample = frozenset([lot_review['biosample_term_id'], lot_organism_properties['name']])
                        eligible_biosamples.add(eligible_biosample)
            if experiment_biosample not in eligible_biosamples:
                detail = '{} is not eligible for {} in {}'.format(antibody["@id"], biosample_term_name, organism)
                yield AuditFailure('not eligible antibody', detail, level='STANDARDS_FAILURE')<|MERGE_RESOLUTION|>--- conflicted
+++ resolved
@@ -297,22 +297,13 @@
             continue
 
         if platform is None:
-<<<<<<< HEAD
             continue  # This error is caught in file
-=======
-            detail = 'Replicate ({}) is missing platform'.format(rep['uuid'])
-            yield AuditFailure('missing platform', detail, level='DCC_ACTION')
->>>>>>> 003007b6
         else:
             platforms.append(platform)
 
     if len(set(platforms)) > 1:
         detail = '{} has mixed platform replicates'.format(value['accession'])
-<<<<<<< HEAD
-        yield AuditFailure('platform mismatch', detail, level='WARNING')  # informational
-=======
         yield AuditFailure('platform mismatch', detail, level='WARNING')
->>>>>>> 003007b6
 
 
 @audit_checker('experiment')
