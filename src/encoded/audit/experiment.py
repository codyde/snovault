from ..auditor import (
    AuditFailure,
    audit_checker,
)
from .conditions import rfa

targetBasedAssayList = [
    'ChIP-seq',
    'RNA Bind-n-Seq',
    'ChIA-PET',
    'RIP Array',
    'RIP-seq',
    'MeDIP-seq',
    'iCLIP',
    'shRNA knockdown followed by RNA-seq',
    ]

controlRequiredAssayList = [
    'ChIP-seq',
    'RNA Bind-n-Seq',
    'RIP-seq',
    ]

seq_assays = [
    'RNA-seq',
    'ChIP-seq',
    'RNA Bind-n-Seq',
    'MeDIP-seq',
    'RNA-PET',
    'DNA-PET',
    'ChIA-PET',
    'CAGE',
    'RAMPAGE',
    'RIP-seq',
    ]

non_seq_assays = [
    'RNA profiling by array assay',
    'DNA methylation profiling by array assay',
    'Genotype',
    'RIP-chip',
    'protein sequencing by tandem mass spectrometry assay',
    'microRNA profiling by array assay',
    'Switchgear',
    '5C',
    ]

paired_end_assays = [
    'RNA-PET',
    'ChIA-PET',
    'DNA-PET',
    ]


@audit_checker('experiment')
def audit_experiment_release_date(value, system):
    '''
    Released experiments need release date.
    This should eventually go to schema
    '''
    if value['status'] == 'released' and 'date_released' not in value:
        detail = 'Experiment {} is released and requires a value in date_released'.format(value['accession'])
        raise AuditFailure('missing date_released', detail, level='DCC_ACTION')


@audit_checker('experiment')
def audit_experiment_description(value, system):
    '''
    Experiments should have descriptions that contain the experimental variables and
    read like phrases.  I cannot get all of that here, but I thought I would start
    with looking for funny characters.
    '''
    if value['status'] == 'deleted':
        return

    if 'description' not in value:
        return

    notallowed = ['=', ':', '!',';']
    if any(c in notallowed for c in value['description']):
        detail = 'Experiment {} has odd character(s) in the description'.format(value['accession'])
        raise AuditFailure('malformed description', detail, level='WARNING')


@audit_checker('experiment')
def audit_experiment_assay(value, system):
    '''
    Experiments should have assays with valid ontologies term ids and names that
    are a valid synonym.
    '''
    if value['status'] == 'deleted':
        return

    if 'assay_term_id' not in value:
        detail = 'Experiment {} is missing assay_term_id'.format(value['accession'])
        yield AuditFailure('missing assay information', detail, level='ERROR')
        return
        # This should be a dependancy

    if 'assay_term_name' not in value:
        detail = 'Experiment {} is missing assay_term_name'.format(value['accession'])
        yield AuditFailure('missing assay information', detail, level='ERROR')
        return
        # This should be a dependancy

    ontology = system['registry']['ontology']
    term_id = value.get('assay_term_id')
    term_name = value.get('assay_term_name')

    if term_id.startswith('NTR:'):
        detail = 'Assay_term_id is a New Term Request ({} - {})'.format(term_id, term_name)
        yield AuditFailure('NTR, assay', detail, level='DCC_ACTION')
        return

    if term_id not in ontology:
        detail = 'Assay_term_id {} is not found in cached version of ontology'.format(term_id)
        yield AuditFailure('assay_term_id not in ontology', term_id, level='DCC_ACTION')
        return

    ontology_term_name = ontology[term_id]['name']
    modifed_term_name = term_name + ' assay'
    if (ontology_term_name != term_name and term_name not in ontology[term_id]['synonyms']) and \
        (ontology_term_name != modifed_term_name and
            modifed_term_name not in ontology[term_id]['synonyms']):
        detail = 'Experiment has a mismatch between assay_term_name "{}" and assay_term_id "{}"'.format(
            term_name,
            term_id,
            )
        yield AuditFailure('assay term name mismatch', detail, level='DCC_ACTION')
        return


@audit_checker('experiment')
def audit_experiment_target(value, system):
    '''
    Certain assay types (ChIP-seq, ...) require valid targets and the replicate's
    antibodies should match.
    '''

    if value['status'] in ['deleted', 'proposed']:
        return

    if value.get('assay_term_name') not in targetBasedAssayList:
        return

    if 'target' not in value:
        detail = '{} experiments require a target'.format(value['assay_term_name'])
        yield AuditFailure('missing target', detail, level='ERROR')
        return

    target = value['target']
    if 'control' in target['investigated_as']:
        return

    # Some assays don't need antibodies
    if value['assay_term_name'] in ['RNA Bind-n-Seq', 'shRNA knockdown followed by RNA-seq']:
        return

    # Check that target of experiment matches target of antibody
    for rep in value['replicates']:
        if 'antibody' not in rep:
            detail = 'Replicate {} requires an antibody'.format(rep['uuid'])
            yield AuditFailure('missing antibody', detail, level='ERROR')
        else:
            antibody = rep['antibody']
            if 'recombinant protein' in target['investigated_as']:
                prefix = target['label'].split('-')[0]
                unique_antibody_target = set()
                unique_investigated_as = set()
                for antibody_target in antibody['targets']:
                    label = antibody_target['label']
                    unique_antibody_target.add(label)
                    for investigated_as in antibody_target['investigated_as']:
                        unique_investigated_as.add(investigated_as)
                if 'tag' not in unique_investigated_as:
                    detail = '{} is not to tagged protein'.format(antibody['@id'])
                    yield AuditFailure('not tagged antibody', detail, level='ERROR')
                else:
                    if prefix not in unique_antibody_target:
                        detail = '{} is not found in target for {}'.format(prefix, antibody['@id'])
                        yield AuditFailure('tag target mismatch', detail, level='ERROR')
            else:
                target_matches = False
                for antibody_target in antibody['targets']:
                    if target['name'] == antibody_target.get('name'):
                        target_matches = True
                if not target_matches:
                    detail = '{} is not found in target for {}'.format(target['name'], antibody['@id'])
                    yield AuditFailure('target mismatch', detail, level='ERROR')


@audit_checker('experiment')
def audit_experiment_control(value, system):
    '''
    Certain assay types (ChIP-seq, ...) require possible controls with a matching biosample.
    Of course, controls do not require controls.
    '''

    if value['status'] in ['deleted', 'proposed']:
        return

    # Currently controls are only be required for ChIP-seq
    if value.get('assay_term_name') not in controlRequiredAssayList:
        return

    # If there is no targets, for now we will just ignore it, likely this is an error
    if 'target' not in value:
        return

    # We do not want controls
    target = value['target']
    if 'control' in target['investigated_as']:
        return

    if value['possible_controls'] == []:
        detail = '{} experiments require a value in possible_control unless the target is a control'.format(
            value['assay_term_name']
            )
        raise AuditFailure('missing possible controls', detail, level='STANDARDS_FAILURE')

    for control in value['possible_controls']:
        if control.get('biosample_term_id') != value.get('biosample_term_id'):
            detail = 'Control {} is for {} but experiment is done on {}'.format(
                control['accession'],
                control['biosample_term_name'],
                value['biosample_term_name'])
            raise AuditFailure('control has mismatched biosample', detail, level='ERROR')


# @audit_checker('experiment')
# def audit_experiment_ownership(value, system):
#     '''
#     Do the award and lab make sense together. We may want to extend this to submitter
#     ENCODE2 and ENCODE2-Mouse data should have a dbxref for wgEncode
#     '''
#     if 'lab' not in value or 'award' not in value:
#         return
#         # should I make this an error case?
#     if value['award']['@id'] not in value['lab']['awards']:
#         detail = '{} is not part of {}'.format(value['lab']['name'], value['award']['name'])
#         yield AuditFailure('award mismatch', detail, level='ERROR')
#     if value['award']['rfa'] in ['ENCODE2', 'ENCODE2-Mouse']:
#         if 'wgEncode' not in value['dbxrefs']:
#             detail = '{} has no dbxref'.format(value['accession'])
#             raise AuditFailure('missing ENCODE2 dbxref', detail, level='ERROR')


@audit_checker('experiment')
def audit_experiment_readlength(value, system):
    '''
    All ENCODE 3 experiments of sequencing type should specify their read_length
    Read-lengths should likely match across replicates
    Other rfas likely should have warning
    '''

    if value['status'] in ['deleted', 'replaced']:
        return

    if value.get('assay_term_name') not in seq_assays:
        return

    if value['award'].get('rfa') in ['ENCODE2', 'ENCODE2-Mouse']:
        return

    read_lengths = []

    for i in range(len(value['replicates'])):
        rep = value['replicates'][i]
        read_length = rep.get('read_length')
        read_lengths.append(read_length)

        if read_length is None:
            detail = 'Replicate {} requires a value for read_length'.format(rep['uuid'])
            yield AuditFailure('missing read length', detail, level='STANDARDS_FAILURE')

    if len(set(read_lengths)) > 1:
        list_of_lens = str(read_lengths)
        detail = '{} has mixed values for read_length between replicates: {}'.format(value['accession'], list_of_lens)
        yield AuditFailure('read_length mismatch', detail, level='WARNING')


@audit_checker('experiment')
def audit_experiment_platform(value, system):
    '''
    Platform has moved to file.  It is checked for presence there.
    Here we look for mismatched platforms.
    We should likely check that the platform is valid for the assay type
    '''

    if value['status'] in ['deleted', 'replaced']:
        return

    platforms = []

    for ff in value['files']:
        platform = ff.get('platform')

        if ff['file_format'] not in ['rcc', 'fasta', 'fastq', 'csqual', 'csfasta']:
            continue

        if platform is None:
            continue  # This error is caught in file
        else:
            platforms.append(platform)

    if len(set(platforms)) > 1:
<<<<<<< HEAD
        detail = '{} has mixed values for platform between replicates'.format(value['accession'])
=======
        detail = '{} has mixed platform files {}'.format(
            value['accession'],
            repr(platforms))
>>>>>>> 3cec223f
        yield AuditFailure('platform mismatch', detail, level='WARNING')


@audit_checker('experiment')
def audit_experiment_spikeins(value, system):
    '''
    All ENCODE 3 long (>200) RNA-seq experiments should specify their spikeins.
    The spikeins specified should have datasets of type spikeins.
    The spikeins datasets should have a fasta file, a document, and maybe a tsv
    '''

    if value['status'] in ['deleted', 'replaced']:
        return

    if value.get('assay_term_name') != 'RNA-seq':
        return

    for rep in value['replicates']:

        lib = rep.get('library')
        if lib is None:
            continue

        size_range = lib.get('size_range')
        if size_range != '>200':
            continue

        spikes = lib.get('spikeins_used')
        if (spikes is None) or (spikes == []):
            detail = 'Library {} is in an RNA-seq experiment and has size_range >200. It requires a value for spikeins_used'.format(lib['accession'])
            yield AuditFailure('missing spikeins', detail, level='STANDARDS_FAILURE')
            # Informattional if ENCODE2 and release error if ENCODE3


@audit_checker('experiment')
def audit_experiment_biosample_term(value, system):
    '''
    The biosample term and id and type information should be present and
    concordent with library biosamples,
    Exception: RNA Bind-n-Seq
    '''
    if value['status'] in ['deleted', 'replaced']:
        return

    if value.get('assay_term_name') == 'RNA Bind-n-Seq':
        return

    ontology = system['registry']['ontology']
    term_id = value.get('biosample_term_id')
    term_type = value.get('biosample_type')
    term_name = value.get('biosample_term_name')

    if 'biosample_type' not in value:
        detail = '{} is missing biosample_type'.format(value['accession'])
        yield AuditFailure('biosample type missing', detail, level='ERROR')

    if 'biosample_term_name' not in value:
        detail = '{} is missing biosample_term_name'.format(value['accession'])
        yield AuditFailure('missing biosample_term_name', detail, level='ERROR')
    # The type and term name should be put into dependancies

    if term_id is None:
        detail = '{} is missing biosample_term_id'.format(value['accession'])
        yield AuditFailure('missing biosample_term_id', detail, level='ERROR')
    elif term_id.startswith('NTR:'):
        detail = '{} has {} - {}'.format(value['accession'], term_id, term_name)
        yield AuditFailure('NTR,biosample', detail, level='DCC_ACTION')
    elif term_id not in ontology:
        detail = '{} has term_id {} which is not in ontology'.format(value['accession'], term_id)
        yield AuditFailure('term id not in ontology', term_id, level='ERROR')
    else:
        ontology_name = ontology[term_id]['name']
        if ontology_name != term_name and term_name not in ontology[term_id]['synonyms']:
            detail = '{} has {} - {} - {}'.format(value['accession'], term_id, term_name, ontology_name)
            yield AuditFailure('term name mismatch', detail, level='ERROR')

    for rep in value['replicates']:
        if 'library' not in rep:
            continue

        lib = rep['library']
        if 'biosample' not in lib:
            detail = '{} is missing biosample, expected is {}'.format(lib['accession'], term_name)
            yield AuditFailure('missing biosample', detail, level='STANDARDS_FAILURE')
            continue

        biosample = lib['biosample']
        bs_type = biosample.get('biosample_type')
        bs_name = biosample.get('biosample_term_name')

        if bs_type != term_type:
            detail = '{} has mismatched biosample_type, {} - {}'.format(lib['accession'], term_type, bs_type)
            yield AuditFailure('biosample mismatch', detail, level='ERROR')

        if bs_name != term_name:
            detail = '{} has mismatched biosample_term_name, {} - {}'.format(lib['accession'], term_name, bs_name)
            yield AuditFailure('biosample mismatch', detail, level='ERROR')
<<<<<<< HEAD
            # This is propbably a duplicate warning to the biosample mismatches

        if bs_id != term_id:
            detail = '{} has a mismatched biosample_term_id, {} - {}'.format(lib['accession'], term_id, bs_id)
            yield AuditFailure('biosample mismatch', detail, level='ERROR')
=======
>>>>>>> 3cec223f


@audit_checker('experiment')
def audit_experiment_paired_end(value, system):
    '''
    Libraries and replicates of certain assays should be paired end.
    Libraries and replicates of ignore_assays are not applicable for paired_end.
    All other libraries and replicates should have a value for paired_end.
    If a replicate says it is paired_end and it's library does not, that is an error.
    If a library says it is paired_end and it's replicate is not, that is informational.
    If two replicates do not match, that is a warning.
    '''

    if value['status'] in ['deleted', 'replaced']:
        return

    term_name = value.get('assay_term_name')

    if (term_name in non_seq_assays) or (term_name is None):
        return

    reps_list = []
    libs_list = []

    for rep in value['replicates']:

        rep_paired_ended = rep.get('paired_ended')
        if rep_paired_ended is not None:
            reps_list.append(rep_paired_ended)

        if rep_paired_ended is None:
            detail = 'Replicate ({}) is missing value for paired_ended'.format(rep['uuid'])
            yield AuditFailure('missing replicate paired end', detail, level='STANDARDS_FAILURE')

        if (rep_paired_ended is False) and (term_name in paired_end_assays):
            detail = '{} experiments require paired end replicates. {}.paired_ended is False'.format(term_name, rep['uuid'])
            yield AuditFailure('paired end required for assay', detail, level='ERROR')

        if 'library' not in rep:
            continue

        lib = rep['library']
        lib_paired_ended = lib.get('paired_ended')
        if lib_paired_ended is not None:
            libs_list.append(lib_paired_ended)

        if lib_paired_ended is None:
            detail = '{} is missing value for paired_ended'.format(lib['accession'])
            yield AuditFailure('missing library paired end', detail, level='STANDARDS_FAILURE')

        if (lib_paired_ended is False) and (term_name in paired_end_assays):
            detail = '{} experiments require paired end libraries. {}.paired_ended is False'.format(term_name, lib['accession'])
            yield AuditFailure('paired end required for assay', detail, level='ERROR')

<<<<<<< HEAD
        if (rep_paired_ended != lib_paired_ended) and (lib_paired_ended is False):
            detail = 'Library {} has paired_ended as false and replicate {} is not false'.format(lib['accession'], rep['uuid'])
=======
        if (rep_paired_ended is True) and (lib_paired_ended is False):
            detail = 'Library {} has paired_ended false and replicate {} is not false'.format(lib['accession'], rep['uuid'])
>>>>>>> 3cec223f
            yield AuditFailure('paired end mismatch', detail, level='ERROR')

    if len(set(reps_list)) > 1:
            detail = '{} has mixed paired_ended replicates: {}'.format(value['accession'], repr(reps_list))
            yield AuditFailure('paired end mismatch', detail, level='WARNING')

    if len(set(libs_list)) > 1:
            detail = '{} has mixed paired_ended libraries: {}'.format(value['accession'], repr(reps_list))
            yield AuditFailure('paired end mismatch', detail, level='WARNING')


@audit_checker(
    'experiment',
    frame=[
        'target',
        'replicates',
        'replicates.antibody',
        'replicates.antibody.lot_reviews.organisms',
        'replicates.library',
        'replicates.library.biosample',
        'replicates.library.biosample.organism',
    ],
    condition=rfa('ENCODE3', 'FlyWormChIP'))
def audit_experiment_antibody_eligible(value, system):
    '''Check that biosample in the experiment is eligible for new data for the given antibody.'''

    if value['status'] in ['deleted', 'proposed']:
        return

    if value.get('assay_term_name') not in targetBasedAssayList:
        return

    if 'target' not in value:
        return

    target = value['target']
    if 'control' in target['investigated_as']:
        return

    if value['assay_term_name'] in ['RNA Bind-n-Seq', 'shRNA knockdown followed by RNA-seq']:
        return

    for rep in value['replicates']:
        if 'antibody' not in rep:
            continue
        if 'library' not in rep:
            continue

        antibody = rep['antibody']
        lib = rep['library']

        if 'biosample' not in lib:
            continue

        biosample = lib['biosample']
        organism = biosample['organism']['name']

        if 'histone modification' in target['investigated_as']:
            for lot_review in antibody['lot_reviews']:
                if (lot_review['status'] == 'eligible for new data') and (lot_review['biosample_term_id'] == 'NTR:00000000'):
                    organism_match = False
                    for lot_organism in lot_review['organisms']:
                        if organism == lot_organism['name']:
                            organism_match = True
                    if not organism_match:
                        detail = '{} is not eligible for {}'.format(antibody["@id"], organism)
                        yield AuditFailure('not eligible histone antibody', detail, level='STANDARDS_FAILURE')
                else:
                    detail = '{} is not eligible for {}'.format(antibody["@id"], organism)
                    yield AuditFailure('not eligible histone antibody', detail, level='STANDARDS_FAILURE')
        else:
            biosample_term_id = value['biosample_term_id']
            biosample_term_name = value['biosample_term_name']
            experiment_biosample = (biosample_term_id, organism)
            eligible_biosamples = set()
            for lot_review in antibody['lot_reviews']:
                if lot_review['status'] == 'eligible for new data':
                    for lot_organism in lot_review['organisms']:
                        eligible_biosample = (lot_review['biosample_term_id'], lot_organism['name'])
                        eligible_biosamples.add(eligible_biosample)
            if experiment_biosample not in eligible_biosamples:
                detail = '{} is not eligible for {} in {}'.format(antibody["@id"], biosample_term_name, organism)
                yield AuditFailure('not eligible antibody', detail, level='STANDARDS_FAILURE')<|MERGE_RESOLUTION|>--- conflicted
+++ resolved
@@ -304,13 +304,9 @@
             platforms.append(platform)
 
     if len(set(platforms)) > 1:
-<<<<<<< HEAD
-        detail = '{} has mixed values for platform between replicates'.format(value['accession'])
-=======
-        detail = '{} has mixed platform files {}'.format(
+        detail = '{} has mixed values for platform files {}'.format(
             value['accession'],
             repr(platforms))
->>>>>>> 3cec223f
         yield AuditFailure('platform mismatch', detail, level='WARNING')
 
 
@@ -408,14 +404,6 @@
         if bs_name != term_name:
             detail = '{} has mismatched biosample_term_name, {} - {}'.format(lib['accession'], term_name, bs_name)
             yield AuditFailure('biosample mismatch', detail, level='ERROR')
-<<<<<<< HEAD
-            # This is propbably a duplicate warning to the biosample mismatches
-
-        if bs_id != term_id:
-            detail = '{} has a mismatched biosample_term_id, {} - {}'.format(lib['accession'], term_id, bs_id)
-            yield AuditFailure('biosample mismatch', detail, level='ERROR')
-=======
->>>>>>> 3cec223f
 
 
 @audit_checker('experiment')
@@ -470,13 +458,8 @@
             detail = '{} experiments require paired end libraries. {}.paired_ended is False'.format(term_name, lib['accession'])
             yield AuditFailure('paired end required for assay', detail, level='ERROR')
 
-<<<<<<< HEAD
-        if (rep_paired_ended != lib_paired_ended) and (lib_paired_ended is False):
+        if (rep_paired_ended is True) and (lib_paired_ended is False):
             detail = 'Library {} has paired_ended as false and replicate {} is not false'.format(lib['accession'], rep['uuid'])
-=======
-        if (rep_paired_ended is True) and (lib_paired_ended is False):
-            detail = 'Library {} has paired_ended false and replicate {} is not false'.format(lib['accession'], rep['uuid'])
->>>>>>> 3cec223f
             yield AuditFailure('paired end mismatch', detail, level='ERROR')
 
     if len(set(reps_list)) > 1:
