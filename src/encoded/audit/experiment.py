from ..auditor import (
    AuditFailure,
    audit_checker,
)
from .conditions import rfa

targetBasedAssayList = [
    'ChIP-seq',
    'RNA Bind-n-Seq',
    'ChIA-PET',
    'RIP Array',
    'RIP-seq',
    'MeDIP-seq',
    'iCLIP',
    'shRNA knockdown followed by RNA-seq',
    ]

controlRequiredAssayList = [
    'ChIP-seq',
    'RNA Bind-n-Seq',
    'RIP-seq',
    'RAMPAGE',
    'CAGE',
    ]

seq_assays = [
    'RNA-seq',
    'ChIP-seq',
    'RNA Bind-n-Seq',
    'MeDIP-seq',
    'RNA-PET',
    'DNA-PET',
    'ChIA-PET',
    'CAGE',
    'RAMPAGE',
    'RIP-seq',
    ]

non_seq_assays = [
    'RNA profiling by array assay',
    'DNA methylation profiling by array assay',
    'Genotype',
    'RIP-chip',
    'protein sequencing by tandem mass spectrometry assay',
    'microRNA profiling by array assay',
    'Switchgear',
    '5C',
    ]

paired_end_assays = [
    'RNA-PET',
    'ChIA-PET',
    'DNA-PET',
    ]


@audit_checker('experiment')
def audit_experiment_release_date(value, system):
    '''
    Released experiments need release date.
    This should eventually go to schema
    '''
    if value['status'] == 'released' and 'date_released' not in value:
        detail = 'Experiment {} is released and requires a value in date_released'.format(value['accession'])
        raise AuditFailure('missing date_released', detail, level='DCC_ACTION')


@audit_checker('experiment')
def audit_experiment_description(value, system):
    '''
    Experiments should have descriptions that contain the experimental variables and
    read like phrases.  I cannot get all of that here, but I thought I would start
    with looking for funny characters.
    '''
    if value['status'] == 'deleted':
        return

    if 'description' not in value:
        return

    notallowed = ['=', ':', '!', ';']
    if any(c in notallowed for c in value['description']):
        detail = 'Experiment {} has odd character(s) in the description'.format(value['accession'])
        raise AuditFailure('malformed description', detail, level='WARNING')


@audit_checker('experiment')
def audit_experiment_assay(value, system):
    '''
    Experiments should have assays with valid ontologies term ids and names that
    are a valid synonym.
    '''
    if value['status'] == 'deleted':
        return

    if 'assay_term_id' not in value:
        detail = 'Experiment {} is missing assay_term_id'.format(value['accession'])
        yield AuditFailure('missing assay information', detail, level='ERROR')
        return
        # This should be a dependancy

    if 'assay_term_name' not in value:
        detail = 'Experiment {} is missing assay_term_name'.format(value['accession'])
        yield AuditFailure('missing assay information', detail, level='ERROR')
        return
        # This should be a dependancy

    ontology = system['registry']['ontology']
    term_id = value.get('assay_term_id')
    term_name = value.get('assay_term_name')

    if term_id.startswith('NTR:'):
        detail = 'Assay_term_id is a New Term Request ({} - {})'.format(term_id, term_name)
        yield AuditFailure('NTR assay', detail, level='DCC_ACTION')
        return

    if term_id not in ontology:
        detail = 'Assay_term_id {} is not found in cached version of ontology'.format(term_id)
        yield AuditFailure('assay_term_id not in ontology', term_id, level='DCC_ACTION')
        return

    ontology_term_name = ontology[term_id]['name']
    modifed_term_name = term_name + ' assay'
    if (ontology_term_name != term_name and term_name not in ontology[term_id]['synonyms']) and \
        (ontology_term_name != modifed_term_name and
            modifed_term_name not in ontology[term_id]['synonyms']):
        detail = 'Experiment has a mismatch between assay_term_name "{}" and assay_term_id "{}"'.format(
            term_name,
            term_id,
            )
        yield AuditFailure('mismatched assay_term_name', detail, level='DCC_ACTION')
        return


@audit_checker('experiment')
def audit_experiment_target(value, system):
    '''
    Certain assay types (ChIP-seq, ...) require valid targets and the replicate's
    antibodies should match.
    '''

    if value['status'] in ['deleted', 'proposed']:
        return

    if value.get('assay_term_name') not in targetBasedAssayList:
        return

    if 'target' not in value:
        detail = '{} experiments require a target'.format(value['assay_term_name'])
        yield AuditFailure('missing target', detail, level='ERROR')
        return

    target = value['target']
    if 'control' in target['investigated_as']:
        return

    # Some assays don't need antibodies
    if value['assay_term_name'] in ['RNA Bind-n-Seq', 'shRNA knockdown followed by RNA-seq']:
        return

    # Check that target of experiment matches target of antibody
    for rep in value['replicates']:
        if 'antibody' not in rep:
            detail = 'Replicate {} in a {} assay requires an antibody'.format(
                rep['uuid'],
                value['assay_term_name']
                )
            yield AuditFailure('missing antibody', detail, level='ERROR')
        else:
            antibody = rep['antibody']
            if 'recombinant protein' in target['investigated_as']:
                prefix = target['label'].split('-')[0]
                unique_antibody_target = set()
                unique_investigated_as = set()
                for antibody_target in antibody['targets']:
                    label = antibody_target['label']
                    unique_antibody_target.add(label)
                    for investigated_as in antibody_target['investigated_as']:
                        unique_investigated_as.add(investigated_as)
                if 'tag' not in unique_investigated_as:
                    detail = '{} is not to tagged protein'.format(antibody['accession'])
                    yield AuditFailure('not tagged antibody', detail, level='ERROR')
                else:
                    if prefix not in unique_antibody_target:
                        detail = '{} is not found in target for {}'.format(
                            prefix,
                            antibody['accession']
                            )
                        yield AuditFailure('mismatched tag target', detail, level='ERROR')
            else:
                target_matches = False
                for antibody_target in antibody['targets']:
                    if target['name'] == antibody_target.get('name'):
                        target_matches = True
                if not target_matches:
                    detail = '{} is not found in target list for antibody {}'.format(
                        target['name'],
                        antibody['accession']
                        )
                    yield AuditFailure('mismatched target', detail, level='ERROR')


@audit_checker('experiment')
def audit_experiment_control(value, system):
    '''
    Certain assay types (ChIP-seq, ...) require possible controls with a matching biosample.
    Of course, controls do not require controls.
    '''

    if value['status'] in ['deleted', 'proposed']:
        return

    # Currently controls are only be required for ChIP-seq
    if value.get('assay_term_name') not in controlRequiredAssayList:
        return

    # We do not want controls
    if 'target' in value and 'control' in value['target']['investigated_as']:
        return

    if value['possible_controls'] == []:
        detail = '{} experiments require a value in possible_control'.format(
            value['assay_term_name']
            )
        raise AuditFailure('missing possible_controls', detail, level='NOT_COMPLIANT')

    for control in value['possible_controls']:
        if control.get('biosample_term_id') != value.get('biosample_term_id'):
            detail = 'Control {} is for {} but experiment is done on {}'.format(
                control['accession'],
                control['biosample_term_name'],
                value['biosample_term_name'])
            raise AuditFailure('mismatched control', detail, level='ERROR')


@audit_checker('experiment')
def audit_experiment_readlength(value, system):
    '''
    All ENCODE 3 experiments of sequencing type should specify their read_length
    Read-lengths should likely match across replicates
    Other rfas likely should have warning
    '''

    if value['status'] in ['deleted', 'replaced']:
        return

    if value.get('assay_term_name') not in seq_assays:
        return

    if value['award'].get('rfa') in ['ENCODE2', 'ENCODE2-Mouse']:
        return

    read_lengths = []

    for i in range(len(value['replicates'])):
        rep = value['replicates'][i]
        read_length = rep.get('read_length')
        read_lengths.append(read_length)

        if read_length is None:
            detail = 'Replicate {} requires a value for read_length'.format(rep['uuid'])
            yield AuditFailure('missing read_length', detail, level='ERROR')

    if len(set(read_lengths)) > 1:
        list_of_lens = str(read_lengths)
        detail = '{} has mixed values for read_length between replicates: {}'.format(value['accession'], list_of_lens)
        yield AuditFailure('mismatched read_length', detail, level='WARNING')


@audit_checker('experiment')
def audit_experiment_platform(value, system):
    '''
    Platform has moved to file.  It is checked for presence there.
    Here we look for mismatched platforms.
    We should likely check that the platform is valid for the assay type
    '''

    if value['status'] in ['deleted', 'replaced']:
        return

    platforms = set()

    for ff in value['files']:
        platform = ff.get('platform')

        if ff['file_format'] not in ['rcc', 'fasta', 'fastq', 'csqual', 'csfasta']:
            continue

        if platform is None:
            continue  # This error is caught in file
        else:
            platforms.add(platform['@id'])

    if len(platforms) > 1:
        detail = '{} has mixed values for platform files {}'.format(
            value['accession'],
            repr(sorted(platforms)))
        yield AuditFailure('mismatched platform', detail, level='WARNING')


@audit_checker('experiment')
def audit_experiment_spikeins(value, system):
    '''
    All ENCODE 3 long (>200) RNA-seq experiments should specify their spikeins.
    The spikeins specified should have datasets of type spikeins.
    The spikeins datasets should have a fasta file, a document, and maybe a tsv
    '''

    if value['status'] in ['deleted', 'replaced']:
        return

    if value.get('assay_term_name') != 'RNA-seq':
        return

    for rep in value['replicates']:

        lib = rep.get('library')
        if lib is None:
            continue

        size_range = lib.get('size_range')
        if size_range != '>200':
            continue

        spikes = lib.get('spikeins_used')
        if (spikes is None) or (spikes == []):
            detail = 'Library {} is in an RNA-seq experiment and has size_range >200. It requires a value for spikeins_used'.format(lib['accession'])
            yield AuditFailure('missing spikeins_used', detail, level='NOT_COMPLIANT')
            # Informattional if ENCODE2 and release error if ENCODE3


@audit_checker('experiment')
def audit_experiment_biosample_term(value, system):
    '''
    The biosample term and id and type information should be present and
    concordent with library biosamples,
    Exception: RNA Bind-n-Seq
    '''
    if value['status'] in ['deleted', 'replaced']:
        return

    if value.get('assay_term_name') == 'RNA Bind-n-Seq':
        return

    ontology = system['registry']['ontology']
    term_id = value.get('biosample_term_id')
    term_type = value.get('biosample_type')
    term_name = value.get('biosample_term_name')

    if 'biosample_type' not in value:
        detail = '{} is missing biosample_type'.format(value['accession'])
        yield AuditFailure('missing biosample_type', detail, level='ERROR')

    if 'biosample_term_name' not in value:
        detail = '{} is missing biosample_term_name'.format(value['accession'])
        yield AuditFailure('missing biosample_term_name', detail, level='ERROR')
    # The type and term name should be put into dependancies

    if term_id is None:
        detail = '{} is missing biosample_term_id'.format(value['accession'])
        yield AuditFailure('missing biosample_term_id', detail, level='ERROR')
    elif term_id.startswith('NTR:'):
        detail = '{} has an NTR biosample {} - {}'.format(value['accession'], term_id, term_name)
        yield AuditFailure('NTR biosample', detail, level='DCC_ACTION')
    elif term_id not in ontology:
        detail = '{} has term_id {} which is not in ontology'.format(value['accession'], term_id)
        yield AuditFailure('term_id not in ontology', term_id, level='DCC_ACTION')
    else:
        ontology_name = ontology[term_id]['name']
        if ontology_name != term_name and term_name not in ontology[term_id]['synonyms']:
<<<<<<< HEAD
            detail = '{} has a biosample mismatch {} - {} but ontology says {}'.format(
=======
            detail = '{} has {} - {} - {}'.format(
>>>>>>> db013803
                value['accession'],
                term_id,
                term_name,
                ontology_name
                )
            yield AuditFailure('mismatched biosample_term_name', detail, level='ERROR')

    for rep in value['replicates']:
        if 'library' not in rep:
            continue

        lib = rep['library']
        if 'biosample' not in lib:
            detail = '{} is missing biosample, expecting one of type {}'.format(
                lib['accession'],
                term_name
                )
            yield AuditFailure('missing biosample', detail, level='NOT_COMPLIANT')
            continue

        biosample = lib['biosample']
        bs_type = biosample.get('biosample_type')
        bs_name = biosample.get('biosample_term_name')

        if bs_type != term_type:
            detail = '{} has mismatched biosample_type, {} - {}'.format(
                lib['accession'],
                term_type,
                bs_type
                )
            yield AuditFailure('mismatched biosample_type', detail, level='ERROR')

        if bs_name != term_name:
            detail = '{} has mismatched biosample_term_name, {} - {}'.format(
                lib['accession'],
                term_name,
                bs_name
                )
            yield AuditFailure('mismatched biosample_term_name', detail, level='ERROR')


@audit_checker('experiment')
def audit_experiment_paired_end(value, system):
    '''
    Libraries and replicates of certain assays should be paired end.
    Libraries and replicates of ignore_assays are not applicable for paired_end.
    All other libraries and replicates should have a value for paired_end.
    If a replicate says it is paired_end and it's library does not, that is an error.
    If a library says it is paired_end and it's replicate is not, that is informational.
    If two replicates do not match, that is a warning.
    '''

    if value['status'] in ['deleted', 'replaced']:
        return

    term_name = value.get('assay_term_name')

    if (term_name in non_seq_assays) or (term_name is None):
        return

    reps_list = []
    libs_list = []

    for rep in value['replicates']:

        rep_paired_ended = rep.get('paired_ended')
        if rep_paired_ended is not None:
            reps_list.append(rep_paired_ended)

        if rep_paired_ended is None:
            detail = 'Replicate {} is missing value for paired_ended'.format(rep['uuid'])
            yield AuditFailure('missing replicate.paired_ended', detail, level='ERROR')

        if (rep_paired_ended is False) and (term_name in paired_end_assays):
            detail = '{} experiments require paired end replicates. {}.paired_ended is False'.format(term_name, rep['uuid'])
            yield AuditFailure('paired end required for assay', detail, level='ERROR')

        if 'library' not in rep:
            continue

        lib = rep['library']
        lib_paired_ended = lib.get('paired_ended')
        if lib_paired_ended is not None:
            libs_list.append(lib_paired_ended)

        if lib_paired_ended is None:
            detail = '{} is missing value for paired_ended'.format(lib['accession'])
            yield AuditFailure('missing library.paired_ended', detail, level='WARNING')

        if (lib_paired_ended is False) and (term_name in paired_end_assays):
            detail = '{} experiments require paired end libraries. {}.paired_ended is False'.format(term_name, lib['accession'])
            yield AuditFailure('paired end required for assay', detail, level='ERROR')

        if (rep_paired_ended is True) and (lib_paired_ended is False):
            detail = 'Library {} has paired_ended as false and replicate {} is not false'.format(lib['accession'], rep['uuid'])
            yield AuditFailure('mismatched paired_ended', detail, level='ERROR')

    if len(set(reps_list)) > 1:
            detail = '{} has mixed paired_ended replicates: {}'.format(value['accession'], repr(reps_list))
            yield AuditFailure('mismatched paired_ended', detail, level='WARNING')

    if len(set(libs_list)) > 1:
            detail = '{} has mixed paired_ended libraries: {}'.format(value['accession'], repr(reps_list))
            yield AuditFailure('mismatched paired_ended', detail, level='WARNING')


@audit_checker(
    'experiment',
    frame=[
        'target',
        'replicates',
        'replicates.antibody',
        'replicates.antibody.lot_reviews.organisms',
        'replicates.library',
        'replicates.library.biosample',
        'replicates.library.biosample.organism',
    ],
    condition=rfa('ENCODE3', 'FlyWormChIP'))
def audit_experiment_antibody_eligible(value, system):
    '''Check that biosample in the experiment is eligible for new data for the given antibody.'''

    if value['status'] in ['deleted', 'proposed']:
        return

    if value.get('assay_term_name') not in targetBasedAssayList:
        return

    if 'target' not in value:
        return

    target = value['target']
    if 'control' in target['investigated_as']:
        return

    if value['assay_term_name'] in ['RNA Bind-n-Seq', 'shRNA knockdown followed by RNA-seq']:
        return

    for rep in value['replicates']:
        if 'antibody' not in rep:
            continue
        if 'library' not in rep:
            continue

        antibody = rep['antibody']
        lib = rep['library']

        if 'biosample' not in lib:
            continue

        biosample = lib['biosample']
        organism = biosample['organism']['name']

        if 'histone modification' in target['investigated_as']:
            for lot_review in antibody['lot_reviews']:
                if (lot_review['status'] == 'eligible for new data') and (lot_review['biosample_term_id'] == 'NTR:00000000'):
                    organism_match = False
                    for lot_organism in lot_review['organisms']:
                        if organism == lot_organism['name']:
                            organism_match = True
                    if not organism_match:
                        detail = '{} is not eligible for {}'.format(antibody["@id"], organism)
                        yield AuditFailure('not eligible histone antibody', detail, level='NOT_COMPLIANT')
                else:
                    detail = '{} is not eligible for {}'.format(antibody["@id"], organism)
                    yield AuditFailure('not eligible histone antibody', detail, level='NOT_COMPLIANT')
        else:
            biosample_term_id = value['biosample_term_id']
            biosample_term_name = value['biosample_term_name']
            experiment_biosample = (biosample_term_id, organism)
            eligible_biosamples = set()
            for lot_review in antibody['lot_reviews']:
                if lot_review['status'] == 'eligible for new data':
                    for lot_organism in lot_review['organisms']:
                        eligible_biosample = (lot_review['biosample_term_id'], lot_organism['name'])
                        eligible_biosamples.add(eligible_biosample)
            if experiment_biosample not in eligible_biosamples:
                detail = '{} is not eligible for {} in {}'.format(antibody["@id"], biosample_term_name, organism)
                yield AuditFailure('not eligible antibody', detail, level='NOT_COMPLIANT')<|MERGE_RESOLUTION|>--- conflicted
+++ resolved
@@ -368,11 +368,7 @@
     else:
         ontology_name = ontology[term_id]['name']
         if ontology_name != term_name and term_name not in ontology[term_id]['synonyms']:
-<<<<<<< HEAD
             detail = '{} has a biosample mismatch {} - {} but ontology says {}'.format(
-=======
-            detail = '{} has {} - {} - {}'.format(
->>>>>>> db013803
                 value['accession'],
                 term_id,
                 term_name,
