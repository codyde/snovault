from snovault import (
    AuditFailure,
    audit_checker,
)
from .conditions import (
    rfa,
)
from .standards_data import pipelines_with_read_depth
from .standards_data import special_assays_with_read_depth


current_statuses = ['released', 'in progress']
not_current_statuses = ['revoked', 'obsolete', 'deleted']
raw_data_formats = [
    'fastq',
    'csfasta',
    'csqual',
    'rcc',
    'idat',
    'CEL',
    ]

paired_end_assays = [
    'RNA-PET',
    'ChIA-PET',
    'DNA-PET',
    ]


@audit_checker('file', frame=['replicate', 'replicate.experiment',
                              'derived_from', 'derived_from.replicate',
                              'derived_from.replicate.experiment'])
def audit_file_biological_replicate_number_match(value, system):

    if value['status'] in ['deleted', 'replaced', 'revoked']:
        return

    if 'replicate' not in value:
        return

    if 'derived_from' not in value or len(value['derived_from']) == 0:
        return

    bio_rep_number = value['replicate']['biological_replicate_number']
    tech_rep_number = value['replicate']['technical_replicate_number']
    file_replicate = (bio_rep_number, tech_rep_number)
    file_exp_accession = value['replicate']['experiment']['accession']
    derived_from_files = value['derived_from']

    for derived_from_file in derived_from_files:
        if 'replicate' in derived_from_file:

            # excluding control files from different experiments
            if derived_from_file['replicate']['experiment']['accession'] != file_exp_accession:
                continue

            derived_bio_rep_num = derived_from_file['replicate']['biological_replicate_number']
            derived_tech_rep_num = derived_from_file['replicate']['technical_replicate_number']
            derived_replicate = (derived_bio_rep_num, derived_tech_rep_num)
            if file_replicate != derived_replicate:
                detail = 'Biological replicate number of the file {} '.format(value['@id']) + \
                         'is {}'.format(file_replicate) + \
                         ', it is inconsistent with the biological replicate number ' +\
                         '{} of the file {} it was derived from'.format(derived_replicate,
                                                                        derived_from_file['@id'])
                raise AuditFailure('inconsistent biological replicate number',
                                   detail, level='ERROR')


@audit_checker('file', frame=['replicate', 'dataset', 'replicate.experiment'])
def audit_file_replicate_match(value, system):
    '''
    A file's replicate should belong to the same experiment that the file
    does.  These tend to get confused when replacing objects.
    '''

    if value['status'] in ['deleted', 'replaced', 'revoked']:
        return

    if 'replicate' not in value:
        return

    rep_exp = value['replicate']['experiment']['uuid']
    file_exp = value['dataset']['uuid']

    if rep_exp != file_exp:
        detail = 'File {} has a replicate {} in experiment {}'.format(
            value['@id'],
            value['replicate']['@id'],
            value['replicate']['experiment']['@id'])
        raise AuditFailure('mismatched replicate', detail, level='ERROR')


@audit_checker('file', frame='object',
               condition=rfa('ENCODE3', 'modERN', 'ENCODE2', 'ENCODE2-Mouse'))
def audit_file_platform(value, system):
    '''
    A raw data file should have a platform specified.
    Should be in the schema.
    '''

    if value['status'] in ['deleted', 'replaced', 'revoked']:
        return

    if value['file_format'] not in raw_data_formats:
        return

    if 'platform' not in value:
        detail = 'Raw data file {} missing platform information'.format(value['@id'])
        raise AuditFailure('missing platform', detail, level='NOT_COMPLIANT')


@audit_checker('file', frame=['dataset'],
               condition=rfa('ENCODE3', 'modERN', 'ENCODE',
                             'ENCODE2', 'ENCODE2-Mouse'))
def audit_file_read_length(value, system):
    '''
    Reads files should have a read_length
    '''

    if value['status'] in ['deleted', 'replaced', 'revoked']:
        return

    if value['output_type'] != 'reads':
        return

    if 'read_length' not in value:
        detail = 'Reads file {} missing read_length'.format(value['@id'])
        yield AuditFailure('missing read_length', detail, level='DCC_ACTION')
        return


def check_presence(file_to_check, files_list):
    for f in files_list:
        if f['accession'] == file_to_check['accession']:
            return True
    return False


@audit_checker('file',
               frame=['dataset',
                      'dataset.target',
                      'controlled_by',
                      'controlled_by.replicate',
                      'controlled_by.dataset',
                      'controlled_by.paired_with'],
               condition=rfa('ENCODE2',
                             'ENCODE2-Mouse',
                             'ENCODE',
                             'ENCODE3',
                             'modERN'))
def audit_file_controlled_by(value, system):
    '''
    A fastq in a ChIP-seq experiment should have a controlled_by
    '''

    if value['status'] in ['deleted', 'replaced', 'revoked']:
        return

    if value['dataset'].get('assay_term_name') not in ['ChIP-seq',
                                                       'RAMPAGE',
                                                       'CAGE',
<<<<<<< HEAD
                                                       'shRNA knockdown followed by RNA-seq',
                                                       'CRISPR genome editing followed by RNA-seq']:
=======
                                                       'shRNA knockdown followed by RNA-seq']:
>>>>>>> d27423fd
        return

    if 'target' in value['dataset'] and \
       'control' in value['dataset']['target'].get('investigated_as', []):
        return

    if 'controlled_by' not in value:
        value['controlled_by'] = []

    if (value['controlled_by'] == []) and (value['file_format'] in ['fastq']):
        detail = 'Fastq file {} from {} requires controlled_by'.format(
            value['@id'],
            value['dataset']['assay_term_name']
            )
        yield AuditFailure('missing controlled_by', detail, level='ERROR')
        return

    bio_rep_numbers = set()
    pe_files = []
    if (value['file_format'] in ['fastq']) and len(value['controlled_by']) > 0:
        for control_file in value['controlled_by']:
            if 'replicate' in control_file:
                bio_rep_numbers.add(control_file['replicate']['biological_replicate_number'])
            if 'run_type' in control_file:
                if control_file['run_type'] == 'paired-ended':
                    pe_files.add(control_file)
    for pe_file in pe_files:
        if 'paired_with' not in pe_file:
            detail = 'Fastq file {} '.format(value['@id']) + \
                     'from experiment {} '.format(value['dataset']['@id']) + \
                     'contains in controlled_by list PE fastq file ' + \
                     '{} with missing paired_with property.'.format(pe_file['@id'])
            yield AuditFailure('missing paired_with in controlled_by', detail, level='ERROR')
        elif check_presence(pe_file['paired_with'], pe_files) is False:
            detail = 'Fastq file {} '.format(value['@id']) + \
                     'from experiment {} '.format(value['dataset']['@id']) + \
                     'contains in controlled_by list PE fastq file ' + \
                     '{} which is paired to a file {} '.format(pe_file['@id'],
                                                               pe_file['paired_with']['@id']) + \
                     'that is not included in the controlled_by list'
            yield AuditFailure('missing paired_with in controlled_by', detail, level='ERROR')

    if len(bio_rep_numbers) > 1:
        detail = 'Fastq file {} '.format(value['@id']) + \
                 'from experiment {} '.format(value['dataset']['@id']) + \
                 'contains in controlled_by list fastq files ' + \
                 'from diferent biological replicates {}.'.format(list(bio_rep_numbers))
        yield AuditFailure('inconsistent controlled_by replicates', detail, level='ERROR')

    possible_controls = value['dataset'].get('possible_controls')
    biosample = value['dataset'].get('biosample_term_id')
    run_type = value.get('run_type', None)
    read_length = value.get('read_length', None)

    if value['controlled_by']:
        for ff in value['controlled_by']:
            control_bs = ff['dataset'].get('biosample_term_id')
            control_run = ff.get('run_type', None)
            control_length = ff.get('read_length', None)

            if control_bs != biosample:
                detail = 'File {} has a controlled_by file {} with conflicting biosample {}'.format(
                    value['@id'],
                    ff['@id'],
                    control_bs)
                yield AuditFailure('mismatched controlled_by', detail, level='ERROR')
                return

            if ff['file_format'] != value['file_format']:
                detail = 'File {} with file_format {} has a controlled_by file {} with file_format {}'.format(
                    value['@id'],
                    value['file_format'],
                    ff['@id'],
                    ff['file_format']
                    )
                yield AuditFailure('mismatched controlled_by', detail, level='ERROR')
                return

            if (possible_controls is None) or (ff['dataset']['@id'] not in possible_controls):
                detail = 'File {} has a controlled_by file {} with a dataset {} that is not in possible_controls'.format(
                    value['@id'],
                    ff['@id'],
                    ff['dataset']['@id']
                    )
                yield AuditFailure('mismatched controlled_by', detail, level='ERROR')
                return

            if (run_type is None) or (control_run is None):
                continue

            if (read_length is None) or (control_length is None):
                continue

            if run_type != control_run:
                detail = 'File {} is {} but its control file {} is {}'.format(
                    value['@id'],
                    run_type,
                    ff['@id'],
                    control_run
                    )
                yield AuditFailure('mismatched controlled_by run_type',
                                   detail, level='NOT_COMPLIANT')

            if read_length != control_length:
                detail = 'File {} is {} but its control file {} is {}'.format(
                    value['@id'],
                    value['read_length'],
                    ff['@id'],
                    ff['read_length']
                    )
                yield AuditFailure('mismatched controlled_by read length',
                                   detail, level='NOT_COMPLIANT')
                return

@audit_checker('file', frame='object', condition=rfa('modERN', 'GGR'))
def audit_file_flowcells(value, system):
    '''
    A fastq file could have its flowcell details.
    Don't bother to check anything but ENCODE3
    '''

    if value['status'] in ['deleted', 'replaced', 'revoked']:
        return

    if value['file_format'] not in ['fastq']:
        return

    if 'flowcell_details' not in value or (value['flowcell_details'] == []):
        detail = 'Fastq file {} is missing flowcell_details'.format(value['@id'])
        raise AuditFailure('missing flowcell_details', detail, level='WARNING')


@audit_checker('file', frame='object',)
def audit_run_type(value, system):
    '''
    A fastq file or a fasta file need to specify run_type.
    This was attempted to be a dependancy and didn't happen.
    '''

    if value['status'] in ['deleted', 'replaced', 'revoked']:
        return

    if value['file_format'] not in ['fastq']:
        return

    if 'run_type' not in value:
        detail = 'File {} has file_format {}. It requires a value for run_type'.format(
            value['@id'],
            value['file_format'])
        raise AuditFailure('missing run_type', detail, level='NOT_COMPLIANT')


@audit_checker('file', frame=['paired_with'],)
def audit_paired_with(value, system):
    '''
    A file with a paired_end needs a paired_with.
    Should be handled in the schema.
    A paired_with should be the same replicate
    '''

    if value['status'] in ['deleted', 'replaced', 'revoked']:
        return

    if 'paired_end' not in value:
        return

    if 'paired_with' not in value:
        detail = 'File {} has paired_end = {}. It requires a paired file'.format(
            value['@id'],
            value['paired_end'])
        raise AuditFailure('missing paired_with', detail, level='ERROR')

    if 'replicate' not in value['paired_with']:
        return

    if 'replicate' not in value:
        detail = 'File {} has paired_end = {}. It requires a replicate'.format(
            value['@id'],
            value['paired_end'])
        raise AuditFailure('missing replicate', detail, level='DCC_ACTION')

    if value['replicate'] != value['paired_with']['replicate']:
        detail = 'File {} has replicate {}. It is paired_with file {} with replicate {}'.format(
            value['@id'],
            value.get('replicate'),
            value['paired_with']['@id'],
            value['paired_with'].get('replicate'))
        raise AuditFailure('mismatched paired_with', detail, level='ERROR')

    if value['paired_end'] == '1':
        context = system['context']
        paired_with = context.get_rev_links('paired_with')
        if len(paired_with) > 1:
            detail = 'Paired end 1 file {} paired_with by multiple paired end 2 files: {!r}'.format(
                value['@id'],
                paired_with,
            )
            raise AuditFailure('multiple paired_with', detail, level='ERROR')


@audit_checker('file', frame=['step_run',
                              'dataset'], condition=rfa('modERN'))
def audit_modERN_ChIP_pipeline_steps(value, system):

    expt = value['dataset']
    if 'Experiment' not in expt['@type']:
        return

    if expt['assay_term_id'] != 'OBI:0000716':
        return

    if value['file_format'] == 'fastq':
        if 'step_run' in value:
            detail = 'Fastq file {} should not have an associated step_run'.format(value['@id'])
            yield AuditFailure('unexpected step_run', detail, level='ERROR')
        return

    if 'step_run' not in value:
        detail = 'File {} is missing a step_run'.format(value['@id'])
        yield AuditFailure('missing step_run', detail, level='WARNING')
        return

    if (value['file_format'] != 'fastq') and ('derived_from' not in value):
        detail = 'File {} is missing its derived_from'.format(value['@id'])
        yield AuditFailure('missing derived_from', detail, level='WARNING')

    step = value['step_run']
    if (value['file_format'] == 'bam') and step['aliases'][0] != 'modern:chip-seq-bwa-alignment-step-run-v-1-virtual':
        detail = 'Bam {} is linked to the wrong step_run: {}'.format(value['@id'], step['aliases'][0])
        yield AuditFailure('wrong step_run ChIP-seq bam', detail, level='WARNING')

    if (value['output_type'] == 'normalized signal of all reads'):
        if not ((step['aliases'][0] != 'modern:chip-seq-unique-read-signal-generation-step-run-v-1-virtual') or (step['aliases'][0] != 'modern:chip-seq-replicate-pooled-unique-read-signal-generation-step-run-v-1-virtual')):
            detail = 'Normalized signal of all reads {} is linked to the wrong step_run: {}'.format(value['@id'], step['aliases'][0])
            yield AuditFailure('wrong step_run for unique signal', detail, level='WARNING')

    if (value['output_type']) == 'read-depth normalized signal':
        if not ((step['aliases'][0] != 'modern:chip-seq-read-depth-normalized-signal-generation-step-run-v-1-virtual') or (step['aliases'][0] != 'modern:chip-seq-replicate-pooled-read-depth-normalized-signal-generation-step-run-v-1-virtual')):
            detail = 'Read depth normalized signal {} is linked to the wrong step_run: {}'.format(value['@id'], step['aliases'][0])
            yield AuditFailure('wrong step_run for depth signal', detail, level='WARNING')

    if (value['output_type']) == 'control normalized signal':
        if not ((step['aliases'][0] != 'modern:chip-seq-control-normalized-signal-generation-step-run-v-1-virtual') or (step['aliases'][0] != 'modern:chip-seq-replicate-pooled-control-normalized-signal-generation-step-run-v-1-virtual')):
            detail = 'Control normalized signal {} is linked to the wrong step_run: {}'.format(value['@id'], step['aliases'][0])
            yield AuditFailure('wrong step_run for control signal', detail, level='WARNING')

    if (value['file_format'] == 'bigBed'):
        if not ((step['aliases'][0] != 'modern:chip-seq-peaks-to-bigbed-step-run-v-1-virtual') or (step['aliases'][0] != 'modern:chip-seq-optimal-idr-thresholded-peaks-to-bigbed-step-run-v-1-virtual')):
            detail = 'bigBed {} is linked to the wrong step_run: {}'.format(value['@id'], step['aliases'][0])
            yield AuditFailure('wrong step_run for bigBed peaks', detail, level='WARNING')

    if (value['output_type'] == 'peaks') and (value['file_format'] == 'bed'):
        if (value['file_format_type'] == 'narrowPeak') and (step['aliases'][0] != 'modern:chip-seq-spp-peak-calling-step-run-v-1-virtual'):
            detail = 'Peaks {} is linked to the wrong step_run: {}'.format(value['@id'], step['aliases'][0])
            yield AuditFailure('wrong step_run for peaks', detail, level='WARNING')

    if (value['output_type'] == 'optimal idr thresholded peaks') and (value['file_format'] == 'bed'):
        if (value['file_format_type'] == 'narrowPeak') and (step['aliases'][0] != 'modern:chip-seq-optimal-idr-step-run-v-1-virtual'):
            detail = 'Optimal IDR thresholded peaks {} is linked to the wrong step_run: {}'.format(value['@id'], step['aliases'][0])
            yield AuditFailure('wrong step_run for IDR peaks', detail, level='WARNING')


@audit_checker('file', frame='object')
def audit_file_size(value, system):

    if value['status'] in ['deleted', 'replaced', 'uploading', 'revoked']:
        return

    if 'file_size' not in value:
        detail = 'File {} requires a value for file_size'.format(value['@id'])
        raise AuditFailure('missing file_size', detail, level='DCC_ACTION')


@audit_checker('file', frame=['file_format_specifications'],)
def audit_file_format_specifications(value, system):

    for doc in value.get('file_format_specifications', []):
        if doc['document_type'] != "file format specification":
            detail = 'File {} has document {} not of type file format specification'.format(
                value['@id'],
                doc['@id']
                )
            raise AuditFailure('wrong document_type', detail, level='ERROR')


@audit_checker('file', frame='object')
def audit_file_paired_ended_run_type(value, system):
    '''
    Audit to catch those files that were upgraded to have run_type = paired ended
    resulting from its migration out of replicate but lack the paired_end property
    to specify which read it is. This audit will also catch the case where run_type
    = paired-ended but there is no paired_end = 2 due to registeration error.
    '''

    if value['status'] in ['deleted', 'replaced', 'revoked', 'upload failed']:
        return

    if value['file_format'] not in ['fastq', 'fasta', 'csfasta']:
        return

    if (value['output_type'] == 'reads') and (value.get('run_type') == 'paired-ended'):
        if 'paired_end' not in value:
            detail = 'File {} has a paired-ended run_type '.format(value['@id']) + \
                     'but is missing its paired_end value'
            raise AuditFailure('missing paired_end', detail, level='ERROR')

        if (value['paired_end'] == 1) and 'paired_with' not in value:
            detail = 'File {} has a paired-ended '.format(value['@id']) + \
                     'run_type but is missing a paired_end=2 mate'
            raise AuditFailure('missing mate pair', detail, level='DCC_ACTION')


def get_bam_read_depth(bam_file, h3k9_flag):
    if bam_file['status'] in ['deleted', 'replaced', 'revoked']:
        return False

    if bam_file['file_format'] != 'bam':
        return False

    if bam_file['output_type'] == 'transcriptome alignments':
        return False

    if bam_file['lab'] != '/labs/encode-processing-pipeline/':
        return False

    if 'analysis_step_version' not in bam_file:
        return False

    if 'analysis_step' not in bam_file['analysis_step_version']:
        return False

    if 'pipelines' not in bam_file['analysis_step_version']['analysis_step']:
        return False

    if 'software_versions' not in bam_file['analysis_step_version']:
        return False

    if bam_file['analysis_step_version']['software_versions'] == []:
        return False

    quality_metrics = bam_file.get('quality_metrics')

    if (quality_metrics is None) or (quality_metrics == []):
        return False

    chip_seq_flag = False
    interesting_pipeline = False
    for pipeline in bam_file['analysis_step_version']['analysis_step']['pipelines']:
        if pipeline['title'] in pipelines_with_read_depth:
            if pipeline['title'] == 'Histone ChIP-seq':
                chip_seq_flag = True
            interesting_pipeline = pipeline
            break

    if interesting_pipeline is False:
        return False

    read_depth = 0

    derived_from_files = bam_file.get('derived_from')
    if (derived_from_files is None) or (derived_from_files == []):
        return False

    read_depth_value_name = 'Uniquely mapped reads number'
    if chip_seq_flag is True:
        read_depth_value_name = 'total'

    for metric in quality_metrics:
        if chip_seq_flag is False and read_depth_value_name in metric:
            read_depth = metric[read_depth_value_name]
            break
        elif (chip_seq_flag is True and read_depth_value_name in metric and h3k9_flag is False and
              (('processing_stage' in metric and metric['processing_stage'] == 'filtered') or
               ('processing_stage' not in metric))):
                if "read1" in metric and "read2" in metric:
                    read_depth = int(metric[read_depth_value_name]/2)
                else:
                    read_depth = metric[read_depth_value_name]
                break
        elif chip_seq_flag is True and \
            h3k9_flag is True and  \
            'processing_stage' in metric and\
            metric['processing_stage'] == 'unfiltered' and \
                'mapped' in metric:
            if "read1" in metric and "read2" in metric:
                read_depth = int(metric['mapped']/2)
            else:
                read_depth = int(metric['mapped'])
            break

    if read_depth == 0:
        return False

    return read_depth


def get_control_bam(experiment_bam, pipeline_name):
    #  get representative FASTQ file
    if 'derived_from' not in experiment_bam or len(experiment_bam['derived_from']) < 1:
        return False

    derived_from_fastqs = experiment_bam['derived_from']
    control_fastq = False
    for entry in derived_from_fastqs:
        if 'controlled_by' in entry and len(entry['controlled_by']) > 0:
            control_fastq = entry['controlled_by'][0]  # getting representative FASTQ
            break

    # get representative FASTQ from control
    if control_fastq is False:
        return False
    else:
        if 'original_files' not in control_fastq['dataset']:
            return False

        control_bam = False
        control_files = control_fastq['dataset']['original_files']
        for control_file in control_files:
            if control_file['status'] in ['deleted', 'replaced', 'revoked']:
                continue
            if control_file['file_format'] == 'bam':
                #  we have BAM file, now we have to make sure it was created by pipeline
                #  with similar pipeline_name

                is_same_pipeline = False
                if has_pipelines(control_file) is True:
                    for pipeline in \
                            control_file['analysis_step_version']['analysis_step']['pipelines']:
                        if pipeline['title'] == pipeline_name:
                            is_same_pipeline = True
                            break

                if is_same_pipeline is True and \
                   'derived_from' in control_file and \
                   len(control_file['derived_from']) > 0:
                    derived_list = control_file['derived_from']
                    for entry in derived_list:
                        if entry['accession'] == control_fastq['accession']:
                            control_bam = control_file
                            break
        return control_bam


def has_pipelines(bam_file):
    if 'analysis_step_version' not in bam_file:
        return False
    if 'analysis_step' not in bam_file['analysis_step_version']:
        return False
    if 'pipelines' not in bam_file['analysis_step_version']['analysis_step']:
        return False
    return True


def get_target_name(bam_file):
    if 'dataset' in bam_file and 'target' in bam_file['dataset'] and \
       'name' in bam_file['dataset']['target']:
            return bam_file['dataset']['target']['name']
    return False


@audit_checker('file', frame=['quality_metrics',
                              'analysis_step_version',
                              'analysis_step_version.analysis_step',
                              'analysis_step_version.analysis_step.pipelines',
                              'analysis_step_version.software_versions',
                              'analysis_step_version.software_versions.software',
                              'dataset',
                              'dataset.target',
                              'derived_from',
                              'derived_from.controlled_by',
                              'derived_from.controlled_by.dataset',
                              'derived_from.controlled_by.dataset.target',
                              'derived_from.controlled_by.dataset.original_files',
                              'derived_from.controlled_by.dataset.original_files.quality_metrics',
                              'derived_from.controlled_by.dataset.original_files.dataset',
                              'derived_from.controlled_by.dataset.original_files.dataset.target',
                              'derived_from.controlled_by.dataset.original_files.derived_from',
                              'derived_from.controlled_by.dataset.original_files.analysis_step_version',
                              'derived_from.controlled_by.dataset.original_files.analysis_step_version.analysis_step',
                              'derived_from.controlled_by.dataset.original_files.analysis_step_version.analysis_step.pipelines',
                              'derived_from.controlled_by.dataset.original_files.analysis_step_version.software_versions',
                              'derived_from.controlled_by.dataset.original_files.analysis_step_version.software_versions.software'
                              ],
               condition=rfa('ENCODE3', 'ENCODE'))
def audit_file_read_depth(value, system):
    '''
    An alignment file from the ENCODE Processing Pipeline should have read depth
    in accordance with the criteria
    '''

    if value['status'] in ['deleted', 'replaced', 'revoked']:
        return

    if value['file_format'] != 'bam':
        return

    if value['output_type'] == 'transcriptome alignments':
        return

    if value['lab'] != '/labs/encode-processing-pipeline/':
        return

    if 'analysis_step_version' not in value:
        detail = 'ENCODE Processed alignment file {} has '.format(value['@id']) + \
                 'no analysis step version'
        yield AuditFailure('missing analysis step version', detail, level='DCC_ACTION')
        return

    if 'analysis_step' not in value['analysis_step_version']:
        detail = 'ENCODE Processed alignment file {} has '.format(value['@id']) + \
                 'no analysis step in {}'.format(value['analysis_step_version']['@id'])
        yield AuditFailure('missing analysis step', detail, level='DCC_ACTION')
        return

    if 'pipelines' not in value['analysis_step_version']['analysis_step']:
        detail = 'ENCODE Processed alignment file {} has '.format(value['@id']) + \
                 'no pipelines in {}'.format(value['analysis_step_version']['analysis_step']['@id'])
        yield AuditFailure('missing pipelines in analysis step', detail, level='DCC_ACTION')
        return

    if 'software_versions' not in value['analysis_step_version']:
        detail = 'ENCODE Processed alignment file {} has '.format(value['@id']) + \
                 'no software_versions in {}'.format(value['analysis_step_version']['@id'])
        yield AuditFailure('missing software versions', detail, level='DCC_ACTION')
        return

    if value['analysis_step_version']['software_versions'] == []:
        detail = 'ENCODE Processed alignment file {} has no '.format(value['@id']) + \
                 'softwares listed in software_versions,' + \
                 ' under {}'.format(value['analysis_step_version']['@id'])
        yield AuditFailure('missing software', detail, level='DCC_ACTION')
        return

    '''
    excluding bam files from TopHat
    '''
    for record in value['analysis_step_version']['software_versions']:
        if record['software']['title'] == 'TopHat':
            return

    quality_metrics = value.get('quality_metrics')

    excluded_pipelines = ['Raw mapping with no filtration',
                          'WGBS single-end pipeline - version 2',
                          'WGBS single-end pipeline',
                          'WGBS paired-end pipeline']
    for pipeline in value['analysis_step_version']['analysis_step']['pipelines']:
            if pipeline['title'] in excluded_pipelines:
                return

    if ('quality_metrics' not in value) or (quality_metrics is None) or (quality_metrics == []):
        detail = 'ENCODE Processed alignment file {} has no quality_metrics'.format(
            value['@id'])
        yield AuditFailure('missing quality metrics', detail, level='DCC_ACTION')
        return

    derived_from_files = value.get('derived_from')
    if (derived_from_files is None) or (derived_from_files == []):
        detail = 'ENCODE Processed alignment file {} has no derived_from files'.format(
            value['@id'])
        yield AuditFailure('missing derived_from files', detail, level='DCC_ACTION')
        return

    paring_status_detected = False
    for derived_from_file in derived_from_files:
        if 'file_type' in derived_from_file and derived_from_file['file_type'] == 'fastq' and \
           'run_type' in derived_from_file:
            paring_status_detected = True
            break

    if paring_status_detected is False:
        detail = 'ENCODE Processed alignment file {} has no run_type in derived_from files'.format(
            value['@id'])
        yield AuditFailure('missing run_type in derived_from files', detail, level='DCC_ACTION')

    special_assay_name = 'empty'
    target_name = 'empty'
    target_investigated_as = 'empty'

    if 'dataset' in value:
        if value['dataset']['assay_term_name'] == 'whole-genome shotgun bisulfite sequencing':
            return
        if value['dataset']['assay_term_name'] in special_assays_with_read_depth:
            special_assay_name = value['dataset']['assay_term_name']
        if 'target' in value['dataset'] and 'name' in value['dataset']['target']:
            target_name = value['dataset']['target']['name']
            target_investigated_as = value['dataset']['target']['investigated_as']

    if target_name in ['H3K9me3-human', 'H3K9me3-mouse']:
        read_depth = get_bam_read_depth(value, True)
    else:
        read_depth = get_bam_read_depth(value, False)

    if read_depth is False:
        detail = 'ENCODE Processed alignment file {} has no read depth information'.format(
            value['@id'])
        yield AuditFailure('missing read depth', detail, level='DCC_ACTION')
        return

    for pipeline in value['analysis_step_version']['analysis_step']['pipelines']:
        if pipeline['title'] not in pipelines_with_read_depth:
            return
        if pipeline['title'] == 'Histone ChIP-seq':
            if target_name not in ['Control-human', 'Control-mouse']:
                #  this is control chip-seq
                control_bam = get_control_bam(value, pipeline['title'])
                if control_bam is not False:
                    control_depth = get_bam_read_depth(control_bam, False)
                    control_target = get_target_name(control_bam)

                    if control_depth is not False and control_target is not False:
                        for failure in check_chip_seq_standards(control_bam,
                                                                control_depth,
                                                                control_target,
                                                                True,
                                                                target_name,
                                                                target_investigated_as):
                            yield failure
            return


def check_chip_seq_standards(value, read_depth, target_name, is_control_file, control_to_target, target_investigated_as):
    marks = pipelines_with_read_depth['Histone ChIP-seq']

    if is_control_file is True:  # treat this file as control_bam -
        # raising insufficient control read depth
        if target_name not in ['Control-human', 'Control-mouse']:
            detail = 'Control ENCODE Processed alignment file {} '.format(value['@id']) + \
                     'has a target {} that is neither '.format(target_name) + \
                     'Control-human nor Control-mouse.'
            yield AuditFailure('mismatched target of control experiment', detail, level='WARNING')
            return

        if control_to_target == 'empty':
            return

        elif 'broad histone mark' in target_investigated_as: #  control_to_target in broad_peaks_targets:
            if read_depth >= marks['narrow'] and read_depth < marks['broad']:
                detail = 'Control ENCODE Processed alignment file {} has {} '.format(value['@id'],
                                                                                     read_depth) + \
                         'usable fragments. Control for ChIP-seq ' + \
                         'assays and target {} '.format(control_to_target) + \
                         'investigated as broad histone mark requires ' + \
                         '{} usable fragments, according to '.format(marks['broad']) + \
                         'June 2015 standards.'
                yield AuditFailure('control low read depth', detail, level='NOT_COMPLIANT')
            elif read_depth < marks['narrow']:
                detail = 'Control ENCODE Processed alignment file {} has {} '.format(value['@id'],
                                                                                     read_depth) + \
                         'usable fragments. Control for ChIP-seq ' + \
                         'assays and target {} '.format(control_to_target) + \
                         'investigated as broad histone mark requires ' + \
                         '{} usable fragments, according to '.format(marks['broad']) + \
                         'June 2015 standards, and 20000000 usable fragments according to' + \
                         ' ENCODE2 standards.'
                yield AuditFailure('control insufficient read depth', detail, level='NOT_COMPLIANT')
        elif 'narrow histone mark' in target_investigated_as:  # else:
            if read_depth >= 10000000 and read_depth < marks['narrow']:
                detail = 'Control ENCODE Processed alignment file {} has {} '.format(value['@id'],
                                                                                     read_depth) + \
                         'usable fragments. Control for ChIP-seq ' + \
                         'assays and target {} '.format(control_to_target) + \
                         'investigated as narrow histone mark requires ' + \
                         '{} usable fragments, according to '.format(marks['narrow']) + \
                         'June 2015 standards.'
                yield AuditFailure('control low read depth', detail, level='WARNING')
            elif read_depth < 10000000:
                detail = 'Control ENCODE Processed alignment file {} has {} '.format(value['@id'],
                                                                                     read_depth) + \
                         'usable fragments. Control for ChIP-seq ' + \
                         'assays and target {} '.format(control_to_target) + \
                         'investigated as narrow histone mark requires ' + \
                         '{} usable fragments, according to '.format(marks['narrow']) + \
                         'June 2015 standards, and 10000000 usable fragments according to' + \
                         ' ENCODE2 standards.'
                yield AuditFailure('control insufficient read depth', detail, level='NOT_COMPLIANT')
        elif 'transcription factor' in target_investigated_as:  # was absent previusly, was merged with narrow marks
            if read_depth >= 10000000 and read_depth < marks['narrow']:
                detail = 'Control ENCODE Processed alignment file {} has {} '.format(value['@id'],
                                                                                     read_depth) + \
                         'usable fragments. Control for ChIP-seq ' + \
                         'assays and target {} '.format(control_to_target) + \
                         'investigated as transcription factor requires ' + \
                         '{} usable fragments, according to '.format(marks['narrow']) + \
                         'June 2015 standards.'
                yield AuditFailure('control low read depth', detail, level='WARNING')
            elif read_depth < 10000000:
                detail = 'Control ENCODE Processed alignment file {} has {} '.format(value['@id'],
                                                                                     read_depth) + \
                         'usable fragments. Control for ChIP-seq ' + \
                         'assays and target {} '.format(control_to_target) + \
                         'investigated as transcription factor requires ' + \
                         '{} usable fragments, according to '.format(marks['narrow']) + \
                         'June 2015 standards, and 10000000 usable fragments according to' + \
                         ' ENCODE2 standards.'
                yield AuditFailure('control insufficient read depth', detail, level='NOT_COMPLIANT')
        return<|MERGE_RESOLUTION|>--- conflicted
+++ resolved
@@ -160,12 +160,9 @@
     if value['dataset'].get('assay_term_name') not in ['ChIP-seq',
                                                        'RAMPAGE',
                                                        'CAGE',
-<<<<<<< HEAD
                                                        'shRNA knockdown followed by RNA-seq',
                                                        'CRISPR genome editing followed by RNA-seq']:
-=======
-                                                       'shRNA knockdown followed by RNA-seq']:
->>>>>>> d27423fd
+
         return
 
     if 'target' in value['dataset'] and \
