<header class="row">
    <div class="span12">
        <h4 style="text-transform: capitalize;">Biosample > {properties.biosample_type} > {model.links.donor.links.organism.get('organism_name')} </h4>
        <h2>{properties.accession} / {properties.biosample_type}</h2>
    </div>
</header>
<div class="row">
    <div class="span12">
        <div class="panel data-display" id="biosample-data">
          <section id="general">
            <div class="data-group">
<<<<<<< HEAD
            <label class="data-label" for="description">Description:</label>
=======
                <label class="data-label" for="term-name">Term name:</label>
>>>>>>> b953a50b
                <div class="data-values">
                    <span id="term_name" class="data-point">{properties.biosample_term_name}</span>
                </div>
            </div>
            <div class="data-group">
                <label class="data-label" for="term-id">Term ID:</label>
                <div class="data-values">
                    <span id="term-id" class="data-point">{properties.biosample_term_id}</span>
                </div>
            </div>
            <div class="data-group">
            <label class="data-label" for="description">Description:</label>
                <div class="data-values">
                     <span id="description" class="data-point">{properties.biosample_description}</span>
                </div>
            </div>
            <div class="data-group">
            <label class="data-label" for="source">Source:</label>
                <div class="data-values">
                    <span id="source" class="data-point">
                        <a href="{model.links.source.get('url')}">{model.links.source.get('source_name')}</a>
                    </span>
               </div>
            </div>
            <div class="data-group">
                <label class="data-label" for="product-id">Product ID:</label>
                <div class="data-values">
                    <?js if(properties.product_url != 'N/A') { ?>
                    <span id="product-id" class="data-point"><a href="{properties.product_url}">{properties.product_id}</a></span>
                    <?js } else { ?>
                    <span id="product-id" class="data-point">{properties.product_id}</span>
                    <?js } ?>
                </div>
            </div>
            <div class="data-group">
                <label class="data-label" for="lot-id">Lot ID:</label>
                <div class="data-values">
                    <span id="lot-id" class="data-point">{properties.lot_id}</span>
                </div>
            </div>
            <div class="data-group">
                <label class="data-label" for="project">Project:</label>
                    <div class="data-values">
                        <span id="project" class="data-point">{properties.project}</span>
                    </div>
            </div>
            <div class="data-group">
                <label class="data-label" for="submitted-by">Submitted By:</label>
                <div class="data-values">
                    <span id="submitted-by" class="data-point">{model.links.submitter.get('first_name')} {model.links.submitter.get('last_name')}</span>
                </div>
            </div>
            <div class="data-group">
                <label class="data-label" for="lab">Lab:</label>
                <div class="data-values">
                    <span id="lab" class="data-point">{model.links.lab.get('name')}</span>
                </div>
            </div>
            <div class="data-group">
                <label class="data-label" for="grant">Grant:</label>
                <div class="data-values">
                    <span id="grant" class="data-point">{model.links.award.get('number')}</span>
                </div>
            </div>
            <?js if(properties.biosample_type == 'Immortalized cell line') { ?>
            <div class="data-group">
                <label class="data-label" for="species">Species:</label>
                <div class="data-values">
                    <span id="species" class="data-point">{model.links.donor.links.organism.get('organism_name')}</span>
                </div>
            </div>
            </section>
            <?js } else { ?>
            <!-- DBXREFS -->

           </section> <!--#general -->

            <hr>
            <!-- Donor section -->
             <section id="donor-info">
                <h4>Donor Information</h4>
                    <div class="data-group">
                <label class="data-label" for="donor-id">Donor ID:</label>
                <div class="data-values">
                    <span id="donor-id" class="data-point">{model.links.donor.get('donor_id')}</span>
                </div>
            </div>
            <div class="data-group">
                <label class="data-label" for="donor-age">Age:</label>
                <div class="data-values">
                    <span id="donor-age" class="data-point">{model.links.donor.get('age')}</span>
                </div>
            </div>
            <div class="data-group">
                <label class="data-label" for="donor-sex">Sex:</label>
                <div class="data-values">
                    <span id="donor-sex" class="data-point">{model.links.donor.get('sex')}</span>
                </div>
            </div>
            <div class="data-group">
                <label class="data-label" for="donor-strain">Strain:</label>
                <div class="data-values">
                    <span id="donor-strain" class="data-point">{model.links.donor.get('strain background')}</span>
                </div>
            </div>
            <div class="data-group">
                <label class="data-label" for="health-status">Health status:</label>
                <div class="data-values">
                    <span id="health-status" class="data-point">{model.links.donor.get('health_status')}</span>
                </div>
            </div>
            </section><!-- #donor-info -->
            <?js } ?>

            <?js if (model.links.treatments.length) {  treatment = model.links.treatments[0];?>
            <hr>
                <!-- Treatment section -->
                 <h4>Treatment Details</h4>
                    <div class="data-group">
                <label class="data-label" for="treatment">Treatment:</label>
                <div class="data-values">
                    <span id="treatment" class="data-point">{treatment.get('treatment_name')}</span>
                </div>
            </div>
            <div class="data-group">
                <label class="data-label" for="treatment-type">Type:</label>
                <div class="data-values">
                    <span id="treatment-type" class="data-point">{treatment.get('treatment_type')}</span>
                </div>
            </div>
                <?js if(treatment.get('condition_id') && treatment.get('condition_id') != 'NULL') { ?>
            <div class="data-group">
                <label class="data-label" for="treatment-condition">Condition:</label>
                <div class="data-values">
                    <span id="treatment-condition" class="data-point">
                        <?js if(treatment.get('concentration') != 'NULL') { ?> {treatment.get('concentration')} {treatment.get('concentration units')} <?js } ?>
                        {treatment.get('condition_term')} ({treatment.get('condition_id')})
                    <?js if (treatment.get('duration') != 'NULL') { ?> for {treatment.get('duration')} {treatment.get('duration units')} <?js } ?>
                    </span>
                </div>
                <?js } ?>
            </div>
            </section><!-- #treatment-details -->
            <?js } ?>
                   <!-- Construct section-->
            <?js if(model.links.constructs.length) { ?>
            <hr> <!-- maybe if this out or drop the clanky <hr>s -->
            <section>
                <h4>Construct Details</h4>
                <?js _.each(model.links.constructs, function(construct) { ?>
                <div class="data-group">
                    <label class="data-label" for="vector-name">Vector:</label>
                    <div class="data-values">
                        <span id="vector-name" class="data-point">{construct.get('vector_name')}</span>
                    </div>
                </div>
                <div class="data-group">
                    <label class="data-label" for="construct-types">Vector Type:</label>
                    <div class="data-values">
                        <span id="construct-types" class="data-point">{construct.get('transfection_type')} {construct.get('construct_type')}</span>
                    </div>
                </div>
                <div class="data-group">
                    <label class="data-label" for="construct-desc">Description:</label>
                    <div class="data-values">
                        <span id="construct-desc" class="data-point">{construct.get('construct_description')}</span>
                    </div>
                </div>
                <div class="data-group">
                <label class="data-label" for="construct-source">Source:</label>
                    <div class="data-values">
                        <span id="source" class="data-point">
                            <a href="{construct.links.source.get('url')}">{construct.links.source.get('source_name')}</a>
                        </span>
                   </div>
                </div>
                <div class="data-group">
                    <label class="data-label" for="construct-product-id">Product ID:</label>
                    <div class="data-values">
                        <?js if(construct.product_url != 'N/A') { ?>
                        <span id="construct-product-id" class="data-point"><a href="{construct.product_url}">{construct.product_id}</a></span>
                        <?js } else { ?>
                        <span id="construct-product-id" class="data-point">{construct.product_id}</span>
                        <?js } ?>
                    </div>
                </div>
                <!-- more details go here -->
                <?js } ); ?>
            </section> <!-- construct details -->
            <?js } ?>
        </div>
          <!-- Protocols & Documents -->
        <div class="protocols"></div>

        <!-- Relationships to other Biosamples -->
        <h3>Related Biosamples</h3>
        <div class="panel data-display">

        </div><!-- .data-display -->

    </div>
</div><|MERGE_RESOLUTION|>--- conflicted
+++ resolved
@@ -9,11 +9,7 @@
         <div class="panel data-display" id="biosample-data">
           <section id="general">
             <div class="data-group">
-<<<<<<< HEAD
-            <label class="data-label" for="description">Description:</label>
-=======
                 <label class="data-label" for="term-name">Term name:</label>
->>>>>>> b953a50b
                 <div class="data-values">
                     <span id="term_name" class="data-point">{properties.biosample_term_name}</span>
                 </div>
