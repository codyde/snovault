--- conflicted
+++ resolved
@@ -187,49 +187,6 @@
 .quality-metrics-header {
     margin-bottom: 10px;
     border-bottom: 1px solid #e0e0e0;
-<<<<<<< HEAD
-}
-
-.zoom-control-area {
-    background-color: #fff;
-    border-bottom: 1px solid #a0a0a0;
-}
-
-.zoom-control {
-    width: 100%;
-    vertical-align: middle;
-    text-align: left;
-
-    @media screen and (min-width: $screen-sm-min) {
-        width: 200px !important;
-        margin: 0 auto;
-    }
-
-    .icon {
-        vertical-align: middle;
-        color: #808080;
-    }
-
-    td {
-        padding: 5px 0 !important;
-    }
-}
-
-.zoom-slider {
-    width: 90%;
-}
-
-.zoom-indicator {
-    width: 15%;
-    text-align: center;
-}
-
-.zoom-decoration {
-    display: inline-block;
-    font-size: 1.5rem;
-    font-weight: bold;
-    vertical-align: middle;
-=======
 
     @media screen and (min-width: $screen-md-min) {
         display: table;
@@ -272,5 +229,45 @@
     h5 {
         margin-top: 0;
     }
->>>>>>> 49bdfb0d
+}
+
+.zoom-control-area {
+    background-color: #fff;
+    border-bottom: 1px solid #a0a0a0;
+}
+
+.zoom-control {
+    width: 100%;
+    vertical-align: middle;
+    text-align: left;
+
+    @media screen and (min-width: $screen-sm-min) {
+        width: 200px !important;
+        margin: 0 auto;
+    }
+
+    .icon {
+        vertical-align: middle;
+        color: #808080;
+    }
+
+    td {
+        padding: 5px 0 !important;
+    }
+}
+
+.zoom-slider {
+    width: 90%;
+}
+
+.zoom-indicator {
+    width: 15%;
+    text-align: center;
+}
+
+.zoom-decoration {
+    display: inline-block;
+    font-size: 1.5rem;
+    font-weight: bold;
+    vertical-align: middle;
 }