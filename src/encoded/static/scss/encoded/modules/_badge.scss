// Handles the styling of the badges (logos) of the different projects. This SCSS loops over the different kinds
// of projects, and loads the proper background image for each kind of project.

$projects:
    (encode,    'badge-encode.svg',    'badge-encode.png'),
    (encode2,   'badge-encode2.svg',   'badge-encode2.png'),
    (encode3,   'badge-encode3.svg',   'badge-encode3.png'),
    (encode4,   'badge-encode4.svg',   'badge-encode4.png'),
    (roadmap,   'badge-roadmap.svg',   'badge-roadmap.png'),
    (modencode, 'badge-modencode.svg', 'badge-modencode.png'),
    (modern,    'badge-modern.svg',    'badge-modern.png'),
    (ggr,       'badge-ggr.png',       'badge-ggr.png');

@each $project, $badgefile, $badgefilenosvg in $projects {
    .badge-#{$project} {
        display: block;
        height: 80px;
        margin-top: 10px;
        background-image: url(/static/img/#{$badgefile});
        background-repeat: no-repeat;
        background-position: 0 0;
        background-size: contain;
<<<<<<< HEAD

        &.center {
            background-position: center 0;
        }

        .no-svg & {
            background-image: url(/static/img/#{$badgefilenosvg});
=======

        .no-svg & {
            background-image: url(/static/img/#{$badgefilenosvg});
        }

        &.badge-heading {
            position: absolute;
            margin-top: 0;
            top: 0;
            right: 0;
            bottom: 0;
            left: 0;
            height: auto;
            background-position: top right;
>>>>>>> e77151fc
        }
    }
}<|MERGE_RESOLUTION|>--- conflicted
+++ resolved
@@ -20,15 +20,6 @@
         background-repeat: no-repeat;
         background-position: 0 0;
         background-size: contain;
-<<<<<<< HEAD
-
-        &.center {
-            background-position: center 0;
-        }
-
-        .no-svg & {
-            background-image: url(/static/img/#{$badgefilenosvg});
-=======
 
         .no-svg & {
             background-image: url(/static/img/#{$badgefilenosvg});
@@ -43,7 +34,6 @@
             left: 0;
             height: auto;
             background-position: top right;
->>>>>>> e77151fc
         }
     }
 }