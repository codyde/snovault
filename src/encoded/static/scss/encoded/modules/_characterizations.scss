/* Validation Details Page */

.type-document.view-detail {
    figure {
        @include border-radius($border-radius-base);
        margin: 14px;
        padding: 10px;
        border: 1px solid;
        text-align: center;
    }

    figcaption {
        font-weight: bold;
        text-align: center;
        padding: 5px;
    }
}


.type-characterization.view-detail {
    @extend .type-document.view-detail;

    header {
        margin: 0 15px;

        h3 {
            margin-bottom: 0;
        }
    }
}


@mixin status-colors($border, $bg, $text) {
    figure {
        border-color: $border;
        background-color: $bg;
    }

    figcaption {
        color: $text;
    }
}


.type-characterization.view-detail.status-compliant {
    @include status-colors($state-success-border, $state-success-bg, $state-success-text);
}

.type-characterization.view-detail.status-not-compliant,
.type-characterization.view-detail.status-not-reviewed,
.type-document.view-detail.status-deleted {
    @include status-colors($state-danger-border, $state-danger-bg, $state-danger-text);
}

.type-characterization.view-detail.status-pending-dcc-review {
    @include status-colors($state-info-border, $state-info-bg, $state-info-text);
}

.type-characterization.view-detail.status-in-progress,
.type-characterization.view-detail.status-not-submitted-for-review-by-lab,
.type-document.view-detail.status-none {
    @include status-colors($border: #e1e1e8, $bg: #f7f7f9, $text: #333);
}

.characterization-img {
    @include img-responsive();
    max-height: 360px;
}

.characterization-meta-data {
    margin: 15px 15px 15px 0;
}


.characterization-status {
    margin-bottom: 8px;
    font-weight: bold;
    font-size: 1.5em;

    %status-pos {
        top: -5px;
        position: relative;
    }

    .compliant {
        @extend %status-pos;
        color: $state-success-text;
    }

    .pending-dcc-review { 
        /* use with icon-tasks or maybe icon-inbox */
        @extend %status-pos;
        color: $state-info-text;
    }

    .not-compliant,
    .not-reviewed {  /* use with icon-thumbs-down */
        @extend %status-pos;
        color: $state-danger-text;
    }

    .in-progress, {  /* use with icon-thumbs-down */
        @extend %status-pos;
        color: #f89406;
    }
}

.characterization-status-labels {
    font-weight: bold;
    font-size: 1.2em;
    float: right;
}


.label {
    background-color: $gray-light;
}

h3 .label,
h2 .label {
    font-size: 16px;
    line-height: 20px;
    position: relative;
    top: -3px;
    left: 15px;
    text-shadow: 0 -1px 0 rgba(0,0,0,.3);
}

h2 .label {
    display: inline-block;
    top: -6px;
}

@each $item in label, badge {
    // ELIGIBLE FOR NEW DATA (green)
    .#{$item}.status-eligible-for-new-data        { background-color: $brand-success; }
    .#{$item}.status-eligible-for-new-data[href]   { background-color: darken($brand-success, 10%); }
    // PENDING DCC REVIEW (blue)
    .#{$item}.status-pending-dcc-review      { background-color: $brand-info; }
    .#{$item}.status-pending-dcc-review[href] { background-color: darken($brand-info, 10%); }
    // NOT ELIGIBLE FOR NEW DATA (red)
    .#{$item}.status-not-eligible-for-new-data          { background-color: $brand-danger; }
    .#{$item}.status-not-eligible-for-new-data[href]    { background-color: darken($brand-danger, 10%); }
    // AWAITING LAB CHARACTERIZATION (yellow)
    .#{$item}.status-awaiting-lab-characterization      { background-color: $brand-warning; }
    .#{$item}.status-awaiting-lab-characterization[href]{ background-color: darken($brand-warning, 10%); }
    // COMPLIANT (green)
    .#{$item}.status-compliant          { background-color: $brand-success; }
    .#{$item}.status-compliant[href]    { background-color: darken($brand-success, 10%); }
    // NOT COMPLIANT (red)
    .#{$item}.status-not-compliant          { background-color: $brand-danger; }
    .#{$item}.status-not-compliant[href]    { background-color: darken($brand-danger, 10%); }
    // NOT REVIEWED (red)
    .#{$item}.status-not-reviewed         { background-color: $brand-danger; }
    .#{$item}.status-not-reviewed[href]    { background-color: darken($brand-danger, 10%); }

<<<<<<< HEAD
    // Experiment (Dataset) and Biosample states
    // IN PROGRESS (blue)
    .#{$item}.status-in-progress        { background-color: $brand-info; }
    .#{$item}.status-in-progress[href]   { background-color: darken($brand-info, 10%); }
    // STARTED (blue)
    .#{$item}.status-started        { background-color: $brand-info; }
    .#{$item}.status-started[href]   { background-color: darken($brand-info, 10%); }
    // VERIFIED (blue)
    .#{$item}.status-verified        { background-color: $brand-info; }
    .#{$item}.status-verified[href]   { background-color: darken($brand-info, 10%); }
    // SUBMITTED (blue)
    .#{$item}.status-submitted        { background-color: $brand-info; }
    .#{$item}.status-submitted[href]   { background-color: darken($brand-info, 10%); }
    // PROPOSED (blue)
    .#{$item}.status-proposed        { background-color: $brand-info; }
    .#{$item}.status-proposed[href]   { background-color: darken($brand-info, 10%); }
    // RELEASE READY (blue)
    .#{$item}.status-release-ready        { background-color: $brand-info; }
    .#{$item}.status-release-ready[href]   { background-color: darken($brand-info, 10%); }
    // RELEASED (green)
    .#{$item}.status-released        { background-color: $brand-success; }
    .#{$item}.status-released[href]   { background-color: darken($brand-success, 10%); }
    // DELETED (orange)
    .#{$item}.status-deleted        { background-color: $brand-warning; }
    .#{$item}.status-deleted[href]   { background-color: darken($brand-warning, 10%); }
    // REVOKED (red)
    .#{$item}.status-revoked        { background-color: $brand-danger; }
    .#{$item}.status-revoked[href]   { background-color: darken($brand-danger, 10%); }
=======
    // Validation Statuses ***************
    // PENDING (orange)
    .#{$item}.validation-status-pending        { background-color: $brand-warning; }
    .#{$item}.validation-status-pending[href]   { background-color: darken($brand-warning, 10%); }
    // FAILED (red)
    .#{$item}.validation-status-fail        { background-color: $brand-danger; }
    .#{$item}.validation-status-fail[href]   { background-color: darken($brand-danger, 10%); }
    // PASSED (green)
    .#{$item}.validation-status-pass        { background-color: $brand-success; }
    .#{$item}.validation-status-pass[href]   { background-color: darken($brand-success, 10%); }
>>>>>>> e854a504

    /* (gray) is the default if no class given */
}<|MERGE_RESOLUTION|>--- conflicted
+++ resolved
@@ -118,17 +118,65 @@
 
 h3 .label,
 h2 .label {
+    display: table-cell;
     font-size: 16px;
-    line-height: 20px;
+    line-height: 14px;
     position: relative;
-    top: -3px;
-    left: 15px;
     text-shadow: 0 -1px 0 rgba(0,0,0,.3);
-}
-
-h2 .label {
-    display: inline-block;
-    top: -6px;
+    text-align: left;
+    padding: 5px 5px 7px;
+
+    @media screen and (min-width: $screen-sm-min) {
+        display: inline-block;
+        padding: 5px 10px;
+        line-height: 18px;
+    }
+}
+
+.status-list {
+    display: table;
+    width: 100%;
+    margin: 5px 0;
+    padding: 0;
+
+    @media screen and (min-width: $screen-sm-min) {
+        display: block;
+        width: auto;
+    }
+
+    li {
+        display: table-cell;
+        padding: 5px 5px 7px;
+        @include border-radius(0);
+        vertical-align: bottom;
+
+        @media screen and (min-width: $screen-sm-min) {
+            display: inline-block;
+            padding: 5px 10px;
+        }
+
+        &:first-child {
+            @include border-top-left-radius(4px);
+            @include border-bottom-left-radius(4px);
+        }
+
+        &:last-child {
+            @include border-top-right-radius(4px);
+            @include border-bottom-right-radius(4px);
+        }
+    }
+}
+
+.status-list-title {
+    display: block;
+    font-size: 12px;
+    font-weight: normal;
+    text-align: left;
+
+    @media screen and (min-width: $screen-sm-min) {
+        display: inline;
+        font-size: 16px;
+    }
 }
 
 @each $item in label, badge {
@@ -154,7 +202,6 @@
     .#{$item}.status-not-reviewed         { background-color: $brand-danger; }
     .#{$item}.status-not-reviewed[href]    { background-color: darken($brand-danger, 10%); }
 
-<<<<<<< HEAD
     // Experiment (Dataset) and Biosample states
     // IN PROGRESS (blue)
     .#{$item}.status-in-progress        { background-color: $brand-info; }
@@ -183,18 +230,17 @@
     // REVOKED (red)
     .#{$item}.status-revoked        { background-color: $brand-danger; }
     .#{$item}.status-revoked[href]   { background-color: darken($brand-danger, 10%); }
-=======
-    // Validation Statuses ***************
+
+    // Validation Statuses
     // PENDING (orange)
-    .#{$item}.validation-status-pending        { background-color: $brand-warning; }
-    .#{$item}.validation-status-pending[href]   { background-color: darken($brand-warning, 10%); }
+    .#{$item}.status-pending        { background-color: $brand-warning; }
+    .#{$item}.status-pending[href]   { background-color: darken($brand-warning, 10%); }
     // FAILED (red)
-    .#{$item}.validation-status-fail        { background-color: $brand-danger; }
-    .#{$item}.validation-status-fail[href]   { background-color: darken($brand-danger, 10%); }
+    .#{$item}.status-fail        { background-color: $brand-danger; }
+    .#{$item}.status-fail[href]   { background-color: darken($brand-danger, 10%); }
     // PASSED (green)
-    .#{$item}.validation-status-pass        { background-color: $brand-success; }
-    .#{$item}.validation-status-pass[href]   { background-color: darken($brand-success, 10%); }
->>>>>>> e854a504
+    .#{$item}.status-pass        { background-color: $brand-success; }
+    .#{$item}.status-pass[href]   { background-color: darken($brand-success, 10%); }
 
     /* (gray) is the default if no class given */
 }