--- conflicted
+++ resolved
@@ -24,15 +24,10 @@
                             {altacc ? <h4 className="repl-acc">Replaces {altacc}</h4> : null}
                         </div>
                     </header>
-<<<<<<< HEAD
-                    <p className="description">{context.description}</p>
                     <div className="row">
+                        {context.description ? <p className="description">{context.description}</p> : null}
                         {panel}
                     </div>
-=======
-                    {context.description ? <p className="description">{context.description}</p> : null}
-                    {panel}
->>>>>>> 32fcf0ec
                 </div>
             );
         }
