'use strict';
var React = require('react/addons');
var _ = require('underscore');
var cx = require('react/lib/cx');
var moment = require('moment');
var globals = require('./globals');
var navbar = require('./navbar');
var dbxref = require('./dbxref');
var fetched = require('./fetched');
var audit = require('./audit');
var statuslabel = require('./statuslabel');
var graph = require('./graph');
var reference = require('./reference');
var software = require('./software');
var sortTable = require('./sorttable');
var doc = require('./doc');

var Breadcrumbs = navbar.Breadcrumbs;
var DbxrefList = dbxref.DbxrefList;
var Dbxref = dbxref.Dbxref;
var FetchedItems = fetched.FetchedItems;
var StatusLabel = statuslabel.StatusLabel;
var PubReferenceList = reference.PubReferenceList;
var SoftwareVersionList = software.SoftwareVersionList;
var AuditIndicators = audit.AuditIndicators;
var AuditDetail = audit.AuditDetail;
var AuditMixin = audit.AuditMixin;
var SortTablePanel = sortTable.SortTablePanel;
var SortTable = sortTable.SortTable;
var DocumentsPanel = doc.DocumentsPanel;

var Panel = function (props) {
    // XXX not all panels have the same markup
    var context;
    if (props['@id']) {
        context = props;
        props = {context: context};
    }
    var PanelView = globals.panel_views.lookup(props.context);
    return <PanelView {...props} />;
};

<<<<<<< HEAD
=======
var Dataset = module.exports.Dataset = React.createClass({
    mixins: [AuditMixin],
    render: function() {
        var context = this.props.context;
        var itemClass = globals.itemClass(context, 'view-item');
        var experiments = {};
        var statuses = [{status: context.status, title: "Status"}];
        context.files.forEach(function(file) {
            var experiment = file.replicate && file.replicate.experiment;
            if (experiment) {
                experiments[experiment['@id']] = experiment;
            }
        });
        experiments = _.values(experiments);

        // Set up the breadcrumbs
        var crumbs = [
            {id: 'Datasets'},
            {id: context.dataset_type, query: 'dataset_type=' + context.dataset_type, tip: context.dataset_type}
        ];

        // Build up array of documents attached to this dataset
        var datasetDocuments = {};
        context.documents.forEach(function (document, i) {
            datasetDocuments[document['@id']] = Panel({context: document, key: i});
        }, this);

        // Make string of alternate accessions
        var altacc = context.alternate_accessions.join(', ');

        // Get a list of reference links, if any
        var references = PubReferenceList(context.references);

        return (
            <div className={itemClass}>
                <header className="row">
                    <div className="col-sm-12">
                        <Breadcrumbs root='/search/?@type=Dataset' crumbs={crumbs} />
                        <h2>Dataset {context.accession}</h2>
                        {altacc ? <h4 className="repl-acc">Replaces {altacc}</h4> : null}
                        <div className="status-line">
                            <div className="characterization-status-labels">
                                <StatusLabel status={statuses} />
                            </div>
                            <AuditIndicators audits={context.audit} id="dataset-audit" />
                        </div>
                    </div>
                </header>
                <AuditDetail context={context} id="dataset-audit" />
                <div className="panel data-display">
                    <dl className="key-value">
                        <dt>Accession</dt>
                        <dd>{context.accession}</dd>

                        {context.description ? <dt>Description</dt> : null}
                        {context.description ? <dd>{context.description}</dd> : null}

                        {context.dataset_type ? <dt>Dataset type</dt> : null}
                        {context.dataset_type ? <dd className="sentence-case">{context.dataset_type}</dd> : null}
                        
                        {context.lab ? <dt>Lab</dt> : null}
                        {context.lab ? <dd>{context.lab.title}</dd> : null}
                        
                        {context.aliases.length ? <dt>Aliases</dt> : null}
                        {context.aliases.length ? <dd>
                            <DbxrefList values={context.aliases} />
                         </dd> : null}
                        
                        <dt>External resources</dt>
                        <dd>
                            {context.dbxrefs && context.dbxrefs.length ?
                                <DbxrefList values={context.dbxrefs} />
                            : <em>None submitted</em> }
                        </dd>

                        {references ?
                            <div data-test="references">
                                <dt>References</dt>
                                <dd>{references}</dd>
                            </div>
                        : null}
                    </dl>
                </div>

                {Object.keys(datasetDocuments).length ?
                    <div>
                        <h3>Dataset documents</h3>
                        <div className="row">
                            {datasetDocuments}
                        </div>
                    </div>
                : null}

                {experiments.length ?
                    <ExperimentTable
                        items={experiments}
                        title={'Related experiments for dataset ' + context.accession} />
                : null }

                {context.files.length ?
                    <div>
                        <h3>Files for dataset {context.accession}</h3>
                        <FileTable items={context.files} />
                    </div>
                : null }

                {{'released': 1, 'release ready': 1}[context.status] ?
                    <FetchedItems {...this.props} url={unreleased_files_url(context)} Component={UnreleasedFiles} />
                : null}

            </div>
        );
    }
});

globals.content_views.register(Dataset, 'Dataset');


>>>>>>> 9b864f0f
// Return a summary of the given biosamples, ready to be displayed in a React component.
var annotationBiosampleSummary = module.exports.annotationBiosampleSummary = function(annotation) {
    var organismName = (annotation.organism && annotation.organism.scientific_name) ? <i>{annotation.organism.scientific_name}</i> : null;
    var lifeStageString = (annotation.relevant_life_stage && annotation.relevant_life_stage !== 'unknown') ? <span>{annotation.relevant_life_stage}</span> : null;
    var timepointString = annotation.relevant_timepoint ? <span>{annotation.relevant_timepoint + (annotation.relevant_timepoint_units ? ' ' +  annotation.relevant_timepoint_units : '')}</span> : null;

    // Build an array of strings we can join, not including empty strings
    var summaryStrings = _.compact([organismName, lifeStageString, timepointString]);

    if (summaryStrings.length) {
        return (
            <span className="biosample-summary">
                {summaryStrings.map(function(summaryString, i) {
                    return <span key={i}>{i > 0 ? <span>{', '}{summaryString}</span> : <span>{summaryString}</span>}</span>;
                })}
            </span>
        );
    }
    return null;
};


// Display Annotation page, a subtype of Dataset.
var Annotation = React.createClass({
    mixins: [AuditMixin],
    render: function() {
        var context = this.props.context;
        var itemClass = globals.itemClass(context, 'view-item');
        var statuses = [{status: context.status, title: "Status"}];

        // Make a biosample summary string
        var biosampleSummary = annotationBiosampleSummary(context);

        // Set up the breadcrumbs
        var datasetType = context['@type'][1];
        var filesetType = context['@type'][0];
        var crumbs = [
            {id: 'Datasets'},
            {id: datasetType, uri: '/search/?type=' + datasetType, wholeTip: 'Search for ' + datasetType},
            {id: breakSetName(filesetType), uri: '/search/?type=' + filesetType, wholeTip: 'Search for ' + filesetType}
        ];

        // Make string of alternate accessions
        var altacc = context.alternate_accessions.join(', ');

        // Get a list of reference links, if any
        var references = PubReferenceList(context.references);

        return (
            <div className={itemClass}>
                <header className="row">
                    <div className="col-sm-12">
                        <Breadcrumbs crumbs={crumbs} />
                        <h2>Summary for annotation file set {context.accession}</h2>
                        {altacc ? <h4 className="repl-acc">Replaces {altacc}</h4> : null}
                        <div className="status-line">
                            <div className="characterization-status-labels">
                                <StatusLabel status={statuses} />
                            </div>
                            <AuditIndicators audits={context.audit} id="dataset-audit" />
                        </div>
                    </div>
                </header>
                <AuditDetail context={context} id="dataset-audit" />
                <div className="panel">
                    <dl className="key-value">
                        {context.assay_term_name && context.assay_term_name.length ?
                            <div data-test="assaytermname">
                                <dt>Assay(s)</dt>
                                <dd>{context.assay_term_name.join(', ')}</dd>
                            </div>
                        : null}

                        <div data-test="accession">
                            <dt>Accession</dt>
                            <dd>{context.accession}</dd>
                        </div>

                        {context.description ?
                            <div data-test="description">
                                <dt>Description</dt>
                                <dd>{context.description}</dd>
                            </div>
                        : null}

                        {context.biosample_term_name || biosampleSummary ?
                            <div data-test="biosample">
                                <dt>Biosample summary</dt>
                                <dd>
                                    {context.biosample_term_name}
                                    {context.biosample_term_name ? <span>{' '}</span> : null}
                                    {biosampleSummary ? <span>({biosampleSummary})</span> : null}
                                </dd>
                            </div>
                        : null}

                        {context.biosample_type ?
                            <div data-test="biosampletype">
                                <dt>Biosample type</dt>
                                <dd>{context.biosample_type}</dd>
                            </div>
                        : null}

                        {context.organism ?
                            <div data-test="organism">
                                <dt>Organism</dt>
                                <dd>{context.organism.name}</dd>
                            </div>
                        : null}

                        {context.annotation_type ?
                            <div data-test="type">
                                <dt>Annotation type</dt>
                                <dd className="sentence-case">{context.annotation_type}</dd>
                            </div>
                        : null}

                        {context.target ?
                            <div data-test="target">
                                <dt>Target</dt>
                                <dd><a href={context.target['@id']}>{context.target.label}</a></dd>
                            </div>
                        : null}

                        {context.software_used && context.software_used.length ?
                            <div data-test="software">
                                <dt>Software used</dt>
                                <dd>{SoftwareVersionList(context.software_used)}</dd>
                            </div>
                        : null}

                        {context.lab ?
                            <div data-test="lab">
                                <dt>Lab</dt>
                                <dd>{context.lab.title}</dd>
                            </div>
                        : null}
                        
                        {context.aliases.length ?
                            <div data-test="aliases">
                                <dt>Aliases</dt>
                                <dd><DbxrefList values={context.aliases} /></dd>
                            </div>
                        : null}

                        <div data-test="externalresources">
                            <dt>External resources</dt>
                            <dd>
                                {context.dbxrefs && context.dbxrefs.length ?
                                    <DbxrefList values={context.dbxrefs} />
                                : <em>None submitted</em> }
                            </dd>
                        </div>

                        {references ?
                            <div data-test="references">
                                <dt>Publications</dt>
                                <dd>{references}</dd>
                            </div>
                        : null}
                    </dl>
                </div>

                {context.visualize_ucsc  && context.status == "released" ?
                    <span className="pull-right">
                        <a data-bypass="true" target="_blank" private-browsing="true" className="btn btn-info btn-sm" href={context['visualize_ucsc']}>Visualize Data</a>
                    </span>
                : null }

                {context.files.length ?
                    <div>
                        <h3>Files in annotation file set {context.accession}</h3>
                        <FileTable context={context} items={context.files} originating />
                    </div>
                : null }

                {{'released': 1, 'release ready': 1}[context.status] ?
                    <FetchedItems {...this.props} url={unreleased_files_url(context)} Component={UnreleasedFiles} />
                : null}

                {context.documents && context.documents.length ?
                    <DocumentsPanel documentSpecs={[{documents: context.documents}]} />
                : null}
            </div>
        );
    }
});

globals.content_views.register(Annotation, 'Annotation');


// Display Annotation page, a subtype of Dataset.
var PublicationData = React.createClass({
    mixins: [AuditMixin],
    render: function() {
        var context = this.props.context;
        var files = context.files;
        var itemClass = globals.itemClass(context, 'view-item');
        var statuses = [{status: context.status, title: "Status"}];

        // Set up the breadcrumbs
        var datasetType = context['@type'][1];
        var filesetType = context['@type'][0];
        var crumbs = [
            {id: 'Datasets'},
            {id: datasetType, uri: '/search/?type=' + datasetType, wholeTip: 'Search for ' + datasetType},
            {id: breakSetName(filesetType), uri: '/search/?type=' + filesetType, wholeTip: 'Search for ' + filesetType}
        ];

        // Make string of alternate accessions
        var altacc = context.alternate_accessions.join(', ');

        // Render the publication links
        var referenceList = PubReferenceList(context.references);

        return (
            <div className={itemClass}>
                <header className="row">
                    <div className="col-sm-12">
                        <Breadcrumbs crumbs={crumbs} />
                        <h2>Summary for publication file set {context.accession}</h2>
                        {altacc ? <h4 className="repl-acc">Replaces {altacc}</h4> : null}
                        <div className="status-line">
                            <div className="characterization-status-labels">
                                <StatusLabel status={statuses} />
                            </div>
                            <AuditIndicators audits={context.audit} id="dataset-audit" />
                        </div>
                    </div>
                </header>
                <AuditDetail context={context} id="dataset-audit" />
                <div className="panel">
                    <dl className="key-value">
                        {context.assay_term_name && context.assay_term_name.length ?
                            <div data-test="assaytermname">
                                <dt>Assay(s)</dt>
                                <dd>{context.assay_term_name.join(', ')}</dd>
                            </div>
                        : null}

                        <div data-test="accession">
                            <dt>Accession</dt>
                            <dd>{context.accession}</dd>
                        </div>

                        {context.description ?
                            <div data-test="description">
                                <dt>Description</dt>
                                <dd>{context.description}</dd>
                            </div>
                        : null}

                        {context.biosample_term_name && context.biosample_term_name.length ?
                            <div data-test="biosampletermname">
                                <dt>Biosample term name</dt>
                                <dd>{context.biosample_term_name.join(', ')}</dd>
                            </div>
                        : null}

                        {context.biosample_type && context.biosample_type.length ?
                            <div data-test="biosampletype">
                                <dt>Biosample type</dt>
                                <dd>{context.biosample_type.join(', ')}</dd>
                            </div>
                        : null}

                        {context.dataset_type ?
                            <div data-test="type">
                                <dt>Dataset type</dt>
                                <dd className="sentence-case">{context.dataset_type}</dd>
                            </div>
                        : null}

                        {context.lab ?
                            <div data-test="lab">
                                <dt>Lab</dt>
                                <dd>{context.lab.title}</dd>
                            </div>
                        : null}
                        
                        <div data-test="externalresources">
                            <dt>External resources</dt>
                            <dd>
                                {context.dbxrefs && context.dbxrefs.length ?
                                    <DbxrefList values={context.dbxrefs} />
                                : <em>None submitted</em> }
                            </dd>
                        </div>

                        {referenceList ?
                            <div data-test="references">
                                <dt>Publications</dt>
                                <dd>{referenceList}</dd>
                            </div>
                        : null}
                    </dl>
                </div>

                {context.visualize_ucsc  && context.status == "released" ?
                    <span className="pull-right">
                        <a data-bypass="true" target="_blank" private-browsing="true" className="btn btn-info btn-sm" href={context['visualize_ucsc']}>Visualize Data</a>
                    </span>
                : null }

                {context.files.length ?
                    <div>
                        <h3>Files for publication file set {context.accession}</h3>
                        <FileTable context={context} items={context.files} originating />
                    </div>
                : null }

                {{'released': 1, 'release ready': 1}[context.status] ?
                    <FetchedItems {...this.props} url={unreleased_files_url(context)} Component={UnreleasedFiles} />
                : null}

                {context.documents && context.documents.length ?
                    <DocumentsPanel documentSpecs={[{documents: context.documents}]} />
                : null}
            </div>
        );
    }
});

globals.content_views.register(PublicationData, 'PublicationData');


// Display Annotation page, a subtype of Dataset.
var Reference = React.createClass({
    mixins: [AuditMixin],
    render: function() {
        var context = this.props.context;
        var itemClass = globals.itemClass(context, 'view-item');
        var statuses = [{status: context.status, title: "Status"}];

        // Set up the breadcrumbs
        var datasetType = context['@type'][1];
        var filesetType = context['@type'][0];
        var crumbs = [
            {id: 'Datasets'},
            {id: datasetType, uri: '/search/?type=' + datasetType, wholeTip: 'Search for ' + datasetType},
            {id: breakSetName(filesetType), uri: '/search/?type=' + filesetType, wholeTip: 'Search for ' + filesetType}
        ];

        // Make string of alternate accessions
        var altacc = context.alternate_accessions.join(', ');

        // Get a list of reference links, if any
        var references = PubReferenceList(context.references);

        return (
            <div className={itemClass}>
                <header className="row">
                    <div className="col-sm-12">
                        <Breadcrumbs crumbs={crumbs} />
                        <h2>Summary for reference file set {context.accession}</h2>
                        {altacc ? <h4 className="repl-acc">Replaces {altacc}</h4> : null}
                        <div className="status-line">
                            <div className="characterization-status-labels">
                                <StatusLabel status={statuses} />
                            </div>
                            <AuditIndicators audits={context.audit} id="dataset-audit" />
                        </div>
                    </div>
                </header>
                <AuditDetail context={context} id="dataset-audit" />
                <div className="panel">
                    <dl className="key-value">
                        <div data-test="accession">
                            <dt>Accession</dt>
                            <dd>{context.accession}</dd>
                        </div>

                        {context.description ?
                            <div data-test="description">
                                <dt>Description</dt>
                                <dd>{context.description}</dd>
                            </div>
                        : null}

                        {context.reference_type ?
                            <div data-test="type">
                                <dt>Reference type</dt>
                                <dd>{context.reference_type}</dd>
                            </div>
                        : null}

                        {context.organism ?
                            <div data-test="organism">
                                <dt>Organism</dt>
                                <dd>{context.organism.name}</dd>
                            </div>
                        : null}

                        {context.software_used && context.software_used.length ?
                            <div data-test="software">
                                <dt>Software used</dt>
                                <dd>{SoftwareVersionList(context.software_used)}</dd>
                            </div>
                        : null}

                        {context.lab ?
                            <div data-test="lab">
                                <dt>Lab</dt>
                                <dd>{context.lab.title}</dd>
                            </div>
                        : null}
                        
                        {context.aliases.length ?
                            <div data-test="aliases">
                                <dt>Aliases</dt>
                                <dd><DbxrefList values={context.aliases} /></dd>
                            </div>
                        : null}

                        <div data-test="externalresources">
                            <dt>External resources</dt>
                            <dd>
                                {context.dbxrefs && context.dbxrefs.length ?
                                    <DbxrefList values={context.dbxrefs} />
                                : <em>None submitted</em> }
                            </dd>
                        </div>

                        {references ?
                            <div data-test="references">
                                <dt>Publications</dt>
                                <dd>{references}</dd>
                            </div>
                        : null}
                    </dl>
                </div>

                {context.files.length ?
                    <div>
                        <h3>Files in reference file set {context.accession}</h3>
                        <FileTable context={context} items={context.files} originating />
                    </div>
                : null }

                {{'released': 1, 'release ready': 1}[context.status] ?
                    <FetchedItems {...this.props} url={unreleased_files_url(context)} Component={UnreleasedFiles} />
                : null}

                {context.documents && context.documents.length ?
                    <DocumentsPanel documentSpecs={[{documents: context.documents}]} />
                : null}
            </div>
        );
    }
});

globals.content_views.register(Reference, 'Reference');


// Display Annotation page, a subtype of Dataset.
var Project = React.createClass({
    mixins: [AuditMixin],
    render: function() {
        var context = this.props.context;
        var itemClass = globals.itemClass(context, 'view-item');
        var statuses = [{status: context.status, title: "Status"}];

        // Collect organisms
        var organisms = context.organism && context.organism.map(function(organism) {
            return organism.name;
        });
        organisms = _.uniq(organisms);

        // Set up the breadcrumbs
        var datasetType = context['@type'][1];
        var filesetType = context['@type'][0];
        var crumbs = [
            {id: 'Datasets'},
            {id: datasetType, uri: '/search/?type=' + datasetType, wholeTip: 'Search for ' + datasetType},
            {id: breakSetName(filesetType), uri: '/search/?type=' + filesetType, wholeTip: 'Search for ' + filesetType}
        ];

        // Make string of alternate accessions
        var altacc = context.alternate_accessions.join(', ');

        // Get a list of reference links
        var references = PubReferenceList(context.references);

        return (
            <div className={itemClass}>
                <header className="row">
                    <div className="col-sm-12">
                        <Breadcrumbs crumbs={crumbs} />
                        <h2>Summary for project file set {context.accession}</h2>
                        {altacc ? <h4 className="repl-acc">Replaces {altacc}</h4> : null}
                        <div className="status-line">
                            <div className="characterization-status-labels">
                                <StatusLabel status={statuses} />
                            </div>
                            <AuditIndicators audits={context.audit} id="dataset-audit" />
                        </div>
                    </div>
                </header>
                <AuditDetail context={context} id="dataset-audit" />
                <div className="panel">
                    <dl className="key-value">
                        {context.assay_term_name && context.assay_term_name.length ?
                            <div data-test="assaytermname">
                                <dt>Assay(s)</dt>
                                <dd>{context.assay_term_name.join(', ')}</dd>
                            </div>
                        : null}

                        <div data-test="accession">
                            <dt>Accession</dt>
                            <dd>{context.accession}</dd>
                        </div>

                        {context.description ?
                            <div data-test="description">
                                <dt>Description</dt>
                                <dd>{context.description}</dd>
                            </div>
                        : null}

                        {context.project_type ?
                            <div data-test="type">
                                <dt>Project type</dt>
                                <dd className="sentence-case">{context.project_type}</dd>
                            </div>
                        : null}

                        {context.biosample_term_name && context.biosample_term_name.length ?
                            <div data-test="biosampletermname">
                                <dt>Biosample term name</dt>
                                <dd>{context.biosample_term_name.join(', ')}</dd>
                            </div>
                        : null}

                        {context.biosample_type && context.biosample_type.length ?
                            <div data-test="biosampletype">
                                <dt>Biosample type</dt>
                                <dd>{context.biosample_type.join(', ')}</dd>
                            </div>
                        : null}

                        {organisms.length ?
                            <div data-test="organism">
                                <dt>Organism</dt>
                                <dd>{organisms.join(', ')}</dd>
                            </div>
                        : null}

                        {context.software_used && context.software_used.length ?
                            <div>
                                <dt>Software used</dt>
                                <dd>{SoftwareVersionList(context.software_used)}</dd>
                            </div>
                        : null}

                        {context.lab ?
                            <div data-test="lab">
                                <dt>Lab</dt>
                                <dd>{context.lab.title}</dd>
                            </div>
                        : null}
                        
                        {context.aliases.length ?
                            <div data-test="aliases">
                                <dt>Aliases</dt>
                                <dd><DbxrefList values={context.aliases} /></dd>
                            </div>
                        : null}

                        <div data-test="externalresources">
                            <dt>External resources</dt>
                            <dd>
                                {context.dbxrefs && context.dbxrefs.length ?
                                    <DbxrefList values={context.dbxrefs} />
                                : <em>None submitted</em> }
                            </dd>
                        </div>

                        {references ?
                            <div data-test="references">
                                <dt>Publications</dt>
                                <dd>{references}</dd>
                            </div>
                        : null}
                    </dl>
                </div>

                {context.visualize_ucsc  && context.status == "released" ?
                    <span className="pull-right">
                        <a data-bypass="true" target="_blank" private-browsing="true" className="btn btn-info btn-sm" href={context['visualize_ucsc']}>Visualize Data</a>
                    </span>
                : null }

                {context.files.length ?
                    <div>
                        <h3>Files in project file set {context.accession}</h3>
                        <FileTable context={context} items={context.files} originating />
                    </div>
                : null }

                {{'released': 1, 'release ready': 1}[context.status] ?
                    <FetchedItems {...this.props} url={unreleased_files_url(context)} Component={UnreleasedFiles} />
                : null}

                {context.documents && context.documents.length ?
                    <DocumentsPanel documentSpecs={[{documents: context.documents}]} />
                : null}
            </div>
        );
    }
});

globals.content_views.register(Project, 'Project');


// Display Annotation page, a subtype of Dataset.
var UcscBrowserComposite = React.createClass({
    mixins: [AuditMixin],
    render: function() {
        var context = this.props.context;
        var files = context.files;
        var itemClass = globals.itemClass(context, 'view-item');
        var statuses = [{status: context.status, title: "Status"}];

        // Collect organisms
        var organisms = context.organism && context.organism.map(function(organism) {
            return organism.name;
        });
        organisms = _.uniq(organisms);

        // Set up the breadcrumbs
        var datasetType = context['@type'][1];
        var filesetType = context['@type'][0];
        var crumbs = [
            {id: 'Datasets'},
            {id: datasetType, uri: '/search/?type=' + datasetType, wholeTip: 'Search for ' + datasetType},
            {id: breakSetName(filesetType), uri: '/search/?type=' + filesetType, wholeTip: 'Search for ' + filesetType}
        ];

        // Make string of alternate accessions
        var altacc = context.alternate_accessions.join(', ');

        // Get a list of reference links, if any
        var references = PubReferenceList(context.references);

        return (
            <div className={itemClass}>
                <header className="row">
                    <div className="col-sm-12">
                        <Breadcrumbs crumbs={crumbs} />
                        <h2>Summary for UCSC browser composite file set {context.accession}</h2>
                        {altacc ? <h4 className="repl-acc">Replaces {altacc}</h4> : null}
                        <div className="status-line">
                            <div className="characterization-status-labels">
                                <StatusLabel status={statuses} />
                            </div>
                            <AuditIndicators audits={context.audit} id="dataset-audit" />
                        </div>
                    </div>
                </header>
                <AuditDetail context={context} id="dataset-audit" />
                <div className="panel">
                    <dl className="key-value">
                        {context.assay_term_name && context.assay_term_name.length ?
                            <div data-test="assays">
                                <dt>Assay(s)</dt>
                                <dd>{context.assay_term_name.join(', ')}</dd>
                            </div>
                        : null}

                        <div data-test="accession">
                            <dt>Accession</dt>
                            <dd>{context.accession}</dd>
                        </div>

                        {context.description ?
                            <div data-test="description">
                                <dt>Description</dt>
                                <dd>{context.description}</dd>
                            </div>
                        : null}

                        {context.dataset_type ?
                            <div data-test="type">
                                <dt>Dataset type</dt>
                                <dd className="sentence-case">{context.dataset_type}</dd>
                            </div>
                        : null}

                        {organisms.length ?
                            <div data-test="organism">
                                <dt>Organism</dt>
                                <dd>{organisms.join(', ')}</dd>
                            </div>
                        : null}

                        {context.software_used && context.software_used.length ?
                            <div>
                                <dt>Software used</dt>
                                <dd>{SoftwareVersionList(context.software_used)}</dd>
                            </div>
                        : null}

                        {context.lab ?
                            <div data-test="lab">
                                <dt>Lab</dt>
                                <dd>{context.lab.title}</dd>
                            </div>
                        : null}
                        
                        {context.aliases.length ?
                            <div data-test="aliases">
                                <dt>Aliases</dt>
                                <dd><DbxrefList values={context.aliases} /></dd>
                            </div>
                        : null}

                        <div data-test="externalresources">
                            <dt>External resources</dt>
                            <dd>
                                {context.dbxrefs && context.dbxrefs.length ?
                                    <DbxrefList values={context.dbxrefs} />
                                : <em>None submitted</em> }
                            </dd>
                        </div>

                        {references ?
                            <div data-test="references">
                                <dt>Publications</dt>
                                <dd>{references}</dd>
                            </div>
                        : null}
                    </dl>
                </div>

                {context.visualize_ucsc  && context.status == "released" ?
                    <span className="pull-right">
                        <a data-bypass="true" target="_blank" private-browsing="true" className="btn btn-info btn-sm" href={context['visualize_ucsc']}>Visualize Data</a>
                    </span>
                : null }

                {context.files.length ?
                    <div>
                        <h3>Files in UCSC browser composite file set {context.accession}</h3>
                        <FileTable context={context} items={context.files} originating />
                    </div>
                : null }

                {{'released': 1, 'release ready': 1}[context.status] ?
                    <FetchedItems {...this.props} url={unreleased_files_url(context)} Component={UnreleasedFiles} />
                : null}

                {context.documents && context.documents.length ?
                    <DocumentsPanel documentSpecs={[{documents: context.documents}]} />
                : null}
            </div>
        );
    }
});

globals.content_views.register(UcscBrowserComposite, 'UcscBrowserComposite');


var SeriesTable = React.createClass({
    render: function() {
        var experiments = this.props.experiments;

        return (
            <table className="table table-panel table-striped table-hover">
                <thead>
                    <tr>
                        <th>Accession</th>
                        <th>Assay</th>
                        <th>Target</th>
                        <th>Description</th>
                        <th>Lab</th>
                    </tr>
                </thead>
                <tbody>
                {experiments.map(function (experiment) {
                    // Ensure this can work with search result columns too
                    return (
                        <tr key={experiment['@id']}>
                            <td><a href={experiment['@id']}>{experiment.accession}</a></td>
                            <td>{experiment.assay_term_name}</td>
                            <td>{experiment['target.label'] || experiment.target && experiment.target.label}</td>
                            <td>{experiment.description}</td>
                            <td>{experiment['lab.title'] || experiment.lab && experiment.lab.title}</td>
                        </tr>
                    );
                })}
                </tbody>
            </table>
        );
    }
});

var TreatmentSeriesTable = React.createClass({
    render: function() {
        var experiments = this.props.experiments;

        return (
            <table className="table table-panel table-striped table-hover">
                <thead>
                    <tr>
                        <th>Accession</th>
                        <th>Possible controls</th>
                        <th>Assay</th>
                        <th>Target</th>
                        <th>Treatment term name</th>
                        <th>Treatment duration</th>
                        <th>Treatment concentration</th>
                        <th>Description</th>
                        <th>Lab</th>
                    </tr>
                </thead>
                <tbody>
                {experiments.map(function (experiment) {
                    // Get an array of all treatments in all replicates
                    var treatments = [];
                    if (experiment.replicates && experiment.replicates.length) {
                        experiment.replicates.forEach(function(replicate) {
                            var biosampleTreatments = replicate.library && replicate.library.biosample && replicate.library.biosample.treatments && replicate.library.biosample.treatments;
                            treatments = treatments.concat(biosampleTreatments);
                        });
                    }
                    var treatmentTermNames = _.uniq(treatments.map(function(treatment) {
                        return treatment.treatment_term_name;
                    }));
                    var treatmentDurations = _.chain(treatments.map(function(treatment) {
                        return (treatment.duration && treatment.duration_units) ? treatment.duration + ' ' + treatment.duration_units : '';
                    })).compact().uniq().value();
                    var treatmentConcentrations = _.chain(treatments.map(function(treatment) {
                        return (treatment.concentration && treatment.concentration_units) ? treatment.concentration + ' ' + treatment.concentration_units : '';
                    })).compact().uniq().value();
                    var possibleControls = experiment.possible_controls.map(function(control, i) {
                        return <span>{i > 0 ? ', ' : ''}<a key={control.uuid} href={control['@id']}>{control.accession}</a></span>;
                    });
                    return (
                        <tr key={experiment['@id']}>
                            <td><a href={experiment['@id']}>{experiment.accession}</a></td>
                            <td>{possibleControls}</td>
                            <td>{experiment.assay_term_name}</td>
                            <td>{experiment['target.label'] || experiment.target && experiment.target.label}</td>
                            <td>{treatmentTermNames[0]} {treatmentTermNames.length > 1 ? <abbr title={'Multiple term names: ' + treatmentTermNames.join(', ')}>*</abbr> : null}</td>
                            <td>{treatmentDurations[0]} {treatmentDurations.length > 1 ? <abbr title={'Multiple durations: ' + treatmentDurations.join(', ')}>*</abbr> : null}</td>
                            <td>{treatmentConcentrations[0]} {treatmentConcentrations.length > 1 ? <abbr title={'Multiple concentrations: ' + treatmentConcentrations.join(', ')}>*</abbr> : null}</td>
                            <td>{experiment.description}</td>
                            <td>{experiment['lab.title'] || experiment.lab && experiment.lab.title}</td>
                        </tr>
                    );
                })}
                </tbody>
            </table>
        );
    }
});

var ReplicationTimingSeriesTable = React.createClass({
    render: function() {
        var experiments = this.props.experiments;

        return (
            <table className="table table-panel table-striped table-hover">
                <thead>
                    <tr>
                        <th>Accession</th>
                        <th>Possible controls</th>
                        <th>Assay</th>
                        <th>Biosample phase</th>
                        <th>Target</th>
                        <th>Description</th>
                        <th>Lab</th>
                    </tr>
                </thead>
                <tbody>
                {experiments.map(function (experiment) {
                    // Get an array of all treatments in all replicates
                    var biosamples;
                    if (experiment.replicates && experiment.replicates.length) {
                        biosamples = experiment.replicates.map(function(replicate) {
                            return replicate.library && replicate.library.biosample;
                        });
                    }
                    var phases = _.chain(biosamples.map(function(biosample) {
                        return biosample.phase;
                    })).compact().uniq().value();
                    var possibleControls = experiment.possible_controls.map(function(control, i) {
                        return <span>{i > 0 ? ', ' : ''}<a key={control.uuid} href={control['@id']}>{control.accession}</a></span>;
                    });
                    return (
                        <tr key={experiment['@id']}>
                            <td><a href={experiment['@id']}>{experiment.accession}</a></td>
                            <td>{possibleControls}</td>
                            <td>{experiment.assay_term_name}</td>
                            <td>{phases.join(', ')}</td>
                            <td>{experiment['target.label'] || experiment.target && experiment.target.label}</td>
                            <td>{experiment.description}</td>
                            <td>{experiment['lab.title'] || experiment.lab && experiment.lab.title}</td>
                        </tr>
                    );
                })}
                </tbody>
            </table>
        );
    }
});

var OrganismDevelopmentSeriesTable = React.createClass({
    render: function() {
        var experiments = this.props.experiments;

        return (
            <table className="table table-panel table-striped table-hover">
                <thead>
                    <tr>
                        <th>Accession</th>
                        <th>Possible controls</th>
                        <th>Assay</th>
                        <th>Relative age</th>
                        <th>Life stage</th>
                        <th>Target</th>
                        <th>Description</th>
                        <th>Lab</th>
                    </tr>
                </thead>
                <tbody>
                {experiments.map(function (experiment) {
                    // Get an array of all treatments in all replicates
                    var biosamples, synchronizationBiosample, lifeStageBiosample, ages;
                    if (experiment.replicates && experiment.replicates.length) {
                        biosamples = experiment.replicates.map(function(replicate) {
                            return replicate.library && replicate.library.biosample;
                        });
                    }
                    if (biosamples && biosamples.length) {
                        synchronizationBiosample = _(biosamples).find(function(biosample) {
                            return biosample.synchronization;
                        });
                        lifeStageBiosample = _(biosamples).find(function(biosample) {
                            return biosample.life_stage;
                        });
                        if (!synchronizationBiosample) {
                            ages = _.chain(biosamples.map(function(biosample) {
                                return biosample.age_display;
                            })).compact().uniq().value();
                        }
                    }
                    var possibleControls = experiment.possible_controls.map(function(control, i) {
                        return <span>{i > 0 ? ', ' : ''}<a key={control.uuid} href={control['@id']}>{control.accession}</a></span>;
                    });
                    return (
                        <tr key={experiment['@id']}>
                            <td><a href={experiment['@id']}>{experiment.accession}</a></td>
                            <td>{possibleControls}</td>
                            <td>{experiment.assay_term_name}</td>
                            <td>
                                {synchronizationBiosample ?
                                    <span>{synchronizationBiosample.synchronization + ' + ' + synchronizationBiosample.age_display}</span>
                                :
                                    <span>{ages.length ? <span>{ages.join(', ')}</span> : null}</span>
                                }
                            </td>
                            <td>{lifeStageBiosample && lifeStageBiosample.life_stage}</td>
                            <td>{experiment['target.label'] || experiment.target && experiment.target.label}</td>
                            <td>{experiment.description}</td>
                            <td>{experiment['lab.title'] || experiment.lab && experiment.lab.title}</td>
                        </tr>
                    );
                })}
                </tbody>
            </table>
        );
    }
});


var getValuePossibleControls = function(item) {
    if (item.possible_controls && item.possible_controls.length) {
        return item.possible_controls.map(function(control) {
            return control.accession;
        }).join(', ');
    }
    return null;
};


var displayPossibleControls = function(item) {
    if (item.possible_controls && item.possible_controls.length) {
        return (
            <span>
                {item.possible_controls.map(function(control, i) {
                    return (
                        <span key={control.uuid}>
                            {i > 0 ? <span>, </span> : null}
                            <a href={control['@id']}>{control.accession}</a>
                        </span>
                    );
                })}
            </span>
        );
    }
    return null;
};

var basicTableColumns = {
    'accession': {
        title: 'Accession',
        display: function(experiment) {
            return <a href={experiment['@id']} title={'View page for experiment ' + experiment.accession}>{experiment.accession}</a>;
        }
    },
    'assay_term_name': {
        title: 'Assay'
    },
    'target': {
        title: 'Target',
        getValue: function(experiment) {
            return experiment.target ? experiment.target.label : null;
        }
    },
    'description': {
        title: 'Description'
    },
    'lab': {
        title: 'Lab',
        getValue: function(experiment) {
            return experiment.lab ? experiment.lab.title : null;
        }
    }
};

var treatmentSeriesTableColumns = {
    'accession': {
        title: 'Accession',
        display: function(experiment) {
            return <a href={experiment['@id']} title={'View page for experiment ' + experiment.accession}>{experiment.accession}</a>;
        }
    },
    'possible_controls': {
        title: 'Possible controls',
        display: displayPossibleControls,
        sorter: false
    },
    'assay_term_name': {
        title: 'Assay'
    },
    'target': {
        title: 'Target',
        getValue: function(experiment) {
            return experiment.target ? experiment.target.label : null;
        }
    },
    'description': {
        title: 'Description'
    },
    'lab': {
        title: 'Lab',
        getValue: function(experiment) {
            return experiment.lab ? experiment.lab.title : null;
        }
    }
};

var replicationTimingSeriesTableColumns = {
    'accession': {
        title: 'Accession',
        display: function(item) {
            return <a href={item['@id']} title={'View page for experiment ' + item.accession}>{item.accession}</a>;
        }
    },
    'possible_controls': {
        title: 'Possible controls',
        display: displayPossibleControls,
        sorter: false
    },
    'assay_term_name': {
        title: 'Assay'
    },
    'phase': {
        title: 'Biosample phase',
        display: function(experiment) {
            var phases = [];

            if (experiment.replicates && experiment.replicates.length) {
                var biosamples = experiment.replicates.map(function(replicate) {
                    return replicate.library && replicate.library.biosample;
                });
                phases = _.chain(biosamples.map(function(biosample) {
                    return biosample.phase;
                })).compact().uniq().value();
            }
            return phases.join(', ');
        },
        sorter: false
    },
    'target': {
        title: 'Target',
        getValue: function(experiment) {
            return experiment.target ? experiment.target.label : null;
        }
    },
    'description': {
        title: 'Description'
    },
    'lab': {
        title: 'Lab',
        getValue: function(experiment) {
            return experiment.lab ? experiment.lab.title : null;
        }
    }
};

var organismDevelopmentSeriesTableColumns = {
    'accession': {
        title: 'Accession',
        display: function(experiment) {
            return <a href={experiment['@id']} title={'View page for experiment ' + experiment.accession}>{experiment.accession}</a>;
        }
    },
    'possible_controls': {
        title: 'Possible controls',
        display: displayPossibleControls,
        sorter: false
    },
    'assay_term_name': {
        title: 'Assay'
    },
    'relative_age': {
        title: 'Relative age',
        display: function(experiment) {
            var biosamples, synchronizationBiosample, lifeStageBiosample, ages;
            if (experiment.replicates && experiment.replicates.length) {
                biosamples = experiment.replicates.map(function(replicate) {
                    return replicate.library && replicate.library.biosample;
                });
            }
            if (biosamples && biosamples.length) {
                synchronizationBiosample = _(biosamples).find(function(biosample) {
                    return biosample.synchronization;
                });
                lifeStageBiosample = _(biosamples).find(function(biosample) {
                    return biosample.life_stage;
                });
                if (!synchronizationBiosample) {
                    ages = _.chain(biosamples.map(function(biosample) {
                        return biosample.age_display;
                    })).compact().uniq().value();
                }
            }
            return (
                <span>
                    {synchronizationBiosample ?
                        <span>{synchronizationBiosample.synchronization + ' + ' + synchronizationBiosample.age_display}</span>
                    :
                        <span>{ages.length ? <span>{ages.join(', ')}</span> : null}</span>
                    }
                </span>
            );
        },
        sorter: false
    },
    'life_stage': {
        title: 'Life stage',
        getValue: function(experiment) {
            var biosamples, lifeStageBiosample;

            if (experiment.replicates && experiment.replicates.length) {
                biosamples = experiment.replicates.map(function(replicate) {
                    return replicate.library && replicate.library.biosample;
                });
            }
            if (biosamples && biosamples.length) {
                lifeStageBiosample = _(biosamples).find(function(biosample) {
                    return biosample.life_stage;
                });
            }
            return lifeStageBiosample.life_stage;
        }
    },
    'target': {
        title: 'Target',
        getValue: function(item) {
            return item.target ? item.target.label : null;
        }
    },
    'description': {
        title: 'Description'
    },
    'lab': {
        title: 'Lab',
        getValue: function(item) {
            return item.lab ? item.lab.title : null;
        }
    }
};

var Series = module.exports.Series = React.createClass({
    mixins: [AuditMixin],

    // Map series @id to title and table columns
    seriesComponents: {
        'MatchedSet': {title: 'matched set series', table: basicTableColumns},
        'OrganismDevelopmentSeries': {title: 'organism development series', table: organismDevelopmentSeriesTableColumns},
        'ReferenceEpigenome': {title: 'reference epigenome series', table: basicTableColumns},
        'ReplicationTimingSeries': {title: 'replication timing series', table: replicationTimingSeriesTableColumns},
        'TreatmentConcentrationSeries': {title: 'treatment concentration series', table: treatmentSeriesTableColumns},
        'TreatmentTimeSeries': {title: 'treatment time series', table: treatmentSeriesTableColumns}
    },

    render: function() {
        var context = this.props.context;
        var itemClass = globals.itemClass(context, 'view-item');
        var experiments = {};
        var statuses = [{status: context.status, title: "Status"}];
        context.files.forEach(function(file) {
            var experiment = file.replicate && file.replicate.experiment;
            if (experiment) {
                experiments[experiment['@id']] = experiment;
            }
        });
        experiments = _.values(experiments);

        // Set up the breadcrumbs
        var datasetType = context['@type'][1];
        var seriesType = context['@type'][0];
        var crumbs = [
            {id: 'Datasets'},
            {id: datasetType, uri: '/search/?type=' + datasetType, wholeTip: 'Search for ' + datasetType},
            {id: breakSetName(seriesType), uri: '/search/?type=' + seriesType, wholeTip: 'Search for ' + seriesType}
        ];

        // Make string of alternate accessions
        var altacc = context.alternate_accessions.join(', ');

        // Get a list of reference links, if any
        var references = PubReferenceList(context.references);

        // Make the series title
        var seriesComponent = this.seriesComponents[context['@type'][0]];
        var seriesTitle = seriesComponent ? seriesComponent.title : 'series';

        // Calculate the biosample summary
        var speciesRender = null;
        if (context.organism && context.organism.length) {
            var speciesList = _.uniq(context.organism.map(organism => {
                return organism.scientific_name;
            }));
            speciesRender = (
                <span>
                    {speciesList.map((species, i) => {
                        return (
                            <span>
                                {i > 0 ? <span> and </span> : null}
                                <i key={i}>{species}</i>
                            </span>
                        );
                    })}
                </span>
            );
        }
        var terms = (context.biosample_term_name && context.biosample_term_name.length) ? _.uniq(context.biosample_term_name) : [];

        return (
            <div className={itemClass}>
                <header className="row">
                    <div className="col-sm-12">
                        <Breadcrumbs crumbs={crumbs} />
                        <h2>Summary for {seriesTitle} {context.accession}</h2>
                        {altacc ? <h4 className="repl-acc">Replaces {altacc}</h4> : null}
                        <div className="status-line">
                            <div className="characterization-status-labels">
                                <StatusLabel status={statuses} />
                            </div>
                            <AuditIndicators audits={context.audit} id="dataset-audit" />
                        </div>
                    </div>
                </header>
                <AuditDetail context={context} id="dataset-audit" />
                <div className="panel">
                    <dl className="key-value">
                        {context.description ?
                            <div data-test="description">
                                <dt>Description</dt>
                                <dd>{context.description}</dd>
                            </div>
                        : null}

                        {context.assay_term_name && context.assay_term_name.length ?
                            <div data-test="description">
                                <dt>Assay</dt>
                                <dd>{context.assay_term_name.join(', ')}</dd>
                            </div>
                        : null}

                        {terms.length || speciesRender ?
                            <div data-test="biosamplesummary">
                                <dt>Biosample summary</dt>
                                <dd>
                                    {terms.length ? <span>{terms.join(' and ')} </span> : null}
                                    {speciesRender ? <span>({speciesRender})</span> : null}
                                </dd>
                            </div>
                        : null}

                        <div data-test="lab">
                            <dt>Lab</dt>
                            <dd>{context.lab.title}</dd>
                        </div>

                        <div data-test="project">
                            <dt>Project</dt>
                            <dd>{context.award.project}</dd>
                        </div>

                        {context.aliases.length ?
                            <div data-test="aliases">
                                <dt>Aliases</dt>
                                <dd>{context.aliases.join(", ")}</dd>
                            </div>
                        : null}

                        <div data-test="externalresources">
                            <dt>External resources</dt>
                            <dd>
                                {context.dbxrefs && context.dbxrefs.length ?
                                    <DbxrefList values={context.dbxrefs} />
                                : <em>None submitted</em> }
                            </dd>
                        </div>

                        {references ?
                            <div data-test="references">
                                <dt>References</dt>
                                <dd>{references}</dd>
                            </div>
                        : null}
                    </dl>
                </div>

                {context.related_datasets.length ?
                    <div>
                        <h3>{'Experiments in ' + seriesTitle + ' ' + context.accession}</h3>
                        <SortTablePanel>
                            <SortTable list={context.related_datasets} columns={seriesComponent.table} />
                        </SortTablePanel>
                    </div>
                : null }

                {context.visualize_ucsc  && context.status == "released" ?
                    <span className="pull-right">
                        <a data-bypass="true" target="_blank" private-browsing="true" className="btn btn-info btn-sm" href={context['visualize_ucsc']}>Visualize Data</a>
                    </span>
                : null }

                {context.files && context.files.length ?
                    <div>
                        <h3>Original files in {seriesTitle} {context.accession}</h3>
                        <FileTable items={context.files} />
                    </div>
                : null }

                {context.documents && context.documents.length ?
                    <DocumentsPanel documentSpecs={[{documents: context.documents}]} />
                : null}
            </div>
        );
    }
});

globals.content_views.register(Series, 'Series');


var unreleased_files_url = module.exports.unreleased_files_url = function (context) {
    var file_states = [
        '',
        "uploading",
        "uploaded",
        "upload failed",
        "format check failed",
        "in progress"
    ].map(encodeURIComponent).join('&status=');
    return '/search/?limit=all&frame=embedded&type=file&dataset=' + context['@id'] + file_states;
};

var UnreleasedFiles = module.exports.UnreleasedFiles = React.createClass({
    render: function () {
        var context = this.props.context;
        return (
            <div>
                <h3>Unreleased files linked to {context.accession}</h3>
                <FileTable {...this.props} />
            </div>
        );
    }
});


// Display a count of experiments in the footer, with a link to the corresponding search if needed
var ExperimentTableFooter = React.createClass({
    render: function() {
        var {items, total, url} = this.props;

        return (
            <div>
                <span>Displaying {items.length} of {total} </span>
                {items.length < total ? <a className="btn btn-info btn-xs pull-right" href={url}>View all</a> : null}
            </div>
        );
    }
});


var ExperimentTable = module.exports.ExperimentTable = React.createClass({
    tableColumns: {
        'accession': {
            title: 'Accession',
            display: function(item) {
                return <a href={item['@id']} title={'View page for experiment ' + item.accession}>{item.accession}</a>;
            }
        },
        'assay_term_name': {
            title: 'Assay'
        },
        'biosample_term_name': {
            title: 'Biosample term name'
        },
        'target': {
            title: 'Target',
            getValue: function(item) {
                return item.target && item.target.label;
            }
        },
        'description': {
            title: 'Description'
        },
        'title': {
            title: 'Lab',
            getValue: function(item) {
                return item.lab && item.lab.title ? item.lab.title : null;
            }
        }
    },

    render: function() {
        var experiments;

        // If there's a limit on entries to display and the array is greater than that
        // limit, then clone the array with just that specified number of elements
        if (this.props.limit && (this.props.limit < this.props.items.length)) {
            // Limit the experiment list by cloning first {limit} elements
            experiments = this.props.items.slice(0, this.props.limit);
        } else {
            // No limiting; just reference the original array
            experiments = this.props.items;
        }

        return (
            <div>
                {this.props.title ? <h3>{this.props.title}</h3> : null}
                <SortTablePanel>
                    <SortTable list={experiments} columns={this.tableColumns} footer={<ExperimentTableFooter items={experiments} total={this.props.total} url={this.props.url} />} />
                </SortTablePanel>
            </div>
        );
    }
});


function humanFileSize(size) {
    if (size === undefined) return undefined;
    var i = Math.floor( Math.log(size) / Math.log(1024) );
    return ( size / Math.pow(1024, i) ).toPrecision(3) * 1 + ' ' + ['B', 'kB', 'MB', 'GB', 'TB'][i];
}


var FileTable = module.exports.FileTable = React.createClass({
    propTypes: {
        context: React.PropTypes.object, // Optional parent object of file list
        items: React.PropTypes.array.isRequired, // Array of files to appear in the table
        originating: React.PropTypes.bool // TRUE to display originating dataset column
    },

    // Configuration for raw file table
    rawTableColumns: {
        'accession': {
            title: 'Accession',
            display: function(item) {
                return (
                    <span>
                        {item.title}<br />
                        <a href={item.href} download={item.href.substr(item.href.lastIndexOf("/") + 1)} data-bypass="true"><i className="icon icon-download"></i> Download</a><br />
                        {humanFileSize(item.file_size)}
                    </span>
                );
            }
        },
        'file_type': {title: 'File type'},
        'biological_replicates': {
            title: function(list, columns, meta) {
                return (
                    <span>{meta.anisogenic ? 'Anisogenic' : 'Biological'} replicate</span>
                );
            },
            getValue: function(item) {
                return item.biological_replicates ? item.biological_replicates.sort(function(a,b){ return a - b; }).join(', ') : '';
            }
        },
        'technical_replicate_number': {
            title: 'Technical replicate',
            getValue: function(item) {
                return item.replicate ? item.replicate.technical_replicate_number : null;
            }
        },
        'read_length': {
            title: 'Read length',
            display: function(item) {
                return <span>{item.read_length ? <span>{item.read_length + ' ' + item.read_length_units}</span> : null}</span>;
            }
        },
        'run_type': {title: 'Run type'},
        'paired_end': {title: 'Paired end'},
        'assembly': {title: 'Mapping assembly'},
        'title': {
            title: 'Lab',
            getValue: function(item) {
                return item.lab && item.lab.title ? item.lab.title : null;
            }
        },
        'date_created': {
            title: 'Date added',
            getValue: function(item) {
                return moment.utc(item.date_created).format('YYYY-MM-DD');
            },
            objSorter: function(a, b) {
                if (a.date_created && b.date_created) {
                    return Date.parse(a.date_created) - Date.parse(b.date_created);
                }
                return a.date_created ? -1 : (b.date_created ? 1 : 0);
            }
        },
        'status': {
            title: 'Validation status',
            display: function(item) {
                return <div className="characterization-meta-data"><StatusLabel status="pending" /></div>;
            },
            hide: function(list, columns, meta) {
                return meta.encodevers !== '3';
            },
            sorter: false
        }
    },

    // Configuration for process file table
    procTableColumns: {
        'accession': {
            title: 'Accession',
            display: function(item) {
                return (
                    <span>
                        {item.title}<br />
                        <a href={item.href} download={item.href.substr(item.href.lastIndexOf("/") + 1)} data-bypass="true"><i className="icon icon-download"></i> Download</a><br />
                        {humanFileSize(item.file_size)}
                    </span>
                );
            }
        },
        'file_type': {title: 'File type'},
        'output_type': {title: 'Output type'},
        'biological_replicates': {
            title: function(list, columns, meta) {
                return (
                    <span>{meta.anisogenic ? 'Anisogenic' : 'Biological'} replicate</span>
                );
            },
            getValue: function(item) {
                return item.biological_replicates ? item.biological_replicates.sort(function(a,b){ return a - b; }).join(', ') : '';
            }
        },
        'technical_replicate_number': {
            title: 'Technical replicate',
            getValue: function(item) {
                return item.replicate ? item.replicate.technical_replicate_number : null;
            }
        },
        'assembly': {title: 'Mapping assembly'},
        'genome_annotation': {title: 'Genome annotation'},
        'title': {
            title: 'Lab',
            getValue: function(item) {
                return item.lab && item.lab.title ? item.lab.title : null;
            }
        },
        'date_created': {
            title: 'Date added',
            getValue: function(item) {
                return moment.utc(item.date_created).format('YYYY-MM-DD');
            },
            sorter: function(a, b) {
                if (a.date_created && b.date_created) {
                    return Date.parse(a.date_created) - Date.parse(b.date_created);
                }
                return a.date_created ? -1 : (b.date_created ? 1 : 0);
            }
        },
        'status': {
            title: 'Validation status',
            display: function(item) {
                return <div className="characterization-meta-data"><StatusLabel status="pending" /></div>;
            },
            hide: function(list, columns, meta) {
                return meta.encodevers !== '3';
            },
            sorter: false
        }
    },

    // Configuration for reference file table
    refTableColumns: {
        'accession': {
            title: 'Accession',
            display: function(item) {
                return (
                    <span>
                        {item.title}<br />
                        <a href={item.href} download={item.href.substr(item.href.lastIndexOf("/") + 1)} data-bypass="true"><i className="icon icon-download"></i> Download</a><br />
                        {humanFileSize(item.file_size)}
                    </span>
                );
            }
        },
        'file_type': {title: 'File type'},
        'output_type': {title: 'Output type'},
        'assembly': {title: 'Mapping assembly'},
        'genome_annotation': {title: 'Genome annotation'},
        'title': {
            title: 'Lab',
            getValue: function(item) {
                return item.lab && item.lab.title ? item.lab.title : null;
            }
        },
        'date_created': {
            title: 'Date added',
            getValue: function(item) {
                return moment.utc(item.date_created).format('YYYY-MM-DD');
            },
            sorter: function(a, b) {
                if (a.date_created && b.date_created) {
                    return Date.parse(a.date_created) - Date.parse(b.date_created);
                }
                return a.date_created ? -1 : (b.date_created ? 1 : 0);
            }
        }
    },

    render: function() {
        // Extract three kinds of file arrays
        var files = _(this.props.items).groupBy(function(file) {
            if (file.output_category === 'raw data') {
                return 'raw';
            } else if (file.output_category === 'reference') {
                return 'ref';
            } else {
                return 'proc';
            }
        });

        return (
            <SortTablePanel>
                <SortTable title="Raw data" list={files.raw} columns={this.rawTableColumns} meta={{encodevers: this.props.encodevers, anisogenic: this.props.anisogenic}} />
                <SortTable title="Processed data" list={files.proc} columns={this.procTableColumns} meta={{encodevers: this.props.encodevers, anisogenic: this.props.anisogenic}} />
                <SortTable title="Reference data" list={files.ref} columns={this.refTableColumns} meta={{encodevers: this.props.encodevers, anisogenic: this.props.anisogenic}} />
            </SortTablePanel>
        );
    }
});


// Break the given camel-cased name into space-separated words just before the interior capital letters.
function breakSetName(name) {
    return name.replace(/(\S)([A-Z])/g, '$1 $2');
}<|MERGE_RESOLUTION|>--- conflicted
+++ resolved
@@ -40,127 +40,6 @@
     return <PanelView {...props} />;
 };
 
-<<<<<<< HEAD
-=======
-var Dataset = module.exports.Dataset = React.createClass({
-    mixins: [AuditMixin],
-    render: function() {
-        var context = this.props.context;
-        var itemClass = globals.itemClass(context, 'view-item');
-        var experiments = {};
-        var statuses = [{status: context.status, title: "Status"}];
-        context.files.forEach(function(file) {
-            var experiment = file.replicate && file.replicate.experiment;
-            if (experiment) {
-                experiments[experiment['@id']] = experiment;
-            }
-        });
-        experiments = _.values(experiments);
-
-        // Set up the breadcrumbs
-        var crumbs = [
-            {id: 'Datasets'},
-            {id: context.dataset_type, query: 'dataset_type=' + context.dataset_type, tip: context.dataset_type}
-        ];
-
-        // Build up array of documents attached to this dataset
-        var datasetDocuments = {};
-        context.documents.forEach(function (document, i) {
-            datasetDocuments[document['@id']] = Panel({context: document, key: i});
-        }, this);
-
-        // Make string of alternate accessions
-        var altacc = context.alternate_accessions.join(', ');
-
-        // Get a list of reference links, if any
-        var references = PubReferenceList(context.references);
-
-        return (
-            <div className={itemClass}>
-                <header className="row">
-                    <div className="col-sm-12">
-                        <Breadcrumbs root='/search/?@type=Dataset' crumbs={crumbs} />
-                        <h2>Dataset {context.accession}</h2>
-                        {altacc ? <h4 className="repl-acc">Replaces {altacc}</h4> : null}
-                        <div className="status-line">
-                            <div className="characterization-status-labels">
-                                <StatusLabel status={statuses} />
-                            </div>
-                            <AuditIndicators audits={context.audit} id="dataset-audit" />
-                        </div>
-                    </div>
-                </header>
-                <AuditDetail context={context} id="dataset-audit" />
-                <div className="panel data-display">
-                    <dl className="key-value">
-                        <dt>Accession</dt>
-                        <dd>{context.accession}</dd>
-
-                        {context.description ? <dt>Description</dt> : null}
-                        {context.description ? <dd>{context.description}</dd> : null}
-
-                        {context.dataset_type ? <dt>Dataset type</dt> : null}
-                        {context.dataset_type ? <dd className="sentence-case">{context.dataset_type}</dd> : null}
-                        
-                        {context.lab ? <dt>Lab</dt> : null}
-                        {context.lab ? <dd>{context.lab.title}</dd> : null}
-                        
-                        {context.aliases.length ? <dt>Aliases</dt> : null}
-                        {context.aliases.length ? <dd>
-                            <DbxrefList values={context.aliases} />
-                         </dd> : null}
-                        
-                        <dt>External resources</dt>
-                        <dd>
-                            {context.dbxrefs && context.dbxrefs.length ?
-                                <DbxrefList values={context.dbxrefs} />
-                            : <em>None submitted</em> }
-                        </dd>
-
-                        {references ?
-                            <div data-test="references">
-                                <dt>References</dt>
-                                <dd>{references}</dd>
-                            </div>
-                        : null}
-                    </dl>
-                </div>
-
-                {Object.keys(datasetDocuments).length ?
-                    <div>
-                        <h3>Dataset documents</h3>
-                        <div className="row">
-                            {datasetDocuments}
-                        </div>
-                    </div>
-                : null}
-
-                {experiments.length ?
-                    <ExperimentTable
-                        items={experiments}
-                        title={'Related experiments for dataset ' + context.accession} />
-                : null }
-
-                {context.files.length ?
-                    <div>
-                        <h3>Files for dataset {context.accession}</h3>
-                        <FileTable items={context.files} />
-                    </div>
-                : null }
-
-                {{'released': 1, 'release ready': 1}[context.status] ?
-                    <FetchedItems {...this.props} url={unreleased_files_url(context)} Component={UnreleasedFiles} />
-                : null}
-
-            </div>
-        );
-    }
-});
-
-globals.content_views.register(Dataset, 'Dataset');
-
-
->>>>>>> 9b864f0f
 // Return a summary of the given biosamples, ready to be displayed in a React component.
 var annotationBiosampleSummary = module.exports.annotationBiosampleSummary = function(annotation) {
     var organismName = (annotation.organism && annotation.organism.scientific_name) ? <i>{annotation.organism.scientific_name}</i> : null;
