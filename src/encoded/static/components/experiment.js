/** @jsx React.DOM */
'use strict';
var React = require('react');
var _ = require('underscore');
var globals = require('./globals');
var dbxref = require('./dbxref');
var dataset = require('./dataset');
var antibody = require('./antibody');

var DbxrefList = dbxref.DbxrefList;
var FileTable = dataset.FileTable;
var StatusLabel = antibody.StatusLabel;

var Panel = function (props) {
    // XXX not all panels have the same markup
    var context;
    if (props['@id']) {
        context = props;
        props = {context: context};
    }
    return globals.panel_views.lookup(props.context)(props);
};


var Experiment = module.exports.Experiment = React.createClass({
    render: function() {
        var context = this.props.context;
        var itemClass = globals.itemClass(context, 'view-item');
        var replicates = _.sortBy(context.replicates, function(item) {
            return item.biological_replicate_number;
        });
        var aliasList = context.aliases.join(", ");

        var documents = {};
        replicates.forEach(function (replicate) {
            if (!replicate.library) return;
            replicate.library.documents.forEach(function (doc) {
                documents[doc['@id']] = Panel({context: doc});
            });
        });
        // Adding experiment specific documents
        context.documents.forEach(function (document) {
            documents[document['@id']] = Panel({context: document});
        });
        var antibodies = {};
        replicates.forEach(function (replicate) {
            if (replicate.antibody) {
                antibodies[replicate.antibody['@id']] = replicate.antibody;
            }
        });
        var antibody_accessions = [];
        for (var key in antibodies) {
            antibody_accessions.push(antibodies[key].accession);
        }

        // Determine this experiment's ENCODE version
        var encodevers = "";
        if (context.award.rfa) {
            encodevers = globals.encodeVersionMap[context.award.rfa.substring(0,7)];
            if (typeof encodevers === "undefined") {
                encodevers = "";
            }
        }

        // Make list of statuses
        var statuses = [{status: context.status, title: "Status"}];
<<<<<<< HEAD
        if (encodevers === "3") {
=======
        if (encodevers === "3" && context.status === "released") {
>>>>>>> 6559ef5e
            statuses.push({status: "pending", title: "Validation"});
        }

        // XXX This makes no sense.
        //var control = context.possible_controls[0];
        return (
            <div className={itemClass}>
                <header className="row">
                    <div className="col-sm-12">
                        <ul className="breadcrumb">
                            <li>Experiment</li>
                            <li className="active">{context.assay_term_name}</li>
                        </ul>
                        <h2>
                            Experiment summary for {context.accession}
                        </h2>
                        <div className="characterization-status-labels">
                            <StatusLabel status={statuses} />
                        </div>
                   </div>
                </header>
                <div className="panel data-display">
                    <dl className="key-value">
                        <dt>Accession</dt>
                        <dd>{context.accession}</dd>

                        {context.description ? <dt>Description</dt> : null}
                        {context.description ? <dd>{context.description}</dd> : null}

                        {context.biosample_term_name ? <dt>Biosample</dt> : null}
                        {context.biosample_term_name ? <dd>{context.biosample_term_name}</dd> : null}

                        {context.biosample_type ? <dt>Biosample type</dt> : null}
                        {context.biosample_type ? <dd className="sentence-case">{context.biosample_type}</dd> : null}

                        {context.target ? <dt>Target</dt> : null}
                        {context.target ? <dd><a href={context.target['@id']}>{context.target.label}</a></dd> : null}

                        {antibody_accessions.length ? <dt>Antibody</dt> : null}
                        {antibody_accessions.length ? <dd>{antibody_accessions.join(', ')}</dd> : null}

                        {context.possible_controls.length ? <dt>Controls</dt> : null}
                        {context.possible_controls.length ?
                            <dd>
                                <ul>
                                    {context.possible_controls.map(function (control) {
                                        return (
                                            <li key={control['@id']}>
                                                <a href={control['@id']}>
                                                    {control.accession}
                                                </a>
                                            </li>
                                        );
                                    })}
                                </ul>
                            </dd>
                        : null}

                        <dt>Lab</dt>
                        <dd>{context.lab.title}</dd>

                        <dt>Project</dt>
                        <dd>{context.award.project}</dd>
                        
                        {context.aliases.length ? <dt>Aliases</dt> : null}
                        {context.aliases.length ? <dd>{aliasList}</dd> : null}

                        {context.dbxrefs.length ? <dt>External resources</dt> : null}
                        {context.dbxrefs.length ? <dd><DbxrefList values={context.dbxrefs} /></dd> : null}

                    </dl>
                </div>

                <BiosamplesUsed replicates={replicates} />
                <AssayDetails replicates={replicates} />

                {Object.keys(documents).length ?
                    <div>
                        <h3>Protocols</h3>
                        {documents}
                    </div>
                : null}

                {replicates.map(function (replicate, index) {
                    return (
                        <Replicate replicate={replicate} key={index} />
                    );
                })}

                {context.files.length ?
                    <div>
                        <h3>Files linked to {context.accession}</h3>
                        <FileTable items={context.files} encodevers={encodevers} />
                    </div>
                : null }
            </div>
        );
    }
});

globals.content_views.register(Experiment, 'experiment');

var BiosamplesUsed = module.exports.BiosamplesUsed = function (props) {
    var replicates = props.replicates;
    if (!replicates.length) return (<div hidden={true}></div>);
    var biosamples = {};
    replicates.forEach(function(replicate) {
        var biosample = replicate.library && replicate.library.biosample;
        if (biosample) {
            biosamples[biosample['@id']] = { biosample: biosample, brn: replicate.biological_replicate_number };
        }
    });

    // If no libraries in the replicates, then no biosamples; just output nothing.
    if (!Object.keys(biosamples).length) {
        return (<div hidden={true}></div>);
    }

    return (
        <div>
            <h3>Biosamples used</h3>
            <div className="table-responsive"> 
                <table className="table table-panel table-striped table-hover">
                    <thead>
                        <tr>
                            <th>Accession</th>
                            <th>Biosample</th>
                            <th>Type</th>
                            <th>Species</th>
                            <th>Source</th>
                            <th>Submitter</th>
                        </tr>
                    </thead>
                    <tbody>

                    { Object.keys(biosamples).map(function (key, index) {
                        var biosample = biosamples[key].biosample;
                        return (
                            <tr key={index}>
                                <td><a href={biosample['@id']}>{biosample.accession}</a></td>
                                <td>{biosample.biosample_term_name}</td>
                                <td>{biosample.biosample_type}</td>
                                <td>{biosample.donor && biosample.donor.organism.name}</td>
                                <td>{biosample.source.title}</td>
                                <td>{biosample.submitted_by.title}</td>
                            </tr>
                        );
                    })}
                    </tbody>
                    <tfoot>
                        <tr>
                            <td colSpan="7"></td>
                        </tr>
                    </tfoot>
                </table>
            </div>
        </div>
    );
};


var AssayDetails = module.exports.AssayDetails = function (props) {
    var replicates = props.replicates.sort(function(a, b) {
        if (b.biological_replicate_number === a.biological_replicate_number) {
            return a.technical_replicate_number - b.technical_replicate_number;
        }
        return a.biological_replicate_number - b.biological_replicate_number;
    });
    
    if (!replicates.length) return (<div hidden={true}></div>);
    
    var replicate = replicates[0];
    var library = replicate.library;
    var platform = replicate.platform;
    var depletedIn;
    var treatments;
    
    if (library && library.depleted_in_term_name && library.depleted_in_term_name.length) {
        depletedIn = library.depleted_in_term_name.join(", ");
    }
    
    if (library && library.treatments && library.treatments.length) {
        var i = library.treatments.length;
        var t;
        var treatmentList = [];
        while (i--) {
            t = library.treatments[i];
            treatmentList.push(t.treatment_term_name);
        }
        treatments = treatmentList.join(", ");
    }
    
    return (
        <div>
            <h3>Assay details</h3>
            <dl className="panel key-value">
                {library && library.nucleic_acid_term_name ? <dt>Nucleic acid type</dt> : null}
				{library && library.nucleic_acid_term_name ? <dd>{library.nucleic_acid_term_name}</dd> : null}
    
                {library && library.nucleic_acid_starting_quantity ? <dt>NA starting quantity</dt> : null}
				{library && library.nucleic_acid_starting_quantity ? <dd>{library.nucleic_acid_starting_quantity}</dd> : null}
				
                {depletedIn ? <dt>Depleted in</dt> : null}
				{depletedIn ? <dd>{depletedIn}</dd> : null}

                {library && library.lysis_method ? <dt>Lysis method</dt> : null}
				{library && library.lysis_method ? <dd>{library.lysis_method}</dd> : null}
    
                {library && library.extraction_method ? <dt>Extraction method</dt> : null}
				{library && library.extraction_method ? <dd>{library.extraction_method}</dd> : null}
                
                {library && library.fragmentation_method ? <dt>Fragmentation method</dt> : null}
				{library && library.fragmentation_method ? <dd>{library.fragmentation_method}</dd> : null}
                
                {library && library.size_range ? <dt>Size range</dt> : null}
				{library && library.size_range ? <dd>{library.size_range}</dd> : null}
                
                {library && library.library_size_selection_method ? <dt>Size selection method</dt> : null}
				{library && library.library_size_selection_method ? <dd>{library.library_size_selection_method}</dd> : null}
                
                {treatments ? <dt>Treatments</dt> : null}
				{treatments ? <dd>{treatments}</dd> : null}
                
                {platform ? <dt>Platform</dt> : null}
				{platform ? <dd><a href={platform['@id']}>{platform.title}</a></dd> : null}
            </dl>
        </div>
    );
};


var Replicate = module.exports.Replicate = function (props) {
    var replicate = props.replicate;
    var concentration = replicate.rbns_protein_concentration;
    var library = replicate.library;
    var biosample = library && library.biosample;
    var paired_end = replicate.paired_ended;
    return (
        <div key={props.key}>
            <h3>Biological replicate - {replicate.biological_replicate_number}</h3>
            <dl className="panel key-value">
                <dt>Technical replicate</dt>
                <dd>{replicate.technical_replicate_number}</dd>

                {concentration ? <dt>Protein concentration</dt> : null}
                {concentration ? <dd>{concentration}<span className="unit">{replicate.rbns_protein_concentration_units}</span></dd> : null}

                {library ? <dt>Library</dt> : null}
                {library ? <dd>{library.accession}</dd> : null}

                {biosample ? <dt>Biosample</dt> : null}
                {biosample ? <dd>
                    <a href={biosample['@id']}>
                        {biosample.accession}
                    </a>{' '}-{' '}{biosample.biosample_term_name}
                </dd> : null}

                {replicate.read_length ? <dt>Run type</dt> : null}
                {replicate.read_length ? <dd>{paired_end ? 'paired-end' : 'single-end'}</dd> : null}

                {replicate.read_length ? <dt>Read length</dt> : null}
                {replicate.read_length ? <dd>{replicate.read_length}<span className="unit">{replicate.read_length_units}</span></dd> : null}
            </dl>
        </div>
    );
};

// Can't be a proper panel as the control must be passed in.
//globals.panel_views.register(Replicate, 'replicate');<|MERGE_RESOLUTION|>--- conflicted
+++ resolved
@@ -64,11 +64,7 @@
 
         // Make list of statuses
         var statuses = [{status: context.status, title: "Status"}];
-<<<<<<< HEAD
-        if (encodevers === "3") {
-=======
         if (encodevers === "3" && context.status === "released") {
->>>>>>> 6559ef5e
             statuses.push({status: "pending", title: "Validation"});
         }
 
