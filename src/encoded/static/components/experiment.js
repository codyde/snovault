--- conflicted
+++ resolved
@@ -88,13 +88,10 @@
         // Build the text of the Treatment, synchronization, and mutatedGene string arrays
         var treatmentText = [];
         var synchText = [];
-<<<<<<< HEAD
         var depletedIns = [];
+        var mutatedGenes = {};
         var subcellularTerms = {};
         var cellCycles = {};
-=======
-        var mutatedGenes = [];
->>>>>>> bf88e632
         biosamples.map(function(biosample) {
             // Collect treatments
             treatmentText = treatmentText.concat(biosample.treatments.map(function(treatment) {
@@ -117,12 +114,16 @@
                     : ''));
             }
 
-<<<<<<< HEAD
             // Collect depleted_in
             if (biosample.depleted_in_term_name && biosample.depleted_in_term_name.length) {
                 depletedIns = depletedIns.concat(biosample.depleted_in_term_name);
             }
 
+            // Collect mutated genes
+            if (biosample.donor && biosample.donor.mutated_gene) {
+                mutatedGenes[biosample.donor.mutated_gene.label] = true;
+            }
+
             // Collect subcellular fraction term names
             if (biosample.subcellular_fraction_term_name) {
                 subcellularTerms[biosample.subcellular_fraction_term_name] = true;
@@ -131,27 +132,14 @@
             // Collect cell-cycle phases
             if (biosample.phase) {
                 cellCycles[biosample.phase] = true;
-=======
-            // Collect mutated genes
-            if (biosample.donor && biosample.donor.mutated_gene) {
-                mutatedGenes.push(biosample.donor.mutated_gene.label);
->>>>>>> bf88e632
-            }
-        });
-        if (treatmentText) {
-            treatmentText = _.uniq(treatmentText);
-        }
-        if (synchText) {
-            synchText = _.uniq(synchText);
-        }
-<<<<<<< HEAD
-        if (depletedIns) {
-            depletedIns = _.uniq(depletedIns);
-=======
-        if (mutatedGenes) {
-            mutatedGenes = _.uniq(mutatedGenes);
->>>>>>> bf88e632
-        }
+            }
+        });
+        treatmentText = treatmentText && _.uniq(treatmentText);
+        synchText = synchText && _.uniq(synchText);
+        depletedIns = depletedIns && _.uniq(depletedIns);
+        var mutatedGeneNames = Object.keys(mutatedGenes);
+        var subcellularTermNames = Object.keys(subcellularTerms);
+        var cellCycleNames = Object.keys(cellCycles);
 
         // Adding experiment specific documents
         context.documents.forEach(function (document, i) {
@@ -222,25 +210,12 @@
                                 <dt>Biosample summary</dt>
                                 <dd>
                                     {context.biosample_term_name ? <span>{context.biosample_term_name}</span> : null}
-<<<<<<< HEAD
                                     {depletedIns.length ?
                                         <span>{' missing ' + depletedIns.join(', ')}</span>
                                     : null}
-                                    {Object.keys(subcellularTerms).length ?
-                                        <span>
-                                            {', subcellular fraction: '}
-                                            {Object.keys(subcellularTerms).join('/')}
-                                        </span>
-                                    : null}
-                                    {Object.keys(cellCycles).length ?
-                                        <span>
-                                            {', cell-cycle phase: '}
-                                            {Object.keys(cellCycles).join('/')}
-                                        </span>
-                                    : null}
-=======
-                                    {mutatedGenes.length ? <span>{', mutated gene: ' + mutatedGenes.join('/')}</span> : null}
->>>>>>> bf88e632
+                                    {mutatedGeneNames.length ? <span>{', mutated gene: ' + mutatedGeneNames.join('/')}</span> : null}
+                                    {subcellularTermNames.length ? <span>{', subcellular fraction: ' + subcellularTermNames.join('/')}</span> : null}
+                                    {cellCycleNames.length ? <span>{', cell-cycle phase: ' + cellCycleNames.join('/')}</span> : null}
                                     {organismName.length || lifeAge.length ? ' (' : null}
                                     {organismName.length ?
                                         <span>
@@ -631,9 +606,9 @@
 };
 // Can't be a proper panel as the control must be passed in.
 //globals.panel_views.register(Replicate, 'replicate');
-
-
 // Controls the drawing of the file graph for the experiment. It displays both files and
+
+
 // analysis steps.
 var ExperimentGraph = module.exports.ExperimentGraph = React.createClass({
     // Create nodes based on all files in this experiment
