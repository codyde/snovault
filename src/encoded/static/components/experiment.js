/** @jsx React.DOM */
'use strict';
var React = require('react');
var _ = require('underscore');
var globals = require('./globals');
var dbxref = require('./dbxref');
var dataset = require('./dataset');
var antibody = require('./antibody');

var DbxrefList = dbxref.DbxrefList;
var FileTable = dataset.FileTable;
var StatusLabel = antibody.StatusLabel;

var Panel = function (props) {
    // XXX not all panels have the same markup
    var context;
    if (props['@id']) {
        context = props;
        props = {context: context};
    }
    return globals.panel_views.lookup(props.context)(props);
};


var Experiment = module.exports.Experiment = React.createClass({
    render: function() {
        var context = this.props.context;
        var itemClass = globals.itemClass(context, 'view-item');
        var replicates = _.sortBy(context.replicates, function(item) {
            return item.biological_replicate_number;
        });
        var aliasList = context.aliases.join(", ");

        var documents = {};
        replicates.forEach(function (replicate) {
            if (!replicate.library) return;
            replicate.library.documents.forEach(function (doc) {
                documents[doc['@id']] = Panel({context: doc});
            });
        });

        // Process biosamples for summary display
        var biosamples = [], lifeAge = [], organismName = [];
        replicates.forEach(function (replicate) {
            var biosample = replicate.library && replicate.library.biosample;
            if (biosample) {
                biosamples.push(biosample);

                // Add to array of scientific names for rare experiments with cross-species biosamples
                organismName.push(biosample.organism.scientific_name);

                // Build a string with non-'unknown' life_stage, age, and age_units concatenated
                var lifeAgeString = (biosample.life_stage && biosample.life_stage != 'unknown') ? biosample.life_stage : '';
                if (biosample.age && biosample.age != 'unknown') {
                    lifeAgeString += (lifeAgeString ? ' ' : '') + biosample.age;
<<<<<<< HEAD
                    lifeAgeString += (biosample.age_units && age_units != 'unknown') ? ' ' + biosample.age_units : '';
=======
                    lifeAgeString += (biosample.age_units && biosample.age_units != 'unknown') ? ' ' + biosample.age_units : '';
>>>>>>> 6fa33ede
                }
                if (lifeAgeString) {
                    lifeAge.push(lifeAgeString);
                }
            }
        });

        // Eliminate duplicates in lifeAge and organismName arrays so each displayed only once
        if (lifeAge.length) {
            lifeAge = _.uniq(lifeAge);
        }
        if (organismName.length) {
            organismName = _.uniq(organismName);
        }

        // Build the text of the Treatment string
        var treatmentText = [];
        if (biosamples.length && biosamples[0].treatments && biosamples[0].treatments.length > 0) {
            treatmentText = biosamples[0].treatments.map(function(treatment) {
                var singleTreatment = '';
                if (treatment.concentration) {
                    singleTreatment += treatment.concentration + ' ' + treatment.concentration_units + ' ';
                }
                singleTreatment += treatment.treatment_term_name + ' (' + treatment.treatment_term_id + ') ';
                if (treatment.duration) {
                    singleTreatment += 'for ' + treatment.duration + ' ' + treatment.duration_units;
                }
                return singleTreatment;
            });
        }

        // Adding experiment specific documents
        context.documents.forEach(function (document) {
            documents[document['@id']] = Panel({context: document});
        });
        var antibodies = {};
        replicates.forEach(function (replicate) {
            if (replicate.antibody) {
                antibodies[replicate.antibody['@id']] = replicate.antibody;
            }
        });
        var antibody_accessions = [];
        for (var key in antibodies) {
            antibody_accessions.push(antibodies[key].accession);
        }

        // Determine this experiment's ENCODE version
        var encodevers = "";
        if (context.award.rfa) {
            encodevers = globals.encodeVersionMap[context.award.rfa.substring(0,7)];
            if (typeof encodevers === "undefined") {
                encodevers = "";
            }
        }

        // Make list of statuses
        var statuses = [{status: context.status, title: "Status"}];
        if (encodevers === "3" && context.status === "released") {
            statuses.push({status: "pending", title: "Validation"});
        }

        // XXX This makes no sense.
        //var control = context.possible_controls[0];
        return (
            <div className={itemClass}>
                <header className="row">
                    <div className="col-sm-12">
                        <ul className="breadcrumb">
                            <li>Experiment</li>
                            <li className="active">{context.assay_term_name}</li>
                        </ul>
                        <h2>
                            Experiment summary for {context.accession}
                        </h2>
                        <div className="characterization-status-labels">
                            <StatusLabel status={statuses} />
                        </div>
                   </div>
                </header>
                <div className="panel data-display">
                    <dl className="key-value">
                        <dt>Assay</dt>
                        <dd>{context.assay_term_name}</dd>

                        <dt>Accession</dt>
                        <dd>{context.accession}</dd>

<<<<<<< HEAD
=======
                        {biosamples.length ? <dt>Biosample Summary</dt> : null}
                        {biosamples.length ?
                            <dd>
                                {context.biosample_term_name ? <span>{context.biosample_term_name + ' '}</span> : null}
                                {'('}
                                {organismName.map(function(name, i) {
                                    if (i === 0) {
                                        return (<em>{name}</em>);
                                    } else {
                                        return (<span>{ ' and ' }<em>{name}</em></span>);
                                    }
                                })}
                                {context.biosample_type ? <span>{' ' + context.biosample_type}</span> : null}
                                {lifeAge.length ? ', ' + lifeAge.join(' and ') : ''}
                                {')'}
                            </dd>
                        : null}

                        {context.biosample_type ? <dt>Type</dt> : null}
                        {context.biosample_type ? <dd>{context.biosample_type}</dd> : null}

>>>>>>> 6fa33ede
                        {context.target ? <dt>Target</dt> : null}
                        {context.target ? <dd><a href={context.target['@id']}>{context.target.label}</a></dd> : null}

                        {antibody_accessions.length ? <dt>Antibody</dt> : null}
                        {antibody_accessions.length ? <dd>{antibody_accessions.join(', ')}</dd> : null}

<<<<<<< HEAD
                        {biosamples.length ? <dt>Biosample Summary</dt> : null}
                        {biosamples.length ?
                            <dd>
                                {organismName.map(function(name, i) {
                                    if (i === 0) {
                                        return (<em>{name}</em>);
                                    } else {
                                        return (<span>{ ' and ' }<em>{name}</em></span>);
                                    }
                                })}
                                {context.biosample_type ? <span>{' ' + context.biosample_type}</span> : null}
                                {context.biosample_term_name || lifeAge.length ? <span>: </span> : null}
                                {context.biosample_term_name ? <span>{context.biosample_term_name}</span> : null}
                                {lifeAge.length ? ', ' + lifeAge.join(' and ') : ''}
                            </dd>
                        : null}

=======
>>>>>>> 6fa33ede
                        {treatmentText.length ? <dt>Treatment</dt> : null}
                        {treatmentText.length ?
                            <dd>
                                <ul>
                                    {treatmentText.map(function (treatment) {
                                        return (<li>{treatment}</li>);
                                    })}
                                </ul>
                            </dd>
                        : null}

                        {context.description ? <dt>Description</dt> : null}
                        {context.description ? <dd>{context.description}</dd> : null}

                        {context.possible_controls.length ? <dt>Controls</dt> : null}
                        {context.possible_controls.length ?
                            <dd>
                                <ul>
                                    {context.possible_controls.map(function (control) {
                                        return (
                                            <li key={control['@id']}>
                                                <a href={control['@id']}>
                                                    {control.accession}
                                                </a>
                                            </li>
                                        );
                                    })}
                                </ul>
                            </dd>
                        : null}

                        <dt>Lab</dt>
                        <dd>{context.lab.title}</dd>

                        <dt>Project</dt>
                        <dd>{context.award.project}</dd>

                        {context.aliases.length ? <dt>Aliases</dt> : null}
                        {context.aliases.length ? <dd>{aliasList}</dd> : null}

                        {context.dbxrefs.length ? <dt>External resources</dt> : null}
                        {context.dbxrefs.length ? <dd><DbxrefList values={context.dbxrefs} /></dd> : null}

                    </dl>
                </div>

                <AssayDetails replicates={replicates} />

                {Object.keys(documents).length ?
                    <div>
                        <h3>Protocols</h3>
                        {documents}
                    </div>
                : null}

                {replicates.map(function (replicate, index) {
                    return (
                        <Replicate replicate={replicate} key={index} />
                    );
                })}

                {context.files.length ?
                    <div>
                        <h3>Files linked to {context.accession}</h3>
                        <FileTable items={context.files} encodevers={encodevers} />
                    </div>
                : null }
            </div>
        );
    }
});

globals.content_views.register(Experiment, 'experiment');


var AssayDetails = module.exports.AssayDetails = function (props) {
    var replicates = props.replicates.sort(function(a, b) {
        if (b.biological_replicate_number === a.biological_replicate_number) {
            return a.technical_replicate_number - b.technical_replicate_number;
        }
        return a.biological_replicate_number - b.biological_replicate_number;
    });
    
    if (!replicates.length) return (<div hidden={true}></div>);
    
    var replicate = replicates[0];
    var library = replicate.library;
    var platform = replicate.platform;
    var depletedIn;
    var treatments;
    
    if (library && library.depleted_in_term_name && library.depleted_in_term_name.length) {
        depletedIn = library.depleted_in_term_name.join(", ");
    }
    
    if (library && library.treatments && library.treatments.length) {
        var i = library.treatments.length;
        var t;
        var treatmentList = [];
        while (i--) {
            t = library.treatments[i];
            treatmentList.push(t.treatment_term_name);
        }
        treatments = treatmentList.join(", ");
    }
    
    return (
        <div>
            <h3>Assay details</h3>
            <dl className="panel key-value">
                {library && library.nucleic_acid_term_name ? <dt>Nucleic acid type</dt> : null}
				{library && library.nucleic_acid_term_name ? <dd>{library.nucleic_acid_term_name}</dd> : null}
    
                {library && library.nucleic_acid_starting_quantity ? <dt>NA starting quantity</dt> : null}
				{library && library.nucleic_acid_starting_quantity ? <dd>{library.nucleic_acid_starting_quantity}</dd> : null}
				
                {depletedIn ? <dt>Depleted in</dt> : null}
				{depletedIn ? <dd>{depletedIn}</dd> : null}

                {library && library.lysis_method ? <dt>Lysis method</dt> : null}
				{library && library.lysis_method ? <dd>{library.lysis_method}</dd> : null}
    
                {library && library.extraction_method ? <dt>Extraction method</dt> : null}
				{library && library.extraction_method ? <dd>{library.extraction_method}</dd> : null}
                
                {library && library.fragmentation_method ? <dt>Fragmentation method</dt> : null}
				{library && library.fragmentation_method ? <dd>{library.fragmentation_method}</dd> : null}
                
                {library && library.size_range ? <dt>Size range</dt> : null}
				{library && library.size_range ? <dd>{library.size_range}</dd> : null}
                
                {library && library.library_size_selection_method ? <dt>Size selection method</dt> : null}
				{library && library.library_size_selection_method ? <dd>{library.library_size_selection_method}</dd> : null}
                
                {treatments ? <dt>Treatments</dt> : null}
				{treatments ? <dd>{treatments}</dd> : null}
                
                {platform ? <dt>Platform</dt> : null}
				{platform ? <dd><a href={platform['@id']}>{platform.title}</a></dd> : null}
            </dl>
        </div>
    );
};


var Replicate = module.exports.Replicate = function (props) {
    var replicate = props.replicate;
    var concentration = replicate.rbns_protein_concentration;
    var library = replicate.library;
    var biosample = library && library.biosample;
    var paired_end = replicate.paired_ended;
    return (
        <div key={props.key}>
            <h3>Biological replicate - {replicate.biological_replicate_number}</h3>
            <dl className="panel key-value">
                <dt>Technical replicate</dt>
                <dd>{replicate.technical_replicate_number}</dd>

                {concentration ? <dt>Protein concentration</dt> : null}
                {concentration ? <dd>{concentration}<span className="unit">{replicate.rbns_protein_concentration_units}</span></dd> : null}

                {library ? <dt>Library</dt> : null}
                {library ? <dd>{library.accession}</dd> : null}

                {biosample ? <dt>Biosample</dt> : null}
                {biosample ? <dd>
                    <a href={biosample['@id']}>
                        {biosample.accession}
                    </a>{' '}-{' '}{biosample.biosample_term_name}
                </dd> : null}

                {replicate.read_length ? <dt>Run type</dt> : null}
                {replicate.read_length ? <dd>{paired_end ? 'paired-end' : 'single-end'}</dd> : null}

                {replicate.read_length ? <dt>Read length</dt> : null}
                {replicate.read_length ? <dd>{replicate.read_length}<span className="unit">{replicate.read_length_units}</span></dd> : null}
            </dl>
        </div>
    );
};

// Can't be a proper panel as the control must be passed in.
//globals.panel_views.register(Replicate, 'replicate');<|MERGE_RESOLUTION|>--- conflicted
+++ resolved
@@ -53,11 +53,7 @@
                 var lifeAgeString = (biosample.life_stage && biosample.life_stage != 'unknown') ? biosample.life_stage : '';
                 if (biosample.age && biosample.age != 'unknown') {
                     lifeAgeString += (lifeAgeString ? ' ' : '') + biosample.age;
-<<<<<<< HEAD
-                    lifeAgeString += (biosample.age_units && age_units != 'unknown') ? ' ' + biosample.age_units : '';
-=======
                     lifeAgeString += (biosample.age_units && biosample.age_units != 'unknown') ? ' ' + biosample.age_units : '';
->>>>>>> 6fa33ede
                 }
                 if (lifeAgeString) {
                     lifeAge.push(lifeAgeString);
@@ -145,8 +141,6 @@
                         <dt>Accession</dt>
                         <dd>{context.accession}</dd>
 
-<<<<<<< HEAD
-=======
                         {biosamples.length ? <dt>Biosample Summary</dt> : null}
                         {biosamples.length ?
                             <dd>
@@ -168,33 +162,12 @@
                         {context.biosample_type ? <dt>Type</dt> : null}
                         {context.biosample_type ? <dd>{context.biosample_type}</dd> : null}
 
->>>>>>> 6fa33ede
                         {context.target ? <dt>Target</dt> : null}
                         {context.target ? <dd><a href={context.target['@id']}>{context.target.label}</a></dd> : null}
 
                         {antibody_accessions.length ? <dt>Antibody</dt> : null}
                         {antibody_accessions.length ? <dd>{antibody_accessions.join(', ')}</dd> : null}
 
-<<<<<<< HEAD
-                        {biosamples.length ? <dt>Biosample Summary</dt> : null}
-                        {biosamples.length ?
-                            <dd>
-                                {organismName.map(function(name, i) {
-                                    if (i === 0) {
-                                        return (<em>{name}</em>);
-                                    } else {
-                                        return (<span>{ ' and ' }<em>{name}</em></span>);
-                                    }
-                                })}
-                                {context.biosample_type ? <span>{' ' + context.biosample_type}</span> : null}
-                                {context.biosample_term_name || lifeAge.length ? <span>: </span> : null}
-                                {context.biosample_term_name ? <span>{context.biosample_term_name}</span> : null}
-                                {lifeAge.length ? ', ' + lifeAge.join(' and ') : ''}
-                            </dd>
-                        : null}
-
-=======
->>>>>>> 6fa33ede
                         {treatmentText.length ? <dt>Treatment</dt> : null}
                         {treatmentText.length ?
                             <dd>
