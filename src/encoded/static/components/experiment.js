'use strict';
var React = require('react');
var panel = require('../libs/bootstrap/panel');
var button = require('../libs/bootstrap/button');
var dropdownMenu = require('../libs/bootstrap/dropdown-menu');
var _ = require('underscore');
var moment = require('moment');
var graph = require('./graph');
var navigation = require('./navigation');
var globals = require('./globals');
var dbxref = require('./dbxref');
var dataset = require('./dataset');
var image = require('./image');
var statuslabel = require('./statuslabel');
var audit = require('./audit');
var fetched = require('./fetched');
var pipeline = require('./pipeline');
var reference = require('./reference');
var software = require('./software');
var sortTable = require('./sorttable');
var objectutils = require('./objectutils');
var doc = require('./doc');

var Breadcrumbs = navigation.Breadcrumbs;
var DbxrefList = dbxref.DbxrefList;
var {DatasetFiles, FilePanelHeader, ExperimentTable, FileTable} = dataset;
var FetchedItems = fetched.FetchedItems;
var FetchedData = fetched.FetchedData;
var Param = fetched.Param;
var StatusLabel = statuslabel.StatusLabel;
var {AuditMixin, AuditIndicators, AuditDetail} = audit;
var Graph = graph.Graph;
var JsonGraph = graph.JsonGraph;
var PubReferenceList = reference.PubReferenceList;
var SingleTreatment = objectutils.SingleTreatment;
var SoftwareVersionList = software.SoftwareVersionList;
var {SortTablePanel, SortTable} = sortTable;
var ProjectBadge = image.ProjectBadge;
var {DocumentsPanel, AttachmentPanel} = doc;
var DropdownButton = button.DropdownButton;
var DropdownMenu = dropdownMenu.DropdownMenu;
var {Panel, PanelBody, PanelHeading, PanelFooter, TabPanel, TabPanelPane} = panel;


var anisogenicValues = [
    'anisogenic, sex-matched and age-matched',
    'anisogenic, age-matched',
    'anisogenic, sex-matched',
    'anisogenic'
];

// Order that assemblies should appear in filtering menu
var assemblyPriority = [
    'GRCh38',
    'hg19',
    'mm10',
    'mm9',
    'ce11',
    'ce10',
    'dm6',
    'dm3',
    'J02459.1'
];


var PanelLookup = function (props) {
    // XXX not all panels have the same markup
    var context;
    if (props['@id']) {
        context = props;
        props = {context: context};
    }
    var PanelView = globals.panel_views.lookup(props.context);
    return <PanelView {...props} />;
};


var Experiment = module.exports.Experiment = React.createClass({
    mixins: [AuditMixin],

    contextTypes: {
        session: React.PropTypes.object
    },

    render: function() {
        var condensedReplicates = [];
        var context = this.props.context;
        var itemClass = globals.itemClass(context, 'view-item');
        var replicates = context.replicates;
        if (replicates) {
            var condensedReplicatesKeyed = _(replicates).groupBy(replicate => replicate.library && replicate.library['@id']);
            if (Object.keys(condensedReplicatesKeyed).length) {
                condensedReplicates = _.toArray(condensedReplicatesKeyed);
            }
        }

        // Collect all documents from the experiment itself.
        var documents = (context.documents && context.documents.length) ? context.documents : [];

        // Make array of all replicate biosamples, not including biosample-less replicates. Also collect up library documents.
        var libraryDocs = [];
        if (replicates) {
            var biosamples = _.compact(replicates.map(replicate => {
                if (replicate.library) {
                    if (replicate.library.documents && replicate.library.documents.length){
                        Array.prototype.push.apply(libraryDocs, replicate.library.documents);
                    }
                    return replicate.library.biosample;
                }
                return null;
            }));
        }

        // Create platforms array from file platforms; ignore duplicate platforms
        var platforms = {};
        if (context.files && context.files.length) {
            context.files.forEach(file => {
                if (file.platform && file.dataset === context['@id']) {
                    platforms[file.platform['@id']] = file.platform;
                }
            });
        }

        // If we have replicates, handle what we used to call Assay Details -- display data about each of the replicates, breaking out details
        // if they differ between replicates.
        if (replicates && replicates.length) {
            // Prepare to collect values from each replicate's library. Each key in this object refers to a property in the libraries.
            var libraryValues = {
                treatments:                     {values: {}, value: undefined, component: {}, title: 'Treatments',                test: 'treatments'},
                nucleic_acid_term_name:         {values: {}, value: undefined, component: {}, title: 'Nucleic acid type',         test: 'nucleicacid'},
                depleted_in_term_name:          {values: {}, value: undefined, component: {}, title: 'Depleted in',               test: 'depletedin'},
                nucleic_acid_starting_quantity: {values: {}, value: undefined, component: {}, title: 'Library starting quantity', test: 'startingquantity'},
                size_range:                     {values: {}, value: undefined, component: {}, title: 'Size range',                test: 'sizerange'},
                lysis_method:                   {values: {}, value: undefined, component: {}, title: 'Lysis method',              test: 'lysismethod'},
                extraction_method:              {values: {}, value: undefined, component: {}, title: 'Extraction method',         test: 'extractionmethod'},
                fragmentation_method:           {values: {}, value: undefined, component: {}, title: 'Fragmentation method',      test: 'fragmentationmethod'},
                library_size_selection_method:  {values: {}, value: undefined, component: {}, title: 'Size selection method',     test: 'sizeselectionmethod'},
                spikeins_used:                  {values: {}, value: undefined, component: {}, title: 'Spike-ins datasets',        test: 'spikeins'}
            };

            // For any library properties that aren't simple values, put functions to process them into simple values in this object,
            // keyed by their library property name. Returned JS undefined if no complex value exists so that we can reliably test it
            // momentarily. We have a couple properties too complex even for this, so they'll get added separately at the end.
            var librarySpecials = {
                treatments: function(library) {
                    var treatments = []; // Array of treatment_term_name

                    // First get the treatments in the library
                    if (library.treatments && library.treatments.length) {
                        treatments = library.treatments.map(treatment => SingleTreatment(treatment));
                    }

                    // Now get the treatments in the biosamples
                    if (library.biosample && library.biosample.treatments && library.biosample.treatments.length) {
                        treatments = treatments.concat(library.biosample.treatments.map(treatment => SingleTreatment(treatment)));
                    }

                    if (treatments.length) {
                        return treatments.sort().join(', ');
                    }
                    return undefined;
                },
                nucleic_acid_starting_quantity: function(library) {
                    var quantity = library.nucleic_acid_starting_quantity;
                    if (quantity) {
                        return quantity + library.nucleic_acid_starting_quantity_units;
                    }
                    return undefined;
                },
                depleted_in_term_name: function(library) {
                    var terms = library.depleted_in_term_name;
                    if (terms && terms.length) {
                        return terms.sort().join(', ');
                    }
                    return undefined;
                },
                spikeins_used: function(library) {
                    var spikeins = library.spikeins_used;

                    // Just track @id for deciding if all values are the same or not. Rendering handled in libraryComponents
                    if (spikeins && spikeins.length) {
                        return spikeins.map(spikein => spikein.accession).sort().join();
                    }
                    return undefined;
                }
            };
            var libraryComponents = {
                nucleic_acid_starting_quantity: function(library) {
                    if (library.nucleic_acid_starting_quantity && library.nucleic_acid_starting_quantity_units) {
                        return <span>{library.nucleic_acid_starting_quantity}<span className="unit">{library.nucleic_acid_starting_quantity_units}</span></span>;
                    }
                    return null;
                },
                spikeins_used: function(library) {
                    var spikeins = library.spikeins_used;
                    if (spikeins && spikeins.length) {
                        return (
                            <span>
                                {spikeins.map(function(dataset, i) {
                                    return (
                                        <span key={dataset.uuid}>
                                            {i > 0 ? ', ' : ''}
                                            <a href={dataset['@id']}>{dataset.accession}</a>
                                        </span>
                                    );
                                })}
                            </span>
                        );
                    }
                    return null;
                }
            };
        }

        // Build the text of the Treatment, synchronization, and mutatedGene string arrays; collect biosample docs
        var treatments;
        var synchText = [];
        var biosampleCharacterizationDocs = [];
        var biosampleDocs = [];
        var biosampleTalenDocs = [];
        var biosampleRnaiDocs = [];
        var biosampleConstructDocs = [];
        var biosampleDonorDocs = [];
        var biosampleDonorCharacterizations = [];
        biosamples.forEach(biosample => {
            // Collect treatments
            treatments = treatments || !!(biosample.treatments && biosample.treatments.length);

            // Collect synchronizations
            if (biosample.synchronization) {
                synchText.push(biosample.synchronization +
                    (biosample.post_synchronization_time ?
                        ' + ' + biosample.post_synchronization_time + (biosample.post_synchronization_time_units ? ' ' + biosample.post_synchronization_time_units : '')
                    : ''));
            }

            // Collect biosample characterizations
            if (biosample.characterizations && biosample.characterizations.length) {
                biosampleCharacterizationDocs = biosampleCharacterizationDocs.concat(biosample.characterizations);
            }

            // Collect biosample protocol documents
            if (biosample.protocol_documents && biosample.protocol_documents.length) {
                biosampleDocs = biosampleDocs.concat(biosample.protocol_documents);
            }

            // Collect TALEN documents
            if (biosample.talens && biosample.talens.length) {
                biosample.talens.forEach(talen => {
                    if (talen.documents && talen.documents.length) {
                        Array.prototype.push.apply(biosampleTalenDocs, talen.documents);
                    }
                });
            }

            // Collect RNAi documents
            if (biosample.rnais && biosample.rnais.length) {
                biosample.rnais.forEach(rnai => {
                    if (rnai.documents && rnai.documents.length) {
                        Array.prototype.push.apply(biosampleRnaiDocs, rnai.documents);
                    }
                });
            }

            // Collect RNAi documents
            if (biosample.constructs && biosample.constructs.length) {
                biosample.constructs.forEach(construct => {
                    if (construct.documents && construct.documents.length) {
                        Array.prototype.push.apply(biosampleConstructDocs, construct.documents);
                    }
                });
            }

            // Collect donor documents
            if (biosample.donor && biosample.donor.documents && biosample.donor.documents.length) {
                Array.prototype.push.apply(biosampleDonorDocs, biosample.donor.documents);
            }

            // Collect donor characterizations
            if (biosample.donor && biosample.donor.characterizations && biosample.donor.characterizations.length) {
                Array.prototype.push.apply(biosampleDonorCharacterizations, biosample.donor.characterizations);
            }
        });
        synchText = synchText && _.uniq(synchText);
        biosampleCharacterizationDocs = biosampleCharacterizationDocs.length ? globals.uniqueObjectsArray(biosampleCharacterizationDocs) : [];
        biosampleDocs = biosampleDocs.length ? globals.uniqueObjectsArray(biosampleDocs) : [];
        biosampleTalenDocs = biosampleTalenDocs.length ? globals.uniqueObjectsArray(biosampleTalenDocs) : [];
        biosampleRnaiDocs = biosampleRnaiDocs.length ? globals.uniqueObjectsArray(biosampleRnaiDocs) : [];
        biosampleConstructDocs = biosampleConstructDocs.length ? globals.uniqueObjectsArray(biosampleConstructDocs) : [];
        biosampleDonorDocs = biosampleDonorDocs.length ? globals.uniqueObjectsArray(biosampleDonorDocs) : [];
        biosampleDonorCharacterizations = biosampleDonorCharacterizations.length ? globals.uniqueObjectsArray(biosampleDonorCharacterizations) : [];

        // Collect pipeline-related documents
        var analysisStepDocs = [];
        var pipelineDocs = [];
        if (context.files && context.files.length) {
            context.files.forEach(file => {
                var fileAnalysisStepVersion = file.analysis_step_version;
                if (fileAnalysisStepVersion) {
                    var fileAnalysisStep = fileAnalysisStepVersion.analysis_step;
                    if (fileAnalysisStep) {
                        // Collect analysis step docs
                        if (fileAnalysisStep.documents && fileAnalysisStep.documents.length) {
                            analysisStepDocs = analysisStepDocs.concat(fileAnalysisStep.documents);
                        }

                        // Collect pipeline docs
                        if (fileAnalysisStep.pipelines && fileAnalysisStep.pipelines.length) {
                            fileAnalysisStep.pipelines.forEach(pipeline => {
                                if (pipeline.documents && pipeline.documents.length) {
                                    pipelineDocs = pipelineDocs.concat(pipeline.documents);
                                }
                            });
                        }
                    }
                }
            });
        }
        analysisStepDocs = analysisStepDocs.length ? globals.uniqueObjectsArray(analysisStepDocs) : [];
        pipelineDocs = pipelineDocs.length ? globals.uniqueObjectsArray(pipelineDocs) : [];

        // Generate biosample summaries
        var fullSummaries = biosampleSummaries(biosamples);

        var antibodies = {};
        replicates.forEach(replicate => {
            if (replicate.antibody) {
                antibodies[replicate.antibody['@id']] = replicate.antibody;
            }
        });

        // Determine this experiment's ENCODE version
        var encodevers = globals.encodeVersion(context);

        // Make list of statuses
        var statuses = [{status: context.status, title: "Status"}];

        // Make string of alternate accessions
        var altacc = context.alternate_accessions ? context.alternate_accessions.join(', ') : undefined;

        // Determine whether the experiment is isogenic or anisogenic. No replication_type indicates isogenic.
        var anisogenic = context.replication_type ? (anisogenicValues.indexOf(context.replication_type) !== -1) : false;

        // Get a list of related datasets, possibly filtering on their status
        var seriesList = [];
        var loggedIn = this.context.session && this.context.session['auth.userid'];
        if (context.related_series && context.related_series.length) {
            seriesList = _(context.related_series).filter(dataset => loggedIn || dataset.status === 'released');
        }

        // Set up the breadcrumbs
        var assayTerm = context.assay_term_name ? 'assay_term_name' : 'assay_term_id';
        var assayName = context[assayTerm];
        var assayQuery = assayTerm + '=' + assayName;
        var organismNames = _.chain(biosamples.map(function(biosample) {
            return biosample.donor ? biosample.donor.organism.scientific_name : '';
        })).compact().uniq().value();
        var nameQuery = '';
        var nameTip = '';
        var names = organismNames.map(function(organismName, i) {
            nameTip += (nameTip.length ? ' + ' : '') + organismName;
            nameQuery += (nameQuery.length ? '&' : '') + 'replicates.library.biosample.donor.organism.scientific_name=' + organismName;
            return <span key={i}>{i > 0 ? <span> + </span> : null}<i>{organismName}</i></span>;
        });
        var biosampleTermName = context.biosample_term_name;
        var biosampleTermQuery = biosampleTermName ? 'biosample_term_name=' + biosampleTermName : '';
        var crumbs = [
            {id: 'Experiments'},
            {id: assayName, query: assayQuery, tip: assayName},
            {id: names.length ? names : null, query: nameQuery, tip: nameTip},
            {id: biosampleTermName, query: biosampleTermQuery, tip: biosampleTermName}
        ];

        // Compile the document list
        var combinedDocuments = _(documents.concat(
            biosampleCharacterizationDocs,
            libraryDocs,
            biosampleDocs,
            biosampleTalenDocs,
            biosampleRnaiDocs,
            biosampleConstructDocs,
            biosampleDonorDocs,
            biosampleDonorCharacterizations,
            pipelineDocs,
            analysisStepDocs
        )).uniq(doc => doc.uuid);

        var experiments_url = '/search/?type=experiment&possible_controls.accession=' + context.accession;

        // Make a list of reference links, if any
        var references = PubReferenceList(context.references);

        // XXX This makes no sense.
        //var control = context.possible_controls[0];
        return (
            <div className={itemClass}>
                <header className="row">
                    <div className="col-sm-12">
                        <Breadcrumbs root='/search/?type=experiment' crumbs={crumbs} />
                        <h2>Experiment summary for {context.accession}</h2>
                        {altacc ? <h4 className="repl-acc">Replaces {altacc}</h4> : null}
                        <div className="status-line">
                            <div className="characterization-status-labels">
                                <StatusLabel status={statuses} />
                            </div>
                            <AuditIndicators audits={context.audit} id="experiment-audit" />
                        </div>
                   </div>
                </header>
                <AuditDetail context={context} id="experiment-audit" />
                <Panel addClasses="data-display">
                    <PanelBody addClasses="panel-body-with-header">
                        <div className="flexrow">
                            <div className="flexcol-sm-6">
                                <div className="flexcol-heading experiment-heading"><h4>Summary</h4></div>
                                <dl className="key-value">
                                    <div data-test="assay">
                                        <dt>Assay</dt>
                                        <dd>
                                            {context.assay_term_name}
                                            {context.assay_term_name !== context.assay_title ?
                                                <span>{' (' + context.assay_title + ')'}</span>
                                            : null}
                                        </dd>
                                    </div>

                                    {context.target ?
                                        <div data-test="target">
                                            <dt>Target</dt>
                                            <dd><a href={context.target['@id']}>{context.target.label}</a></dd>
                                        </div>
                                    : null}

                                    {biosamples.length || context.biosample_term_name ?
                                        <div data-test="biosample-summary">
                                            <dt>Biosample summary</dt>
                                            <dd>{context.biosample_term_name ? <span>{context.biosample_term_name}{' '}{fullSummaries}</span> : <span>{fullSummaries}</span>}</dd>
                                        </div>
                                    : null}

                                    {context.biosample_type ?
                                        <div data-test="biosample-type">
                                            <dt>Biosample Type</dt>
                                            <dd>{context.biosample_type}</dd>
                                        </div>
                                    : null}

                                    {context.replication_type ?
                                        <div data-test="replicationtype">
                                            <dt>Replication type</dt>
                                            <dd>{context.replication_type}</dd>
                                        </div>
                                    : null}

                                    {context.description ?
                                        <div data-test="description">
                                            <dt>Description</dt>
                                            <dd>{context.description}</dd>
                                        </div>
                                    : null}

                                    {AssayDetails(replicates, libraryValues, librarySpecials, libraryComponents)}

                                    {Object.keys(platforms).length ?
                                        <div data-test="platform">
                                            <dt>Platform</dt>
                                            <dd>
                                                {Object.keys(platforms).map((platformId, i) =>
                                                    <span key={platformId}>
                                                        {i > 0 ? <span>, </span> : null}
                                                        <a className="stacked-link" href={platformId}>{platforms[platformId].title}</a>
                                                    </span>
                                                )}
                                            </dd>
                                        </div>
                                    : null}

                                    {context.possible_controls && context.possible_controls.length ?
                                        <div data-test="possible-controls">
                                            <dt>Controls</dt>
                                            <dd>
                                                <ul>
                                                    {context.possible_controls.map(function (control) {
                                                        return (
                                                            <li key={control['@id']} className="multi-comma">
                                                                <a href={control['@id']}>
                                                                    {control.accession}
                                                                </a>
                                                            </li>
                                                        );
                                                    })}
                                                </ul>
                                            </dd>
                                        </div>
                                    : null}
                                </dl>
                            </div>

                            <div className="flexcol-sm-6">
                                <div className="flexcol-heading experiment-heading">
                                    <h4>Attribution</h4>
                                    <ProjectBadge award={context.award} addClasses="badge-heading" />
                                </div>
                                <dl className="key-value">
                                    <div data-test="lab">
                                        <dt>Lab</dt>
                                        <dd>{context.lab.title}</dd>
                                    </div>

                                    {context.award.pi && context.award.pi.lab ?
                                        <div data-test="awardpi">
                                            <dt>Award PI</dt>
                                            <dd>{context.award.pi.lab.title}</dd>
                                        </div>
                                    : null}

                                    <div data-test="project">
                                        <dt>Project</dt>
                                        <dd>{context.award.project}</dd>
                                    </div>

                                    {context.dbxrefs.length ?
                                        <div data-test="external-resources">
                                            <dt>External resources</dt>
                                            <dd><DbxrefList values={context.dbxrefs} /></dd>
                                        </div>
                                    : null}

                                    {references ?
                                        <div data-test="references">
                                            <dt>References</dt>
                                            <dd>{references}</dd>
                                        </div>
                                    : null}

                                    {context.aliases.length ?
                                        <div data-test="aliases">
                                            <dt>Aliases</dt>
                                            <dd>{context.aliases.join(", ")}</dd>
                                        </div>
                                    : null}

                                    {context.date_released ?
                                        <div data-test="date-released">
                                            <dt>Date released</dt>
                                            <dd>{context.date_released}</dd>
                                        </div>
                                    : null}

                                    {seriesList.length ?
                                        <div data-test="relatedseries">
                                            <dt>Related datasets</dt>
                                            <dd><RelatedSeriesList seriesList={seriesList} /></dd>
                                        </div>
                                    : null}

                                    {context.submitter_comment ?
                                        <div data-test="submittercomment">
                                            <dt>Submitter comment</dt>
                                            <dd>{context.submitter_comment}</dd>
                                        </div>
                                    : null}
                                </dl>
                            </div>
                        </div>
                    </PanelBody>
                </Panel>

                {Object.keys(condensedReplicates).length ?
                    <ReplicateTable condensedReplicates={condensedReplicates} replicationType={context.replication_type} />
                : null}

<<<<<<< HEAD
                {/* Display the file widget with the facet, graph, and tables */}
                <FileGallery context={context} encodevers={encodevers} anisogenic={anisogenic} />
=======
                <FetchedData ignoreErrors>
                    <Param name="data" url={dataset.unreleased_files_url(context)} />
                    <ExperimentGraph context={context} session={this.context.session} />
                </FetchedData>

                {/* If logged in and dataset is released, need to combine search of files that reference
                    this dataset to get released and unreleased ones. If not logged in, then just get
                    files from dataset.files */}
                {loggedIn && (context.status === 'released' || context.status === 'release ready') ?
                    <FetchedItems {...this.props} url={dataset.unreleased_files_url(context)} Component={DatasetFiles} filePanelHeader={<FilePanelHeader context={context} />} encodevers={globals.encodeVersion(context)} session={this.context.session} ignoreErrors />
                :
                    <FileTable {...this.props} items={context.files} encodevers={globals.encodeVersion(context)} session={this.context.session} filePanelHeader={<FilePanelHeader context={context} />} noAudits />
                }
>>>>>>> ef5458d9

                <FetchedItems {...this.props} url={experiments_url} Component={ControllingExperiments} ignoreErrors />

                <DocumentsPanel documentSpecs={[{documents: combinedDocuments}]} />
            </div>
        );
    }
});

globals.content_views.register(Experiment, 'Experiment');


// Display the table of replicates
var ReplicateTable = React.createClass({
    propTypes: {
        condensedReplicates: React.PropTypes.array.isRequired, // Condensed 'array' of replicate objects
        replicationType: React.PropTypes.string // Type of replicate so we can tell what's isongenic/anisogenic/whatnot
    },

    replicateColumns: {
        'biological_replicate_number': {
            title: 'Biological replicate',
            getValue: condensedReplicate => condensedReplicate[0].biological_replicate_number
        },
        'technical_replicate_number': {
            title: 'Technical replicate',
            getValue: condensedReplicate => condensedReplicate.map(replicate => replicate.technical_replicate_number).sort().join()
        },
        'summary': {
            title: 'Summary',
            display: condensedReplicate => {
                var replicate = condensedReplicate[0];

                // Display protein concentration if it exists
                if (typeof replicate.rbns_protein_concentration === 'number') {
                    return (
                        <span>
                            Protein concentration {replicate.rbns_protein_concentration}
                            <span className="unit">{replicate.rbns_protein_concentration_units}</span>
                        </span>
                    );
                }

                // Else, display biosample summary if the biosample exists
                if (replicate.library && replicate.library.biosample) {
                    return <span>{replicate.library.biosample.summary}</span>;
                }

                // Else, display nothing
                return null;
            },
            sorter: false
        },
        'biosample_accession': {
            title: 'Biosample',
            display: condensedReplicate => {
                var replicate = condensedReplicate[0];
                if (replicate.library && replicate.library.biosample) {
                    var biosample = replicate.library.biosample;
                    return <a href={biosample['@id']} title={'View biosample ' + biosample.accession}>{biosample.accession}</a>;
                }
                return null;
            },
            objSorter: (a, b) => {
                var aReplicate = a[0];
                var bReplicate = b[0];
                if ((aReplicate.library && aReplicate.library.biosample) && (bReplicate.library && bReplicate.library.biosample)) {
                    var aAccession = aReplicate.library.biosample.accession;
                    var bAccession = bReplicate.library.biosample.accession;
                    return (aAccession < bAccession) ? -1 : ((aAccession > bAccession) ? 1 : 0);
                }
                return (aReplicate.library && aReplicate.library.biosample) ? -1 : ((bReplicate.library && bReplicate.library.biosample) ? 1 : 0);
            }
        },
        'antibody_accession': {
            title: 'Antibody',
            display: condensedReplicate => {
                var replicate = condensedReplicate[0];
                if (replicate.antibody) {
                    return <a href={replicate.antibody['@id']} title={'View antibody ' + replicate.antibody.accession}>{replicate.antibody.accession}</a>;
                }
                return null;
            },
            objSorter: (a, b) => {
                var aReplicate = a[0];
                var bReplicate = b[0];
                if (aReplicate.antibody && bReplicate.antibody) {
                    return (aReplicate.antibody.accession < bReplicate.antibody.accession) ? -1 : ((aReplicate.antibody.accession > bReplicate.antibody.accession) ? 1 : 0);
                }
                return (aReplicate.antibody) ? -1 : ((bReplicate.antibody) ? 1 : 0);
            },
            hide: (list, columns, meta) => {
                return _(list).all(condensedReplicate => !condensedReplicate[0].antibody);
            }
        },
        'library': {
            title: 'Library',
            getValue: condensedReplicate => condensedReplicate[0].library ? condensedReplicate[0].library.accession : ''
        }
    },

    render: function() {
        var tableTitle;
        var {condensedReplicates, replicationType} = this.props;

        // Determine replicate table title based on the replicate type. Also override the biosample replicate column title
        if (replicationType === 'anisogenic') {
            tableTitle = 'Anisogenic replicates';
            this.replicateColumns.biological_replicate_number.title = 'Anisogenic replicate';
        } else if (replicationType === 'isogenic') {
            tableTitle = 'Isogenic replicates';
            this.replicateColumns.biological_replicate_number.title = 'Isogenic replicate';
        } else {
            tableTitle = 'Replicates';
            this.replicateColumns.biological_replicate_number.title = 'Biological replicate';
        }

        return (
            <SortTablePanel title={tableTitle}>
                <SortTable list={condensedReplicates} columns={this.replicateColumns} />
            </SortTablePanel>
        );
    }
});


var ControllingExperiments = React.createClass({
    render: function () {
        var context = this.props.context;

        if (this.props.items && this.props.items.length) {
            return (
                <div>
                    <ExperimentTable {...this.props}
                        items={this.props.items} limit={5} url={this.props.url}
                        title={'Experiments with ' + context.accession + ' as a control:'} />
                </div>
            );
        }
        return null;
    }
});


// Return an array of React components to render into the enclosing panel, given the experiment object in the context parameter
var AssayDetails = function (replicates, libraryValues, librarySpecials, libraryComponents) {

    // Little utility to convert a replicate to a unique index we can use for arrays (like libraryValues below)
    function replicateToIndex(replicate) {
        return replicate.biological_replicate_number + '-' + replicate.technical_replicate_number;
    }

    // No replicates, so no assay entries
    if (!replicates.length) {
        return [];
    }

    // Collect library values to display from each replicate. Each key holds an array of values from each replicate's library,
    // indexed by the replicate's biological replicate number. After this loop runs, libraryValues.values should all be filled
    // with objects keyed by <bio rep num>-<tech rep num> and have the corresponding value or undefined if no value exists
    // for that key. The 'value' properties of each object in libraryValues will all be undefined after this loop runs.
    replicates.forEach(replicate => {
        var library = replicate.library;
        var replicateIndex = replicateToIndex(replicate);

        if (library) {
            // Handle "normal" library properties
            Object.keys(libraryValues).forEach(key => {
                var libraryValue;

                // For specific library properties, preprocess non-simple values into simple ones using librarySpecials
                if (librarySpecials && librarySpecials[key]) {
                    // Preprocess complex values into simple ones
                    libraryValue = librarySpecials[key](library);
                } else {
                    // Simple value -- just copy it if it exists (copy undefined if it doesn't)
                    libraryValue = library[key];
                }

                // If library property exists, add it to the values we're collecting, keyed by the biological replicate number.
                // We'll prune it after this replicate loop.
                libraryValues[key].values[replicateIndex] = libraryValue;
            });
        }
    });

    // Each property of libraryValues now has every value found in every existing library property in every replicate.
    // Now for each library value in libraryValues, set the 'value' property if all values in the 'values' object are
    // identical and existing. Otherwise, keep 'value' set to undefined.
    var firstBiologicalReplicate = replicateToIndex(replicates[0]);
    Object.keys(libraryValues).forEach(key => {
        // Get the first key's value to compare against the others.
        var firstValue = libraryValues[key].values[firstBiologicalReplicate];

        // See if all values in the values array are identical. Treat 'undefined' as a value
        if (_(Object.keys(libraryValues[key].values)).all(replicateId => libraryValues[key].values[replicateId] === firstValue)) {
            // All values for the library value are the same. Set the 'value' field with that value.
            libraryValues[key].value = firstValue;

            // If the resulting value is undefined, then all values are undefined for this key. Null out the values array.
            if (firstValue === undefined) {
                libraryValues[key].values = [];
            } else if (libraryComponents && libraryComponents[key]) {
                // The current key shows a rendering component, call it and save the resulting React object for later rendering.
                libraryValues[key].component[firstBiologicalReplicate] = libraryComponents[key](replicates[0].library);
            }
        } else {
            if (libraryComponents && libraryComponents[key]) {
                replicates.forEach(replicate => {
                    // If the current key shows a rendering component, call it and save the resulting React object for later rendering.
                    libraryValues[key].component[replicateToIndex(replicate)] = libraryComponents[key](replicate.library);
                });
            }
        }
    });

    // Now begin the output process -- one React component per array element
    var components = Object.keys(libraryValues).map(key => {
        var libraryEntry = libraryValues[key];
        if (libraryEntry.value !== undefined || (libraryEntry.values && Object.keys(libraryEntry.values).length)) {
            return (
                <div key={key} data-test={libraryEntry.test}>
                    <dt>{libraryEntry.title}</dt>
                    <dd>
                        {libraryEntry.value !== undefined ?
                            /* Single value for this property; render it or its React component */
                            <span>{(libraryEntry.component && Object.keys(libraryEntry.component).length) ? <span>{libraryEntry.component}</span> : <span>{libraryEntry.value}</span>}</span>
                        :
                            /* Multiple values for this property */
                            <span>
                                {Object.keys(libraryEntry.values).map((replicateId) => {
                                    var value = libraryEntry.values[replicateId];
                                    if (libraryEntry.component && libraryEntry.component[replicateId]) {
                                        /* Display the pre-rendered component */
                                        return <span key={replicateId} className="line-item">{libraryEntry.component[replicateId]} [{replicateId}]</span>;
                                    } else if (value) {
                                        /* Display the simple value */
                                        return <span key={replicateId} className="line-item">{value} [{replicateId}]</span>;
                                    } else {
                                        /* No value to display; happens when at least one replicate had a value for this property, but this one doesn't */
                                        return null;
                                    }
                                })}
                            </span>
                        }
                    </dd>
                </div>
            );
        }

        // No value exists for this property in any replicate; display nothing for this property.
        return null;
    });

    // Finally, return the array of JSX renderings of all assay details.
    return components;
};


// Return a summary of the given biosamples, ready to be displayed in a React component.
var biosampleSummaries = function(biosamples) {
    var organismNames = []; // Array of all organism scientific names in all given biosamples
    var lifeAges = []; // Array of all life stages, ages, and sexes in all given biosamples
    var depletedIns = {}; // Collection of depleted_in_term_name in all biosamples; each one is a key with the value True
    var mutatedGenes = {}; // Collection of donor.mutated_gene in all biosamples; each one is a key with the value True
    var subcellularTerms = {}; // Collection of subcellular_fraction_term_name in all biosamples; each one is a key with the value True
    var cellCycles = {}; // Collection of phase in all biosamples; each one is a key with the value True
    var fullSummary = null; // Complete summary of biosample in a <span>, ready to include in a React component

    // Collect biosample data from all biosamples
    biosamples.forEach(function(biosample) {
        // Collect names of biosample characteristics
        if (biosample.depleted_in_term_name && biosample.depleted_in_term_name.length) {
            biosample.depleted_in_term_name.forEach(function(depletedIn) {
                depletedIns[depletedIn] = true;
            });
        }
        if (biosample.donor && biosample.donor.mutated_gene) {
            mutatedGenes[biosample.donor.mutated_gene.label] = true;
        }
        if (biosample.subcellular_fraction_term_name) {
            subcellularTerms[biosample.subcellular_fraction_term_name] = true;
        }
        if (biosample.phase) {
            cellCycles[biosample.phase] = true;
        }

        // Collect organism scientific names
        if (biosample.organism.scientific_name) {
            organismNames.push(biosample.organism.scientific_name);
        }

        // Collect strings with non-'unknown', non-empty life_stage, age, age_units, and sex, concatenated
        var lifeAgeString = (biosample.life_stage && biosample.life_stage != 'unknown') ? biosample.life_stage : '';
        // Add to the filtering options to generate a <select>
        if (biosample.age && biosample.age != 'unknown') {
            lifeAgeString += (lifeAgeString ? ' ' : '') + biosample.age;
            lifeAgeString += (biosample.age_units && biosample.age_units != 'unknown') ? ' ' + biosample.age_units : '';
        }
        if (biosample.sex && biosample.sex != 'unknown') {
            lifeAgeString += (lifeAgeString ? ' ' : '') + biosample.sex;
        }
        if (lifeAgeString) {
            lifeAges.push(lifeAgeString);
        }
    });

    // Remove duplicates from stage/age/sex strings and organism names
    if (lifeAges.length) {
        lifeAges = _.uniq(lifeAges);
    }
    if (organismNames.length) {
        organismNames = _.uniq(organismNames);
    }

    // Make summary strings of each kind of biosample data
    var nameKeys = Object.keys(depletedIns);
    var depletedInSummary = nameKeys.length ? 'missing: ' + nameKeys.join('/') : '';
    nameKeys = Object.keys(mutatedGenes);
    var mutatedGeneSummary = nameKeys.length ? 'mutated gene: ' + nameKeys.join('/') : '';
    nameKeys = Object.keys(subcellularTerms);
    var subcellularTermSummary = nameKeys.length ? 'subcellular fraction: ' + nameKeys.join('/') : '';
    nameKeys = Object.keys(cellCycles);
    var cellCycleSummary = nameKeys.length ? 'cell-cycle phase: ' + nameKeys.join('/') : '';

    // Combine all summary strings, comma separated and including only non-empty ones
    var summary = _.compact([depletedInSummary, mutatedGeneSummary, subcellularTermSummary, cellCycleSummary]).join(', ');

    // Combine all name and life/age/sex strings
    fullSummary = (
        <span>
            {summary ? summary : null}
            {organismNames.length || lifeAges.length ?
                <span>
                    {summary ? ' (' : '('}
                    {organismNames.map(function(name, i) {
                        if (i === 0) {
                            return (<em key={name}>{name}</em>);
                        } else {
                            return (<span key={name}>{' and '}<em>{name}</em></span>);
                        }
                    })}
                    {lifeAges.length ? ', ' + lifeAges.join(' and ') : ''}
                    {')'}
                </span>
            : null}
        </span>
    );

    return fullSummary;
};


// Display a list of datasets related to the experiment
var RelatedSeriesList = React.createClass({
    propTypes: {
        seriesList: React.PropTypes.array.isRequired // Array of Series dataset objects to display
    },

    getInitialState: function() {
        return {
            currInfoItem: '', // Accession of item whose detail info appears; empty string to display no detail info
            touchScreen: false, // True if we know we got a touch event; ignore clicks without touch indiciation
            clicked: false // True if info button was clicked (vs hovered)
        };
    },

    // Handle the mouse entering/existing an info icon. Ignore if the info tooltip is open because the icon had
    // been clicked. 'entering' is true if the mouse entered the icon, and false if exiting.
    handleInfoHover: function(series, entering) {
        if (!this.state.clicked) {
            this.setState({currInfoItem: entering ? series.accession : ''});
        }
    },

    // Handle click in info icon by setting the currInfoItem state to the accession of the item to display.
    // If opening the tooltip, note that hover events should be ignored until the icon is clicked to close the tooltip.
    handleInfoClick: function(series, touch, e) {
        var currTouchScreen = this.state.touchScreen;

        // Remember if we know we've had a touch event
        if (touch && !currTouchScreen) {
            currTouchScreen = true;
            this.setState({touchScreen: true});
        }

        // Now handle the click. Ignore if we know we have a touch screen, but this wasn't a touch event
        if (!currTouchScreen || touch) {
            if (this.state.currInfoItem === series.accession && this.state.clicked) {
                this.setState({currInfoItem: '', clicked: false});
            } else {
                this.setState({currInfoItem: series.accession, clicked: true});
            }
        }
    },

    render: function() {
        var seriesList = this.props.seriesList;

        return (
            <span>
                {seriesList.map((series, i) => {
                    return (
                        <span key={series.uuid}>
                            {i > 0 ? <span>, </span> : null}
                            <RelatedSeriesItem series={series} detailOpen={this.state.currInfoItem === series.accession}
                                handleInfoHover={this.handleInfoHover} handleInfoClick={this.handleInfoClick} />
                        </span>
                    );
                })}
            </span>
        );
    }
});


// Display a one dataset related to the experiment
var RelatedSeriesItem = React.createClass({
    propTypes: {
        series: React.PropTypes.object.isRequired, // Series object to display
        detailOpen: React.PropTypes.bool, // TRUE to open the series' detail tooltip
        handleInfoClick: React.PropTypes.func, // Function to call to handle click in info icon
        handleInfoHover: React.PropTypes.func // Function to call when mouse enters or leaves info icon
    },

    getInitialState: function() {
        return {
            touchOn: false // True if icon has been touched
        };
    },

    // Touch screen
    touchStart: function(series, e) {
        this.setState({touchOn: !this.state.touchOn});
        this.props.handleInfoClick(series, true);
    },

    render: function() {
        var {series, detailOpen} = this.props;

        return (
            <span>
                <a href={series['@id']} title={'View page for series dataset ' + series.accession}>{series.accession}</a>&nbsp;
                <div className="tooltip-trigger">
                    <i className="icon icon-info-circle"
                        onMouseEnter={this.props.handleInfoHover.bind(null, series, true)}
                        onMouseLeave={this.props.handleInfoHover.bind(null, series, false)}
                        onClick={this.props.handleInfoClick.bind(null, series, false)}
                        onTouchStart={this.touchStart.bind(null, series)}></i>
                    <div className={'tooltip bottom' + (detailOpen ? ' tooltip-open' : '')}>
                        <div className="tooltip-arrow"></div>
                        <div className="tooltip-inner">
                            {series.description ? <span>{series.description}</span> : <em>No description available</em>}
                        </div>
                    </div>
                </div>
            </span>
        );
    }
});


// Given an array of files, make an array of file assemblies and genome annotations to prepare for
// rendering the filtering menu of assemblies and genome annotations. This collects them from all
// files that don't have a "raw data" output_category and that have an assembly. The format of the
// returned array is:
//
// [{assembly: 'assembly1', annotation: 'annotation1'}]
//
// The resulting array has no duplicate entries, nor empty ones. Entries with an assembly but no
// annotation simply have an empty string for the annnotation. The array of assemblies and
// annotations is then sorted with assembly as the primary key and annotation as the secondary.

function collectAssembliesAnnotations(files) {
    var filterOptions = [];

    // Get the assembly and annotation of each file. Assembly is required to be included in the list
    files.forEach(file => {
        if (file.output_category !== 'raw data' && file.assembly) {
            filterOptions.push({assembly: file.assembly, annotation: file.genome_annotation});
        }
    });

    // Eliminate duplicate entries in filterOptions. Duplicates are detected by combining the
    // assembly and annotation into a long string. Use the '!' separator so that highly unlikely
    // anomalies don't pass undetected (e.g. hg19!V19 and hg1!9V19 -- again, highly unlikely).
    filterOptions = filterOptions.length ? _(filterOptions).uniq(option => option.assembly + '!' + (option.annotation ? option.annotation : '')) : [];

    // Now begin a two-stage sort, with the primary key being the assembly in a specific priority
    // order specified by the assemblyPriority array, and the secondary key being the annotation
    // in which we attempt to suss out the ordering from the way it looks, highest-numbered first.
    // First, sort by annotation and reverse the sort at the end.
    filterOptions = _(filterOptions).sortBy(option => {
        if (option.annotation) {
            // Extract any number from the annotation.
            var annotationMatch = option.annotation.match(/^[A-Z]+(\d+).*$/);
            if (annotationMatch) {
                // Return the number to the sorting algoritm.
                return Number(annotationMatch[1]);
            }
        }

        // No annotation gets sorted to the top.
        return null;
    }).reverse();

    // Now sort by assembly priority order as the primary sorting key. assemblyPriority is a global
    // array at the top of the file.
    return _(filterOptions).sortBy(option => _(assemblyPriority).indexOf(option.assembly));
}


// File display widget, showing a facet list, a table, and a graph (and maybe a BioDalliance).
// This component only triggers the data retrieval, which is done with a search for files associated
// with the given experiment (in this.props.context). An odd thing is we specify query-string parameters
// to the experiment URL, but they apply to the file search -- not the experiment itself.

var FileGallery = React.createClass({
    propTypes: {
        encodevers: React.PropTypes.string, // ENCODE version number
        anisogenic: React.PropTypes.bool // True if anisogenic experiment
    },

    contextTypes: {
        session: React.PropTypes.object, // Login information
        location_href: React.PropTypes.string // URL of this experiment page, including query string stuff
    },

    nonSearchQueries: ['format'],

    render: function() {
        var {context, encodevers, anisogenic} = this.props;

        return (
            <FetchedData ignoreErrors>
                <Param name="data" url={dataset.unreleased_files_url(context)} />
                <FileGalleryRenderer context={context} session={this.context.session} encodevers={encodevers} anisogenic={anisogenic} />
            </FetchedData>
        );
    }
});


// Function to render the file gallery, and it gets called after the file search results (for files associated with
// the displayed experiment) return.
var FileGalleryRenderer = React.createClass({
    propTypes: {
        encodevers: React.PropTypes.string, // ENCODE version number
        anisogenic: React.PropTypes.bool // True if anisogenic experiment
    },

    contextTypes: {
        session: React.PropTypes.object,
        location_href: React.PropTypes.string
    },

    getInitialState: function() {
        return {
            selectedFilterValue: '' // <select> value of selected filter
        };
    },

    // Set the graph filter based on the given <option> value
    setFilter: function(value) {
        if (value === 'default') {
            value = '';
        }
        this.setState({selectedFilterValue: value});
    },

    // React to a filter menu selection. The synthetic event given in `e`
    handleFilterChange: function(e) {
        this.setFilter(e.target.value);
    },

    // Set the default filter after the graph has been analayzed once.
    componentDidMount: function() {
        this.setFilter('0');
    },

    render: function() {
        var {context, data} = this.props;
        var selectedAssembly = '';
        var selectedAnnotation = '';
        var items = data ? data['@graph'] : []; // Array of searched files arrives in data.@graph result
        var files = items.length ? items : [];
        if (files.length === 0) {
            return null;
        }
        var filterOptions = files.length ? collectAssembliesAnnotations(files) : [];

        // Build the graph; place resulting graph in this.jsonGraph
        if (this.state.selectedFilterValue && filterOptions[this.state.selectedFilterValue]) {
            selectedAssembly = filterOptions[this.state.selectedFilterValue].assembly;
            selectedAnnotation = filterOptions[this.state.selectedFilterValue].annotation;
        }

        // Rendering the filtering menu
        var filterMenu = filterOptions.length ?
            <select className="form-control" defaultValue="0" onChange={this.handleFilterChange}>
                <option value="default" key="title">All Assemblies and Annotations</option>
                <option disabled="disabled"></option>
                {filterOptions.map((option, i) =>
                    <option key={i} value={i}>{option.assembly + (option.annotation ? ' ' + option.annotation : '')}</option>
                )}
            </select>
        : null;

        return (
            <Panel>
                <PanelHeading addClasses="file-gallery-heading">
                    <h4>Files</h4>
                    <div className="file-gallery-controls">
                        {context.visualize_ucsc  && context.status == "released" ?
                            <div className="file-gallery-control">
                                <DropdownButton title='Visualize Data' label="visualize-data">
                                    <DropdownMenu>
                                        {Object.keys(context.visualize_ucsc).map(assembly =>
                                            <a key={assembly} data-bypass="true" target="_blank" private-browsing="true" href={context.visualize_ucsc[assembly]}>
                                                {assembly}
                                            </a>
                                        )}
                                    </DropdownMenu>
                                </DropdownButton>
                            </div>
                        : null}
                        <div className="file-gallery-control">{filterMenu}</div>
                    </div>
                </PanelHeading>
                <DatasetFiles {...this.props} items={items} selectedAssembly={selectedAssembly} selectedAnnotation={selectedAnnotation} encodevers={this.props.encodevers} anisogenic={this.props.anisogenic} session={this.context.session} noDefaultClasses />
                <ExperimentGraph context={context} items={items} selectedAssembly={selectedAssembly} selectedAnnotation={selectedAnnotation} session={this.context.session} forceRedraw />
            </Panel>
        );
    }
});


// Handle graphing throws
function graphException(message, file0, file1) {
/*jshint validthis: true */
    this.message = message;
    if (file0) {
        this.file0 = file0;
    }
    if (file1) {
        this.file1 = file1;
    }
}

module.exports.graphException = graphException;


var assembleGraph = module.exports.assembleGraph = function(context, session, infoNodeId, files, filterAssembly, filterAnnotation) {

    // Calculate a step ID from a file's derived_from array
    function _derivedFileIds(file) {
        if (file.derived_from) {
            return file.derived_from.map(function(derived) {
                return derived['@id'];
            }).sort().join();
        } else {
            return '';
        }
    }

    function _genQcId(metric, file) {
        return 'qc:' + metric['@id'] + file['@id'];
    }

    function _genFileId(file) {
        return 'file:' + file['@id'];
    }

    function _genStepId(file) {
        return 'step:' + derivedFileIds(file) + file.analysis_step['@id'];
    }

    function processFiltering(fileList, filterAssembly, filterAnnotation, allFiles, allContributing, include) {

        function getSubFileList(filesArray) {
            var fileList = {};
            filesArray.forEach(function(file) {
                fileList[file['@id']] = allFiles[file['@id']];
            });
            return fileList;
        }

        var fileKeys = Object.keys(fileList);
        for (var i = 0; i < fileKeys.length; i++) {
            var file = fileList[fileKeys[i]];
            var nextFileList;

            if (file) {
                if (!file.removed) {
                    // This file gets included. Include everything it derives from
                    if (file.derived_from && file.derived_from.length && !allContributing[file['@id']]) {
                        nextFileList = getSubFileList(file.derived_from);
                        processFiltering(nextFileList, filterAssembly, filterAnnotation, allFiles, allContributing, true);
                    }
                } else if (include) {
                    // Unremove the file if this branch is to be included based on files that derive from it
                    file.removed = false;
                    if (file.derived_from && file.derived_from.length && !allContributing[file['@id']]) {
                        nextFileList = getSubFileList(file.derived_from);
                        processFiltering(nextFileList, filterAssembly, filterAnnotation, allFiles, allContributing, true);
                    }
                }
            }
        }
    }

    var jsonGraph; // JSON graph object of entire graph; see graph.js
    var derivedFromFiles = {}; // List of all files that other files derived from
    var allFiles = {}; // All files' accessions as keys
    var allReplicates = {}; // All file's replicates as keys; each key references an array of files
    var allPipelines = {}; // List of all pipelines indexed by step @id
    var allMetricsInfo = []; // List of all QC metrics found attached to files
    var fileQcMetrics = {}; // List of all file QC metrics indexed by file ID
    var stepExists = false; // True if at least one file has an analysis_step
    var fileOutsideReplicate = false; // True if at least one file exists outside a replicate
    var abortGraph = false; // True if graph shouldn't be drawn
    var abortMsg; // Console message to display if aborting graph
    var abortFileId; // @id of file that caused abort
    var derivedFileIds = _.memoize(_derivedFileIds, function(file) {
        return file['@id'];
    });
    var genQcId = _.memoize(_genQcId, function(metric, file) {
        return metric['@id'] + file['@id'];
    });
    var genStepId = _.memoize(_genStepId, function(file) {
        return file['@id'];
    });
    var genFileId = _.memoize(_genFileId, function(file) {
        return file['@id'];
    });

    // Collect all files keyed by their ID as a single source of truth for files.
    // Every reference to a file object should get it from this object. Also serves
    // to de-dup the file array since there can be repeated files in it.
    files.forEach(function(file) {
        if (!allFiles[file['@id']]) {
            allFiles[file['@id']] = file;
        }
    });

    // Collect derived_from files, used replicates, and used pipelines. allFiles has all files directly involved
    // with this experiment if we're logged in, or just released files directly involved with experiment if we're not.
    Object.keys(allFiles).forEach(function(fileId) {
        var file = allFiles[fileId];

        // Build an object keyed with all files that other files derive from. If the file is contributed,
        // we don't care about its derived_from because we don't render that.
        if (file.derived_from && file.derived_from.length) {
            file.derived_from.forEach(function(derived_from) {
                var derivedFromId = derived_from['@id'];
                var derivedFile = allFiles[derivedFromId];
                if (!derivedFile) {
                    // The derived-from file wasn't in the given file list. Copy the file object from the file's
                    // derived_from so we can examine it later -- and mark it as missing. It could be because a
                    // derived-from file isn't released and we're not logged in, or because it's a contributing file.
                    derivedFromFiles[derivedFromId] = derived_from;
                    derived_from.missing = true;
                } else if (!derivedFromFiles[derivedFromId]) {
                    // The derived-from file was in the given file list, so record the derived-from file in derivedFromFiles.
                    // ...that is, unless the derived-from file has already been seen. Just move on if it has.
                    derivedFromFiles[derivedFromId] = derivedFile;
                }
            });
        }

        // Keep track of all used replicates by keeping track of all file objects for each replicate.
        // Each key is a replicate number, and each references an array of file objects using that replicate.
        if (file.biological_replicates && file.biological_replicates.length === 1) {
            var biological_replicate_number = file.biological_replicates[0];
            if (!allReplicates[biological_replicate_number]) {
                // Place a new array in allReplicates if needed
                allReplicates[biological_replicate_number] = [];
            }
            allReplicates[biological_replicate_number].push(file);
        }

        // Note whether any files have an analysis step
        var fileAnalysisStep = file.analysis_step_version && file.analysis_step_version.analysis_step;
        stepExists = stepExists || fileAnalysisStep;

        // Save the pipeline array used for each step used by the file.
        if (fileAnalysisStep) {
            allPipelines[fileAnalysisStep['@id']] = fileAnalysisStep.pipelines;
        }

        // File is derived; collect any QC info that applies to this file
        if (file.quality_metrics && file.quality_metrics.length) {
            var matchingQc = [];

            // Search file's quality_metrics array to find one with a quality_metric_of field referring to this file.
            file.quality_metrics.forEach(function(metric) {
                var matchingFile = _(metric.quality_metric_of).find(function(appliesFile) {
                    return file['@id'] === appliesFile;
                });
                if (matchingFile) {
                    matchingQc.push(metric);
                }
            });
            if (matchingQc.length) {
                fileQcMetrics[fileId] = matchingQc;
            }
        }

        // Keep track of whether files exist outside replicates. That could mean it has no replicate information,
        // or it has more than one replicate.
        fileOutsideReplicate = fileOutsideReplicate || (file.biological_replicates && file.biological_replicates.length !== 1);
    });
    // At this stage, allFiles, allReplicates, and derivedFromFiles point to the same file objects;
    // allPipelines points to pipelines.

    // Now find contributing files by subtracting original_files from the list of derived_from files. Note: derivedFromFiles is
    // an object keyed by each file's @id. allContributingArray is an array of file objects.
    var allContributingArray = _(derivedFromFiles).filter((derivedFromFile, derivedFromId) => {
        return !_(context.original_files).any(originalFileId => originalFileId === derivedFromId);
    });

    // Process the contributing files array
    var allContributing = {};
    allContributingArray.forEach(contributingFile => {
        // Convert array of contributing files to a keyed object to help with searching later
        contributingFile.missing = false;
        var contributingFileId = contributingFile['@id'];
        allContributing[contributingFileId] = contributingFile;

        // Also add contributing files to the allFiles object
        if (allFiles[contributingFileId]) {
            // Contributing file already existed in file array for some reason; use its existing file object
            allContributing[contributingFileId] = allFiles[contributingFileId];
        } else {
            // Seeing contributed file for the first time; save it in allFiles
            allFiles[contributingFileId] = allContributing[contributingFileId];
        }
    });

    // Don't draw anything if no files have an analysis_step
    if (!stepExists) {
        throw new graphException('No graph: no files have step runs');
    }

    // Now that we know at least some files derive from each other through analysis steps, mark file objects that
    // don't derive from other files — and that no files derive from them — as removed from the graph.
    // Also build the filtering menu here; it genomic annotations and assemblies that ARE involved in the graph.
    Object.keys(allFiles).forEach(function(fileId) {
        var file = allFiles[fileId];

        // File gets removed if doesn’t derive from other files AND no files derive from it.
        file.removed = !(file.derived_from && file.derived_from.length) && !derivedFromFiles[fileId];
    });

    // Remove any replicates containing only removed files from the last step.
    Object.keys(allReplicates).forEach(function(repNum) {
        var onlyRemovedFiles = _(allReplicates[repNum]).all(function(file) {
            return file.removed && file.missing === true;
        });
        if (onlyRemovedFiles) {
            allReplicates[repNum] = [];
        }
    });

    // Check whether any files that others derive from are missing (usually because they're unreleased and we're logged out).
    Object.keys(derivedFromFiles).forEach(function(derivedFromFileId) {
        var derivedFromFile = derivedFromFiles[derivedFromFileId];
        if (derivedFromFile.removed || derivedFromFile.missing) {
            // A file others derive from doesn't exist or was removed; check if it's in a replicate or not
            // Note the derived_from file object exists even if it doesn't exist in given files array.
            if (derivedFromFile.biological_replicates && derivedFromFile.biological_replicates.length === 1) {
                // Missing derived-from file in a replicate; remove the replicate's files and remove itself.
                var derivedFromRep = derivedFromFile.biological_replicates[0];
                if (allReplicates[derivedFromRep]) {
                    allReplicates[derivedFromRep].forEach(function(file) {
                        file.removed = true;
                    });
                }
            } else {
                // Missing derived-from file not in a replicate or in multiple replicates; don't draw any graph
                throw new graphException('No graph: derived_from file outside replicate (or in multiple replicates) missing', derivedFromFileId);
            }
        } // else the derived_from file is in files array (allFiles object); normal case
    });

    // Remove files based on the filtering options
    if (filterAssembly) {
        // First remove all raw files, and all other files with mismatched filtering options
        Object.keys(allFiles).forEach(function(fileId) {
            var file = allFiles[fileId];

            if (file.output_category === 'raw data') {
                // File is raw data; just remove it
                file.removed = true;
            } else {
                // At this stage, we know it's a process or reference file. Remove from files if
                // it has mismatched assembly or annotation
                if ((file.assembly !== filterAssembly) || ((file.genome_annotation || filterAnnotation) && (file.genome_annotation !== filterAnnotation))) {
                    file.removed = true;
                }
            }
        });

        // For all files matching the filtering options that derive from others, go up the derivation chain and re-include everything there.
        processFiltering(allFiles, filterAssembly, filterAnnotation, allFiles, allContributing);
    }

    // See if removing files by filtering have emptied a replicate.
    if (Object.keys(allReplicates).length) {
        Object.keys(allReplicates).forEach(function(replicateId) {
            var emptied = _(allReplicates[replicateId]).all(function(file) {
                return file.removed;
            });

            // If all files removed from a replicate, remove the replicate
            if (emptied) {
                allReplicates[replicateId] = [];
            }

        });
    }

    // Check whether all files have been removed
    abortGraph = _(Object.keys(allFiles)).all(function(fileId) {
        return allFiles[fileId].removed;
    });
    if (abortGraph) {
        throw new graphException('No graph: all files removed');
    }

    // No files exist outside replicates, and all replicates are removed
    var replicateIds = Object.keys(allReplicates);
    if (fileOutsideReplicate && replicateIds.length && _(replicateIds).all(function(replicateNum) {
        return !allReplicates[replicateNum].length;
    })) {
        throw new graphException('No graph: All replicates removed and no files outside replicates exist');
    }

    // Last check; see if any files derive from files now missing. This test is child-file based, where the last test
    // was based on the derived-from files.
    Object.keys(allFiles).forEach(function(fileId) {
        var file = allFiles[fileId];

        if (!file.removed && !allContributing[fileId] && file.derived_from && file.derived_from.length) {
            var derivedGoneMissing; // Just to help debugging
            var derivedGoneId; // @id of derived-from file that's either missing or removed

            // A file still in the graph derives from others. See if any of the files it derives from have been removed
            // or are missing.
            file.derived_from.forEach(function(derivedFromFile) {
                var orgDerivedFromFile = derivedFromFiles[derivedFromFile['@id']];
                var derivedGone = orgDerivedFromFile.missing || orgDerivedFromFile.removed;

                // These two just for debugging a unrendered graph
                if (derivedGone) {
                    throw new graphException('file0 derives from file1 which is ' + (orgDerivedFromFile.missing ? 'missing' : 'removed'), fileId, derivedFromFile['@id']);
                }
            });
        }
    });

    // Create an empty graph architecture that we fill in next.
    jsonGraph = new JsonGraph(context.accession);

    // Create nodes for the replicates
    Object.keys(allReplicates).forEach(function(replicateNum) {
        if (allReplicates[replicateNum] && allReplicates[replicateNum].length) {
            jsonGraph.addNode('rep:' + replicateNum, 'Replicate ' + replicateNum, {
                cssClass: 'pipeline-replicate',
                type: 'Rep',
                shape: 'rect',
                cornerRadius: 0
            });
        }
    });

    // Go through each file (released or unreleased) to add it and associated steps to the graph
    Object.keys(allFiles).forEach(fileId => {
        var file = allFiles[fileId];

        // Only add files derived from others, or that others derive from,
        // and that aren't part of a removed replicate
        if (!file.removed) {
            var stepId;
            var label;
            var pipelineInfo;
            var error;
            var fileNodeId = 'file:' + file['@id'];
            var replicateNode = (file.biological_replicates && file.biological_replicates.length === 1 ) ? jsonGraph.getNode('rep:' + file.biological_replicates[0]) : null;
            var metricsInfo;
            var fileContributed = allContributing[fileId];

            // Add QC metrics info from the file to the list to generate the nodes later
            if (fileQcMetrics[fileId] && fileQcMetrics[fileId].length && file.step_run) {
                metricsInfo = fileQcMetrics[fileId].map(function(metric) {
                    var qcId = genQcId(metric, file);
                    return {id: qcId, label: 'QC', class: 'pipeline-node-qc-metric' + (infoNodeId === qcId ? ' active' : ''), ref: metric, parent: file};
                });
            }

            // Add file to the graph as a node
            var fileNodeLabel, fileCssClass, fileRef;
            var loggedIn = session && session['auth.userid'];
            if (fileContributed && fileContributed.status !== 'released' && !loggedIn) {
                // A contributed file isn't released and we're not logged in
                fileNodeLabel = 'Unreleased';
                fileCssClass = 'pipeline-node-file contributing error' + (infoNodeId === fileNodeId ? ' active' : '');
                fileRef = null;
            } else {
                fileNodeLabel = file.title + ' (' + file.output_type + ')';
                fileCssClass = 'pipeline-node-file' + (fileContributed ? ' contributing' : '') + (infoNodeId === fileNodeId ? ' active' : '');
                fileRef = file;
            }
            jsonGraph.addNode(fileNodeId, fileNodeLabel, {
                cssClass: fileCssClass,
                type: 'File',
                shape: 'rect',
                cornerRadius: 16,
                parentNode: replicateNode,
                contributing: fileContributed,
                ref: fileRef
            }, metricsInfo);

            // If the file has an analysis step, prepare it for graph insertion
            if (!fileContributed) {
                var fileAnalysisStep = file.analysis_step_version && file.analysis_step_version.analysis_step;
                if (fileAnalysisStep) {
                    // Make an ID and label for the step
                    stepId = 'step:' + derivedFileIds(file) + fileAnalysisStep['@id'];
                    label = fileAnalysisStep.analysis_step_types;
                    pipelineInfo = allPipelines[fileAnalysisStep['@id']];
                    error = false;
                } else if (derivedFileIds(file)) {
                    // File derives from others, but no analysis step; make dummy step
                    stepId = 'error:' + derivedFileIds(file);
                    label = 'Software unknown';
                    pipelineInfo = null;
                    error = true;
                } else {
                    // No analysis step and no derived_from; don't add a step
                    stepId = '';
                }

                if (stepId) {
                    // Add the step to the graph only if we haven't for this derived-from set already
                    if (!jsonGraph.getNode(stepId)) {
                        jsonGraph.addNode(stepId, label, {
                            cssClass: 'pipeline-node-analysis-step' + (infoNodeId === stepId ? ' active' : '') + (error ? ' error' : ''),
                            type: 'Step',
                            shape: 'rect',
                            cornerRadius: 4,
                            parentNode: replicateNode,
                            ref: fileAnalysisStep,
                            pipelines: pipelineInfo,
                            fileId: file['@id'],
                            fileAccession: file.accession,
                            stepVersion: file.analysis_step_version
                        });
                    }

                    // Connect the file to the step, and the step to the derived_from files
                    jsonGraph.addEdge(stepId, fileNodeId);
                    file.derived_from.forEach(function(derived) {
                        if (!jsonGraph.getEdge('file:' + derived['@id'], stepId)) {
                            jsonGraph.addEdge('file:' + derived['@id'], stepId);
                        }
                    });
                }
            }
        }
    });

    return jsonGraph;
};

// analysis steps.
var ExperimentGraph = module.exports.ExperimentGraph = React.createClass({

    getInitialState: function() {
        return {
            infoNodeId: '' // @id of node whose info panel is open
        };
    },

    // Order that assemblies should appear in filtering menu
    assemblyPriority: [
        'GRCh38',
        'hg19',
        'mm10',
        'mm9',
        'ce11',
        'ce10',
        'dm6',
        'dm3',
        'J02459.1'
    ],

    // Render metadata if a graph node is selected.
    // jsonGraph: JSON graph data.
    // infoNodeId: ID of the selected node
    detailNodes: function(jsonGraph, infoNodeId) {
        var meta;

        // Find data matching selected node, if any
        if (infoNodeId) {
            if (infoNodeId.indexOf('qc:') === -1) {
                // Not a QC subnode; render normally
                var node = jsonGraph.getNode(infoNodeId);
                if (node) {
                    meta = globals.graph_detail.lookup(node)(node);
                }
            } else {
                // QC subnode
                var subnode = jsonGraph.getSubnode(infoNodeId);
                if (subnode) {
                    meta = QcDetailsView(subnode);
                }
            }
        }

        return meta;
    },

    // Handle a click in a graph node
    handleNodeClick: function(nodeId) {
        this.setState({infoNodeId: this.state.infoNodeId !== nodeId ? nodeId : ''});
    },

    render: function() {
        var {context, session, items, selectedAssembly, selectedAnnotation} = this.props;
        var files = items;

        // Build node graph of the files and analysis steps with this experiment
        if (files && files.length) {
            try {
                this.jsonGraph = assembleGraph(context, session, this.state.infoNodeId, files, selectedAssembly, selectedAnnotation);
            } catch(e) {
                this.jsonGraph = null;
                console.warn(e.message + (e.file0 ? ' -- file0:' + e.file0 : '') + (e.file1 ? ' -- file1:' + e.file1: ''));
            }
            var goodGraph = this.jsonGraph && Object.keys(this.jsonGraph).length;

            // If we have a graph, or if we have a selected assembly/annotation, draw the graph panel
            if (goodGraph || selectedAssembly || selectedAnnotation) {
                var meta = this.detailNodes(this.jsonGraph, this.state.infoNodeId);
                return (
                    <div>
                        <div className="file-gallery-graph-header"><h4>Pipeline</h4></div>
                        {goodGraph ?
                            <Graph graph={this.jsonGraph} nodeClickHandler={this.handleNodeClick} noDefaultClasses forceRedraw>
                                <div id="graph-node-info">
                                    {meta ? <PanelBody>{meta}</PanelBody> : null}
                                </div>
                            </Graph>
                        :
                            <p className="browser-error">Currently selected assembly and genomic annotation hides the graph</p>
                        }
                    </div>
                );
            } else {
                return <p className="browser-error">Graph not applicable to this experiment’s files.</p>;
            }
        }
        return null;
    }
});


// Display the metadata of the selected file in the graph
var FileDetailView = function(node) {
    // The node is for a file
    var selectedFile = node.metadata.ref;
    var meta;

    if (selectedFile) {
        var contributingAccession;

        if (node.metadata.contributing) {
            var accessionStart = selectedFile.dataset.indexOf('/', 1) + 1;
            var accessionEnd = selectedFile.dataset.indexOf('/', accessionStart) - accessionStart;
            contributingAccession = selectedFile.dataset.substr(accessionStart, accessionEnd);
        }
        var dateString = !!selectedFile.date_created && moment.utc(selectedFile.date_created).format('YYYY-MM-DD');
        return (
            <dl className="key-value">
                {selectedFile.file_format ?
                    <div data-test="format">
                        <dt>Format</dt>
                        <dd>{selectedFile.file_type}</dd>
                    </div>
                : null}

                {selectedFile.output_type ?
                    <div data-test="output">
                        <dt>Output</dt>
                        <dd>{selectedFile.output_type}</dd>
                    </div>
                : null}

                {selectedFile.paired_end ?
                    <div data-test="pairedend">
                        <dt>Paired end</dt>
                        <dd>{selectedFile.paired_end}</dd>
                    </div>
                : null}

                {selectedFile.replicate ?
                    <div data-test="bioreplicate">
                        <dt>Biological replicate(s)</dt>
                        <dd>{'[' + selectedFile.replicate.biological_replicate_number + ']'}</dd>
                    </div>
                : selectedFile.biological_replicates && selectedFile.biological_replicates.length ?
                    <div data-test="bioreplicate">
                        <dt>Biological replicate(s)</dt>
                        <dd>{'[' + selectedFile.biological_replicates.join(', ') + ']'}</dd>
                    </div>
                : null}

                {selectedFile.replicate ?
                    <div data-test="techreplicate">
                        <dt>Technical replicate</dt>
                        <dd>{selectedFile.replicate.technical_replicate_number}</dd>
                    </div>
                : selectedFile.biological_replicates && selectedFile.biological_replicates.length ?
                    <div data-test="techreplicate">
                        <dt>Technical replicate</dt>
                        <dd>{'-'}</dd>
                    </div>
                : null}

                {selectedFile.assembly ?
                    <div data-test="assembly">
                        <dt>Mapping assembly</dt>
                        <dd>{selectedFile.assembly}</dd>
                    </div>
                : null}

                {selectedFile.genome_annotation ?
                    <div data-test="annotation">
                        <dt>Genome annotation</dt>
                        <dd>{selectedFile.genome_annotation}</dd>
                    </div>
                : null}

                {selectedFile.lab && selectedFile.lab.title ?
                    <div data-test="submitted">
                        <dt>Lab</dt>
                        <dd>{selectedFile.lab.title}</dd>
                    </div>
                : null}

                {dateString ?
                    <div data-test="datecreated">
                        <dt>Date added</dt>
                        <dd>{dateString}</dd>
                    </div>
                : null}

                {selectedFile.analysis_step_version ?
                    <div data-test="software">
                        <dt>Software</dt>
                        <dd>{SoftwareVersionList(selectedFile.analysis_step_version.software_versions)}</dd>
                    </div>
                : null}

                {node.metadata.contributing && selectedFile.dataset ?
                    <div data-test="contributedfrom">
                        <dt>Contributed from</dt>
                        <dd><a href={selectedFile.dataset}>{contributingAccession}</a></dd>
                    </div>
                : null}

                {selectedFile.href ?
                    <div data-test="download">
                        <dt>File download</dt>
                        <dd>
                            <a href={selectedFile.href} download={selectedFile.href.substr(selectedFile.href.lastIndexOf("/") + 1)} data-bypass="true"><i className="icon icon-download"></i>
                                &nbsp;Download
                            </a>
                        </dd>
                    </div>
                : null}
            </dl>
        );
    } else {
        return <p className="browser-error">No information available</p>;
    }
};

globals.graph_detail.register(FileDetailView, 'File');


// For each type of quality metric, make a list of attachment properties. If the quality_metric object has an attachment
// property called `attachment`, it doesn't need to be added here -- this is only for attachment properties with arbitrary names.
// Each property in the list has an associated human-readable description for display on the page.
var qcAttachmentProperties = {
    'IDRQualityMetric': [
        {'IDR_plot_true': 'IDR dispersion plot for true replicates'},
        {'IDR_plot_rep1_pr': 'IDR dispersion plot for replicate 1 pseudo-replicates'},
        {'IDR_plot_rep2_pr': 'IDR dispersion plot for replicate 2 pseudo-replicates'},
        {'IDR_plot_pool_pr': 'IDR dispersion plot for pool pseudo-replicates'},
        {'IDR_parameters_true': 'IDR run parameters for true replicates'},
        {'IDR_parameters_rep1_pr': 'IDR run parameters for replicate 1 pseudo-replicates'},
        {'IDR_parameters_rep2_pr': 'IDR run parameters for replicate 2 pseudo-replicates'},
        {'IDR_parameters_pool_pr': 'IDR run parameters for pool pseudo-replicates'}
    ],
    'ChipSeqFilterQualityMetric': [
        {'cross_correlation_plot': 'Cross-correlation plot'}
    ]
};

// List of quality metric properties to not display
var qcReservedProperties = ['uuid', 'assay_term_name', 'assay_term_id', 'attachment', 'award', 'lab', 'submitted_by', 'level', 'status', 'date_created', 'step_run', 'schema_version'];

// Display QC metrics of the selected QC sub-node in a file node.
var QcDetailsView = function(metrics) {
    if (metrics) {
        var qcPanels = []; // Each QC metric panel to display
        var id2accessionRE = /\/\w+\/(\w+)\//;
        var filesOfMetric = []; // Array of accessions of files that share this metric

        // Make an array of the accessions of files that share this quality metrics object.
        // quality_metric_of is an array of @ids because they're not embedded, and we're trying
        // to avoid embedding where not absolutely needed. So use a regex to extract the files'
        // accessions from the @ids. After generating the array, filter out empty entries.
        if (metrics.ref.quality_metric_of && metrics.ref.quality_metric_of.length) {
            filesOfMetric = metrics.ref.quality_metric_of.map(metricId => {
                // Extract the file's accession from the @id
                var match = id2accessionRE.exec(metricId);

                // Return matches that *don't* match the file whose QC node we've clicked
                if (match && (match[1] !== metrics.parent.accession)) {
                    return match[1];
                }
                return '';
            }).filter(acc => !!acc);
        }

        // Filter out QC metrics properties not to display based on the qcReservedProperties list, as well as those properties with keys
        // beginning with '@'. Sort the list of property keys as well.
        var sortedKeys = Object.keys(metrics.ref).filter(key => key[0] !== '@' && qcReservedProperties.indexOf(key) === -1).sort();

        // Get the list of attachment properties for the given qc object @type. and generate the JSX for their display panels.
        // The list of keys for attachment properties to display comes from qcAttachmentProperties. Use the @type for the attachment
        // property as a key to retrieve the list of properties appropriate for that QC type.
        var qcAttachmentPropertyList = qcAttachmentProperties[metrics.ref['@type'][0]];
        if (qcAttachmentPropertyList) {
            qcPanels = qcAttachmentPropertyList.map(attachmentPropertyInfo => {
                // Each object in the list has only one key (the metric attachment property name), so get it here.
                var attachmentPropertyName = Object.keys(attachmentPropertyInfo)[0];

                // Generate the JSX for the panel. Use the property name as the key to get the corresponding human-readable description for the title
                return <AttachmentPanel context={metrics.ref} attachment={metrics.ref[attachmentPropertyName]} title={attachmentPropertyInfo[attachmentPropertyName]} />;
            });
        }

        // Convert the QC metric object @id to a displayable string
        var qcName = metrics.ref['@id'].match(/^\/([a-z0-9-]*)\/.*$/i);
        if (qcName && qcName[1]) {
            qcName = qcName[1].replace(/-/g, ' ');
        }

        return (
            <div>
                <div className="quality-metrics-header">
                    <div className="quality-metrics-info">
                        <h4>Quality metric of {metrics.parent.accession}</h4>
                        {filesOfMetric.length ? <h5>Shared with {filesOfMetric.join(', ')}</h5> : null}
                    </div>
                    {qcName ?
                        <div className="quality-metrics-type">
                            {qcName}
                        </div>
                    : null}
                </div>
                <div className="row">
                    <div className="col-md-4 col-sm-6 col-xs-12">
                        <dl className="key-value-flex">
                            {sortedKeys.map(key => 
                                (typeof metrics.ref[key] === 'string' || typeof metrics.ref[key] === 'number') ?
                                    <div key={key}>
                                        <dt>{key}</dt>
                                        <dd>{metrics.ref[key]}</dd>
                                    </div>
                                : null
                            )}
                        </dl>
                    </div>

                    <div className="col-md-8 col-sm-12 quality-metrics-attachments">
                        <h5>Quality metric attachments</h5>
                        <div className="row">
                            {/* If the metrics object has an `attachment` property, display that first, then display the properties
                                not named `attachment` but which have their own schema attribute, `attachment`, set to true */}
                            {metrics.ref.attachment ?
                                <AttachmentPanel context={metrics.ref} attachment={metrics.ref.attachment} />
                            : null}
                            {qcPanels}
                        </div>
                    </div>
                </div>
            </div>
        );
    } else {
        return null;
    }
};<|MERGE_RESOLUTION|>--- conflicted
+++ resolved
@@ -39,7 +39,7 @@
 var {DocumentsPanel, AttachmentPanel} = doc;
 var DropdownButton = button.DropdownButton;
 var DropdownMenu = dropdownMenu.DropdownMenu;
-var {Panel, PanelBody, PanelHeading, PanelFooter, TabPanel, TabPanelPane} = panel;
+var {Panel, PanelBody, PanelHeading} = panel;
 
 
 var anisogenicValues = [
@@ -48,6 +48,7 @@
     'anisogenic, sex-matched',
     'anisogenic'
 ];
+
 
 // Order that assemblies should appear in filtering menu
 var assemblyPriority = [
@@ -570,24 +571,8 @@
                     <ReplicateTable condensedReplicates={condensedReplicates} replicationType={context.replication_type} />
                 : null}
 
-<<<<<<< HEAD
                 {/* Display the file widget with the facet, graph, and tables */}
                 <FileGallery context={context} encodevers={encodevers} anisogenic={anisogenic} />
-=======
-                <FetchedData ignoreErrors>
-                    <Param name="data" url={dataset.unreleased_files_url(context)} />
-                    <ExperimentGraph context={context} session={this.context.session} />
-                </FetchedData>
-
-                {/* If logged in and dataset is released, need to combine search of files that reference
-                    this dataset to get released and unreleased ones. If not logged in, then just get
-                    files from dataset.files */}
-                {loggedIn && (context.status === 'released' || context.status === 'release ready') ?
-                    <FetchedItems {...this.props} url={dataset.unreleased_files_url(context)} Component={DatasetFiles} filePanelHeader={<FilePanelHeader context={context} />} encodevers={globals.encodeVersion(context)} session={this.context.session} ignoreErrors />
-                :
-                    <FileTable {...this.props} items={context.files} encodevers={globals.encodeVersion(context)} session={this.context.session} filePanelHeader={<FilePanelHeader context={context} />} noAudits />
-                }
->>>>>>> ef5458d9
 
                 <FetchedItems {...this.props} url={experiments_url} Component={ControllingExperiments} ignoreErrors />
 
@@ -1178,6 +1163,7 @@
             return null;
         }
         var filterOptions = files.length ? collectAssembliesAnnotations(files) : [];
+        var loggedIn = this.context.session && this.context.session['auth.userid'];
 
         // Build the graph; place resulting graph in this.jsonGraph
         if (this.state.selectedFilterValue && filterOptions[this.state.selectedFilterValue]) {
@@ -1217,7 +1203,16 @@
                         <div className="file-gallery-control">{filterMenu}</div>
                     </div>
                 </PanelHeading>
-                <DatasetFiles {...this.props} items={items} selectedAssembly={selectedAssembly} selectedAnnotation={selectedAnnotation} encodevers={this.props.encodevers} anisogenic={this.props.anisogenic} session={this.context.session} noDefaultClasses />
+
+                {/* If logged in and dataset is released, need to combine search of files that reference
+                    this dataset to get released and unreleased ones. If not logged in, then just get
+                    files from dataset.files */}
+                {loggedIn && (context.status === 'released' || context.status === 'release ready') ?
+                    <FetchedItems {...this.props} url={dataset.unreleased_files_url(context)} Component={DatasetFiles} encodevers={globals.encodeVersion(context)} session={this.context.session} ignoreErrors noDefaultClasses />
+                :
+                    <FileTable {...this.props} items={context.files} encodevers={globals.encodeVersion(context)} session={this.context.session} noAudits noDefaultClasses />
+                }
+
                 <ExperimentGraph context={context} items={items} selectedAssembly={selectedAssembly} selectedAnnotation={selectedAnnotation} session={this.context.session} forceRedraw />
             </Panel>
         );
@@ -1306,6 +1301,7 @@
     var allPipelines = {}; // List of all pipelines indexed by step @id
     var allMetricsInfo = []; // List of all QC metrics found attached to files
     var fileQcMetrics = {}; // List of all file QC metrics indexed by file ID
+    var filterOptions = []; // List of graph filters; annotations and assemblies
     var stepExists = false; // True if at least one file has an analysis_step
     var fileOutsideReplicate = false; // True if at least one file exists outside a replicate
     var abortGraph = false; // True if graph shouldn't be drawn
@@ -1439,7 +1435,12 @@
         var file = allFiles[fileId];
 
         // File gets removed if doesn’t derive from other files AND no files derive from it.
-        file.removed = !(file.derived_from && file.derived_from.length) && !derivedFromFiles[fileId];
+        var islandFile = file.removed = !(file.derived_from && file.derived_from.length) && !derivedFromFiles[fileId];
+
+        // Add to the filtering options to generate a <select>; don't include island files
+        if (!islandFile && file.output_category !== 'raw data' && file.assembly) {
+            filterOptions.push({assembly: file.assembly, annotation: file.genome_annotation});
+        }
     });
 
     // Remove any replicates containing only removed files from the last step.
@@ -1565,7 +1566,7 @@
     });
 
     // Go through each file (released or unreleased) to add it and associated steps to the graph
-    Object.keys(allFiles).forEach(fileId => {
+    Object.keys(allFiles).forEach(function(fileId) {
         var file = allFiles[fileId];
 
         // Only add files derived from others, or that others derive from,
@@ -1658,12 +1659,13 @@
                 }
             }
         }
-    });
-
+    }, this);
+
+    jsonGraph.filterOptions = filterOptions.length ? _(filterOptions).uniq(option => option.assembly + '!' + (option.annotation ? option.annotation : '')) : [];
     return jsonGraph;
 };
 
-// analysis steps.
+
 var ExperimentGraph = module.exports.ExperimentGraph = React.createClass({
 
     getInitialState: function() {
