--- conflicted
+++ resolved
@@ -11,11 +11,8 @@
 var fetched = require('./fetched');
 var AuditMixin = audit.AuditMixin;
 var pipeline = require('./pipeline');
-<<<<<<< HEAD
+var reference = require('./reference');
 var biosample = require('./biosample');
-=======
-var reference = require('./reference');
->>>>>>> 805fa525
 
 var DbxrefList = dbxref.DbxrefList;
 var FileTable = dataset.FileTable;
@@ -28,11 +25,8 @@
 var AuditDetail = audit.AuditDetail;
 var Graph = graph.Graph;
 var JsonGraph = graph.JsonGraph;
-<<<<<<< HEAD
+var PubReferenceList = reference.PubReferenceList;
 var SingleTreatment = biosample.SingleTreatment;
-=======
-var PubReferenceList = reference.PubReferenceList;
->>>>>>> 805fa525
 
 var Panel = function (props) {
     // XXX not all panels have the same markup
