/** @jsx React.DOM */
'use strict';
var React = require('react');
var _ = require('underscore');
var graph = require('./graph');
var globals = require('./globals');
var dbxref = require('./dbxref');
var dataset = require('./dataset');
var statuslabel = require('./statuslabel');
var audit = require('./audit');
var AuditMixin = audit.AuditMixin;

var DbxrefList = dbxref.DbxrefList;
var FileTable = dataset.FileTable;
var StatusLabel = statuslabel.StatusLabel;
<<<<<<< HEAD
var Graph = graph.Graph;
=======
var AuditIndicators = audit.AuditIndicators;
var AuditDetail = audit.AuditDetail;
>>>>>>> 5d01c789

var Panel = function (props) {
    // XXX not all panels have the same markup
    var context;
    if (props['@id']) {
        context = props;
        props = {context: context};
    }
    return globals.panel_views.lookup(props.context)(props);
};


var Experiment = module.exports.Experiment = React.createClass({
<<<<<<< HEAD
    nodeId: function(type, id) {
        return type + id;
    },

    getNodeIdType: function(id) {
        return id.slice(0, 2);
    },

    assembleNodes: function(graph, infoNode) {
        // Loop over each analysis step to insert it into the graph
        this.props.context.files.forEach(function(file) {
            var fileId = this.nodeId('fi', file['@id']);

            // Render each node. Set node ID to analysis step object ID so we can find it later
            graph.setNode(fileId, {label: file.accession + ' (' + file.output_type + ')', rx: 4, ry: 4,
                class: 'pipeline-node-file' + (infoNode === fileId ? ' active' : '')});

            // If the node has parents, render the edges to the analysis step between this node and its parents
            if (file.derived_from && file.derived_from.length && file.step) {
                var step = file.step.analysis_step;
                var stepId = this.nodeId('as', step['@id'] + '&' + file['@id']);

                // Insert a node for the analysis step, with an ID combining the IDS of this step and the file that
                // points to it; there may be more than one copy of this step on the graph if more than one
                // file points to it, so we have to uniquely ID each analysis step copy with the file's ID.
                graph.setNode(stepId, {label: step.analysis_step_types.join(', '), rx: 4, ry: 4,
                    class: 'pipeline-node-analysis-step' + (infoNode === stepId ? ' active' : '')});
                graph.setEdge(stepId, fileId);

                // Draw an edge from the analysis step to each of the derived_from files
                file.derived_from.forEach(function(derived) {
                    graph.setEdge(this.nodeId('fi', derived), stepId);
                }, this);
            }
        }, this);
    },

    detailNodes: function(infoNode) {
        // Find data matching selected node, if any
        var displayMeta;
        var meta;
        if (infoNode) {
            switch(this.getNodeIdType(infoNode)) {
                case 'fi':
                    this.props.context.files.some(function(file) {
                        if (this.nodeId('fi', file['@id']) === infoNode) {
                            displayMeta = file;
                            return true; // Found it; save the matching analysis step and exit loop
                        } else {
                            return false; // Keep searching...
                        }
                    }, this);

                    meta = (
                        <dl className="key-value">
                            <div>
                                <dt>Format</dt>
                                <dd>
                                    {displayMeta ?
                                        <span>
                                            {displayMeta.file_format ?
                                                <span>{displayMeta.file_format}</span>
                                            :
                                                <span className="select-note">Unspecified</span>
                                            }
                                        </span>
                                    :
                                        <span className="select-note">Select a node above</span>
                                    }
                                </dd>
                            </div>

                            <div>
                                <dt>Output</dt>
                                <dd>
                                    {displayMeta ?
                                        <span>
                                            {displayMeta.output_type ?
                                                <span>{displayMeta.output_type}</span>
                                            :
                                                <span className="select-note">Unspecified</span>
                                            }
                                        </span>
                                    :
                                        <span className="select-note">Select a node above</span>
                                    }
                                </dd>
                            </div>
                        </dl>
                    );

                    break;

                case 'as':
                    var nodeId = infoNode.slice(2);
                    var analysisStepId = nodeId.slice(0, nodeId.indexOf('&'));
                    this.props.context.files.some(function(file) {
                        if (file.step && file.step.analysis_step['@id'] === analysisStepId) {
                            displayMeta = file.step;
                            return true;
                        } else {
                            return false;
                        }
                    });

                    if (displayMeta) {
                        meta = (
                            <dl className="key-value">
                                {displayMeta.analysis_step.input_file_types && displayMeta.analysis_step.input_file_types.length ?
                                    <div>
                                        <dt>Input file types</dt>
                                        <dd>{displayMeta.analysis_step.input_file_types.join(', ')}</dd>
                                    </div>
                                : null}

                                {displayMeta.analysis_step.output_file_types && displayMeta.analysis_step.output_file_types.length ?
                                    <div>
                                        <dt>Output file types</dt>
                                        <dd>{displayMeta.analysis_step.output_file_types.join(', ')}</dd>
                                    </div>
                                : null}
                            </dl>
                        );
                    }

                    break;

                default:
                    break;
            }
        }

        return(
            <div className="graph-node-info">
                {meta ? <div><hr />{meta}</div> : null}
            </div>
        );
    },

=======
    mixins: [AuditMixin],
>>>>>>> 5d01c789
    render: function() {
        var context = this.props.context;
        var itemClass = globals.itemClass(context, 'view-item');
        var replicates = _.sortBy(context.replicates, function(item) {
            return item.biological_replicate_number;
        });
        var aliasList = context.aliases.join(", ");

        var documents = {};
        replicates.forEach(function (replicate) {
            if (!replicate.library) return;
            replicate.library.documents.forEach(function (doc, i) {
                documents[doc['@id']] = Panel({context: doc, key: i + 1});
            });
        });

        // Process biosamples for summary display
        var biosamples = [], lifeAge = [], organismName = [];
        replicates.forEach(function (replicate) {
            var biosample = replicate.library && replicate.library.biosample;
            if (biosample) {
                biosamples.push(biosample);

                // Add to array of scientific names for rare experiments with cross-species biosamples
                organismName.push(biosample.organism.scientific_name);

                // Build a string with non-'unknown' life_stage, age, and age_units concatenated
                var lifeAgeString = (biosample.life_stage && biosample.life_stage != 'unknown') ? biosample.life_stage : '';
                if (biosample.age && biosample.age != 'unknown') {
                    lifeAgeString += (lifeAgeString ? ' ' : '') + biosample.age;
                    lifeAgeString += (biosample.age_units && biosample.age_units != 'unknown') ? ' ' + biosample.age_units : '';
                }
                if (lifeAgeString) {
                    lifeAge.push(lifeAgeString);
                }
            }
        });

        // Eliminate duplicates in lifeAge and organismName arrays so each displayed only once
        if (lifeAge.length) {
            lifeAge = _.uniq(lifeAge);
        }
        if (organismName.length) {
            organismName = _.uniq(organismName);
        }

        // Build the text of the Treatment string array and the synchronization string array
        var treatmentText = [];
        var synchText = [];
        biosamples.map(function(biosample) {
            // Collect treatments
            treatmentText = treatmentText.concat(biosample.treatments.map(function(treatment) {
                var singleTreatment = '';
                if (treatment.concentration) {
                    singleTreatment += treatment.concentration + (treatment.concentration_units ? ' ' + treatment.concentration_units : '') + ' ';
                }
                singleTreatment += treatment.treatment_term_name + (treatment.treatment_term_id ? ' (' + treatment.treatment_term_id + ')' : '') + ' ';
                if (treatment.duration) {
                    singleTreatment += 'for ' + treatment.duration + ' ' + (treatment.duration_units ? treatment.duration_units : '');
                }
                return singleTreatment;
            }));

            // Collect synchronizations
            if (biosample.synchronization) {
                synchText.push(biosample.synchronization +
                    (biosample.post_synchronization_time ?
                        ' + ' + biosample.post_synchronization_time + (biosample.post_synchronization_time_units ? ' ' + biosample.post_synchronization_time_units : '')
                    : ''));
            }
        });
        if (treatmentText) {
            treatmentText = _.uniq(treatmentText);
        }
        if (synchText) {
            synchText = _.uniq(synchText);
        }

        // Adding experiment specific documents
        context.documents.forEach(function (document, i) {
            documents[document['@id']] = Panel({context: document, key: i + 1});
        });
        var antibodies = {};
        replicates.forEach(function (replicate) {
            if (replicate.antibody) {
                antibodies[replicate.antibody['@id']] = replicate.antibody;
            }
        });

        // Determine this experiment's ENCODE version
        var encodevers = "";
        if (context.award.rfa) {
            encodevers = globals.encodeVersionMap[context.award.rfa.substring(0,7)];
            if (typeof encodevers === "undefined") {
                encodevers = "";
            }
        }

        // Make list of statuses
        var statuses = [{status: context.status, title: "Status"}];
        if (encodevers === "3" && context.status === "released") {
            statuses.push({status: "pending", title: "Validation"});
        }

        // Make string of alternate accessions
        var altacc = context.alternate_accessions ? context.alternate_accessions.join(', ') : undefined;

        // XXX This makes no sense.
        //var control = context.possible_controls[0];
        return (
            <div className={itemClass}>
                <header className="row">
                    <div className="col-sm-12">
                        <ul className="breadcrumb">
                            <li>Experiment</li>
                            <li className="active">{context.assay_term_name}</li>
                        </ul>
                        <h2>
                            Experiment summary for {context.accession}
                        </h2>
                        {altacc ? <h4 className="repl-acc">Replaces {altacc}</h4> : null}
                        <div className="status-line">
                            <div className="characterization-status-labels">
                                <StatusLabel status={statuses} />
                            </div>
                            <AuditIndicators audits={context.audit} />
                        </div>
                   </div>
                </header>
                <AuditDetail audits={context.audit} />
                <div className="panel data-display">
                    <dl className="key-value">
                        <div data-test="assay">
                            <dt>Assay</dt>
                            <dd>{context.assay_term_name}</dd>
                        </div>

                        <div data-test="accession">
                            <dt>Accession</dt>
                            <dd>{context.accession}</dd>
                        </div>

                        {biosamples.length || context.biosample_term_name ?
                            <div data-test="biosample-summary">
                                <dt>Biosample summary</dt>
                                <dd>
                                    {context.biosample_term_name ? <span>{context.biosample_term_name + ' '}</span> : null}
                                    {organismName.length || lifeAge.length ? '(' : null}
                                    {organismName.length ?
                                        <span>
                                            {organismName.map(function(name, i) {
                                                if (i === 0) {
                                                    return (<em key={name}>{name}</em>);
                                                } else {
                                                    return (<span key={name}>{' and '}<em>{name}</em></span>);
                                                }
                                            })}
                                        </span>
                                    : null}
                                    {lifeAge.length ? ', ' + lifeAge.join(' and ') : ''}
                                    {organismName.length || lifeAge.length ? ')' : null}
                                </dd>
                            </div>
                        : null}

                        {synchText.length ?
                            <div data-test="biosample-synchronization">
                                <dt>Synchronization timepoint</dt>
                                <dd>
                                    {synchText.join(', ')}
                                </dd>
                            </div>
                        : null}

                        {context.biosample_type ?
                            <div data-test="biosample-type">
                                <dt>Type</dt>
                                <dd>{context.biosample_type}</dd>
                            </div>
                        : null}

                        {treatmentText.length ?
                            <div data-test="treatment">
                                <dt>Treatment</dt>
                                <dd>
                                    <ul>
                                        {treatmentText.map(function (treatment) {
                                            return (<li>{treatment}</li>);
                                        })}
                                    </ul>
                                </dd>
                            </div>
                        : null}

                        {context.target ?
                            <div data-test="target">
                                <dt>Target</dt>
                                <dd><a href={context.target['@id']}>{context.target.label}</a></dd>
                            </div>
                        : null}

                        {Object.keys(antibodies).length ?
                            <div data-test="antibody">
                                <dt>Antibody</dt>
                                <dd>{Object.keys(antibodies).map(function(antibody, i) {
                                    return (<span>{i !== 0 ? ', ' : ''}<a href={antibody}>{antibodies[antibody].accession}</a></span>);
                                })}</dd>
                            </div>
                        : null}

                        {context.possible_controls.length ?
                            <div data-test="possible-controls">
                                <dt>Controls</dt>
                                <dd>
                                    <ul>
                                        {context.possible_controls.map(function (control) {
                                            return (
                                                <li key={control['@id']}>
                                                    <a href={control['@id']}>
                                                        {control.accession}
                                                    </a>
                                                </li>
                                            );
                                        })}
                                    </ul>
                                </dd>
                            </div>
                        : null}

                        {context.description ?
                            <div data-test="description">
                                <dt>Description</dt>
                                <dd>{context.description}</dd>
                            </div>
                        : null}

                        <div data-test="lab">
                            <dt>Lab</dt>
                            <dd>{context.lab.title}</dd>
                        </div>

                        <div data-test="project">
                            <dt>Project</dt>
                            <dd>{context.award.project}</dd>
                        </div>

                        {context.dbxrefs.length ?
                            <div data-test="external-resources">
                                <dt>External resources</dt>
                                <dd><DbxrefList values={context.dbxrefs} /></dd>
                            </div>
                        : null}

                        {context.aliases.length ?
                            <div data-test="aliases">
                                <dt>Aliases</dt>
                                <dd>{aliasList}</dd>
                            </div>
                        : null}

                        {context.references.length ?
                            <div data-test="references">
                                <dt>References</dt>
                                <dd><DbxrefList values={context.references} className="horizontal-list"/></dd>
                            </div>
                        : null}

                        {context.date_released ?
                            <div data-test="date-released">
                                <dt>Date released</dt>
                                <dd>{context.date_released}</dd>
                            </div>
                        : null}
                    </dl>
                </div>

                <AssayDetails replicates={replicates} />

                {Object.keys(documents).length ?
                    <div data-test="protocols">
                        <h3>Documents</h3>
                        <div className="row multi-columns-row">
                            {documents}
                        </div>
                    </div>
                : null}

                {replicates.map(function (replicate, index) {
                    return (
                        <Replicate replicate={replicate} key={index} />
                    );
                })}

                {context.visualize_ucsc  && context.status == "released" ?
                    <span className="pull-right">
                        <a data-bypass="true" target="_blank" private-browsing="true" className="btn btn-info btn-sm" href={context['visualize_ucsc']}>Visualize Data</a>
                    </span>
                : null }

                {context.files.length ?
                    <div>
                        <h3>Files linked to {context.accession}</h3>
                        <FileTable items={context.files} encodevers={encodevers} />
                    </div>
                : null }

                {context.files.length ?
                    <div>
                        <h3>Pipeline for {context.accession}</h3>
                        <Graph assembler={this.assembleNodes} detailer={this.detailNodes} />
                    </div>
                : null }
            </div>
        );
    }
});

globals.content_views.register(Experiment, 'experiment');


var AssayDetails = module.exports.AssayDetails = function (props) {
    var replicates = props.replicates.sort(function(a, b) {
        if (b.biological_replicate_number === a.biological_replicate_number) {
            return a.technical_replicate_number - b.technical_replicate_number;
        }
        return a.biological_replicate_number - b.biological_replicate_number;
    });

    if (!replicates.length) return (<div hidden={true}></div>);

    var replicate = replicates[0];
    var library = replicate.library;
    var platform = replicate.platform;
    var depletedIn;
    var treatments;

    if (library && library.depleted_in_term_name && library.depleted_in_term_name.length) {
        depletedIn = library.depleted_in_term_name.join(", ");
    }

    if (library && library.treatments && library.treatments.length) {
        var i = library.treatments.length;
        var t;
        var treatmentList = [];
        while (i--) {
            t = library.treatments[i];
            treatmentList.push(t.treatment_term_name);
        }
        treatments = treatmentList.join(", ");
    }

    if (!library && !depletedIn && !treatments && !platform) {
        return (<div hidden={true}></div>);
    }

    return (
        <div className = "panel-assay">
            <h3>Assay details</h3>
            <dl className="panel key-value">
                {library && library.nucleic_acid_term_name ? <dt>Nucleic acid type</dt> : null}
				{library && library.nucleic_acid_term_name ? <dd>{library.nucleic_acid_term_name}</dd> : null}

                {depletedIn ? <dt>Depleted in</dt> : null}
				{depletedIn ? <dd>{depletedIn}</dd> : null}

                {library && library.lysis_method ? <dt>Lysis method</dt> : null}
				{library && library.lysis_method ? <dd>{library.lysis_method}</dd> : null}

                {library && library.extraction_method ? <dt>Extraction method</dt> : null}
				{library && library.extraction_method ? <dd>{library.extraction_method}</dd> : null}

                {library && library.fragmentation_method ? <dt>Fragmentation method</dt> : null}
				{library && library.fragmentation_method ? <dd>{library.fragmentation_method}</dd> : null}

                {library && library.size_range ? <dt>Size range</dt> : null}
				{library && library.size_range ? <dd>{library.size_range}</dd> : null}

                {library && library.library_size_selection_method ? <dt>Size selection method</dt> : null}
				{library && library.library_size_selection_method ? <dd>{library.library_size_selection_method}</dd> : null}

                {treatments ? <dt>Treatments</dt> : null}
				{treatments ? <dd>{treatments}</dd> : null}

                {platform ? <dt>Platform</dt> : null}
				{platform ? <dd><a href={platform['@id']}>{platform.title}</a></dd> : null}

                {library && library.spikeins_used && library.spikeins_used.length ?
                    <div data-test="spikeins">
                        <dt>Spike-ins datasets</dt>
                        <dd>
                            {library.spikeins_used.map(function(dataset, i) {
                                return (
                                    <span key={i}>
                                        {i > 0 ? ', ' : ''}
                                        <a href={dataset['@id']}>{dataset.accession}</a>
                                    </span>
                                );
                            })}
                        </dd>
                    </div>
                : null}
            </dl>
        </div>
    );
};


var Replicate = module.exports.Replicate = function (props) {
    var replicate = props.replicate;
    var concentration = replicate.rbns_protein_concentration;
    var library = replicate.library;
    var biosample = library && library.biosample;
    var paired_end = replicate.paired_ended;
    return (
        <div key={props.key} className="panel-replicate">
            <h3>Biological replicate - {replicate.biological_replicate_number}</h3>
            <dl className="panel key-value">
                <dt>Technical replicate</dt>
                <dd>{replicate.technical_replicate_number}</dd>

                {concentration ? <dt>Protein concentration</dt> : null}
                {concentration ? <dd>{concentration}<span className="unit">{replicate.rbns_protein_concentration_units}</span></dd> : null}

                {library ? <dt>Library</dt> : null}
                {library ? <dd>{library.accession}</dd> : null}

                {library && library.nucleic_acid_starting_quantity ? <dt>Library starting quantity</dt> : null}
                {library && library.nucleic_acid_starting_quantity ?
                    <dd>{library.nucleic_acid_starting_quantity}<span className="unit">{library.nucleic_acid_starting_quantity_units}</span></dd>
                : null}
                
                {biosample ? <dt>Biosample</dt> : null}
                {biosample ? <dd>
                    <a href={biosample['@id']}>
                        {biosample.accession}
                    </a>{' '}-{' '}{biosample.biosample_term_name}
                </dd> : null}

                {replicate.read_length ? <dt>Run type</dt> : null}
                {replicate.read_length ? <dd>{paired_end ? 'paired-end' : 'single-end'}</dd> : null}

                {replicate.read_length ? <dt>Read length</dt> : null}
                {replicate.read_length ? <dd>{replicate.read_length}<span className="unit">{replicate.read_length_units}</span></dd> : null}
            </dl>
        </div>
    );
};


// Can't be a proper panel as the control must be passed in.
//globals.panel_views.register(Replicate, 'replicate');<|MERGE_RESOLUTION|>--- conflicted
+++ resolved
@@ -13,12 +13,9 @@
 var DbxrefList = dbxref.DbxrefList;
 var FileTable = dataset.FileTable;
 var StatusLabel = statuslabel.StatusLabel;
-<<<<<<< HEAD
+var AuditIndicators = audit.AuditIndicators;
 var Graph = graph.Graph;
-=======
-var AuditIndicators = audit.AuditIndicators;
 var AuditDetail = audit.AuditDetail;
->>>>>>> 5d01c789
 
 var Panel = function (props) {
     // XXX not all panels have the same markup
@@ -32,7 +29,7 @@
 
 
 var Experiment = module.exports.Experiment = React.createClass({
-<<<<<<< HEAD
+    mixins: [AuditMixin],
     nodeId: function(type, id) {
         return type + id;
     },
@@ -172,9 +169,6 @@
         );
     },
 
-=======
-    mixins: [AuditMixin],
->>>>>>> 5d01c789
     render: function() {
         var context = this.props.context;
         var itemClass = globals.itemClass(context, 'view-item');
