/** @jsx React.DOM */
'use strict';
var React = require('react');
var _ = require('underscore');
var globals = require('./globals');
var dbxref = require('./dbxref');

var DbxrefList = dbxref.DbxrefList;

var Panel = function (props) {
    // XXX not all panels have the same markup
    var context;
    if (props['@id']) {
        context = props;
        props = {context: context};
    }
    return globals.panel_views.lookup(props.context)(props);
};



var Experiment = module.exports.Experiment = React.createClass({
    render: function() {
        var context = this.props.context;
        var itemClass = globals.itemClass(context, 'view-item');
        var replicates = _.sortBy(context.replicates, function(item) {
            return item.biological_replicate_number;
        });
        var dbxrefs = context.encode2_dbxrefs.map(function (item) {
        	return "UCSC_encode_db:" + item;
        });
        var documents = {};
        replicates.forEach(function (replicate) {
            if (!replicate.library) return;
            replicate.library.documents.forEach(function (doc) {
                documents[doc['@id']] = Panel({context: doc});
            });
        })
        // Adding experiment specific documents
        context.documents.forEach(function (document) {
            documents[document['@id']] = Panel({context: document})
        });
        var antibodies = {};
        replicates.forEach(function (replicate) {
            if (replicate.antibody) {
                antibodies[replicate.antibody['@id']] = replicate.antibody;
            }
        });
        var antibody_accessions = []
        for (var key in antibodies) {
            antibody_accessions.push(antibodies[key].accession);
        }
        // XXX This makes no sense.
        //var control = context.possible_controls[0];
        return (
            <div className={itemClass}>
                <header className="row">
                    <div className="span12">
                        <ul className="breadcrumb">
                            <li>Experiment <span className="divider">/</span></li>
                            <li className="active">{context.assay_term_name}</li>
                        </ul>
                        <h2>Experiment summary for {context.accession}</h2>
                    </div>
                </header>
                <div className="panel data-display">
                    <dl className="key-value">
                        <dt>Accession</dt>
                        <dd>{context.accession}</dd>

                        <dt hidden={!context.description}>Description</dt>
                        <dd hidden={!context.description}>{context.description}</dd>

                        <dt hidden={!context.biosample_term_name}>Biosample</dt>
                        <dd hidden={!context.biosample_term_name}>{context.biosample_term_name}</dd>

                        <dt hidden={!context.biosample_type}>Biosample type</dt>
                        <dd hidden={!context.biosample_type}>{context.biosample_type}</dd>

                        {context.target ? <dt>Target</dt> : null}
                        {context.target ? <dd><a href={context.target['@id']}>{context.target.label}</a></dd> : null}

                        {antibody_accessions.length ? <dt>Antibody</dt> : null}
                        {antibody_accessions.length ? <dd>{antibody_accessions.join(', ')}</dd> : null}

                        <dt hidden={!context.possible_controls.length}>Controls</dt>
                        <dd hidden={!context.possible_controls.length}>
                            <ul>
                                    {context.possible_controls.map(function (control) {
                                        return (
                                            <li key={control['@id']}>
                                                <a href={control['@id']}>
                                                    {control.accession}
                                                </a>
                                            </li>
                                        );
                                    })}
                                </ul>
                        </dd>

                        <dt>Lab</dt>
                        <dd>{context.lab.title}</dd>

                        <dt hidden={!context.aliases.length}>Aliases</dt>
                        <dd className="no-cap" hidden={!context.aliases.length}>{context.aliases.join(", ")}</dd>

                        <dt>Project</dt>
                        <dd>{context.award.project}</dd>
                        
<<<<<<< HEAD
                        <dt hidden={!context.encode2_dbxrefs.length}>Other identifiers</dt>
                        <dd hidden={!context.encode2_dbxrefs.length} className="no-cap">
                            <DbxrefList values={dbxrefs} prefix="ENCODE2" />
                        </dd>
=======
                        {context.geo_dbxrefs.length ? <dt>GEO Accessions</dt> : null}
                        {context.geo_dbxrefs.length ? <dd>{context.geo_dbxrefs.join(', ')}</dd> : null}
>>>>>>> c4b8ed04

                    </dl>
                </div>

                <BiosamplesUsed replicates={replicates} />
                <AssayDetails replicates={replicates} />

                <div hidden={!Object.keys(documents).length}>
                    <h3>Protocols</h3>
                    {documents}
                </div>

                {replicates.map(function (replicate, index) {
                    return (
                        <Replicate replicate={replicate} key={index} />
                    );
                })}

                <FilesLinked context={context} />
            </div>
        );
    }
});

globals.content_views.register(Experiment, 'experiment');

var BiosamplesUsed = module.exports.BiosamplesUsed = function (props) {
    var replicates = props.replicates;
    if (!replicates.length) return (<div hidden={true}></div>);
    var biosamples = {};
    replicates.forEach(function(replicate) {
        var biosample = replicate.library && replicate.library.biosample;
        if (biosample) {
            biosamples[biosample['@id']] = { biosample: biosample, brn: replicate.biological_replicate_number };
        };
    });
    return (
        <div>
            <h3>Biosamples used</h3>
            <table>
                <thead>
                    <tr>
                        <th>Accession</th>
                        <th>Biosample</th>
                        <th>Type</th>
                        <th>Species</th>
                        <th>Source</th>
                        <th>Submitter</th>
                    </tr>
                </thead>
                <tbody>

                { Object.keys(biosamples).map(function (key, index) {
                    var biosample = biosamples[key].biosample;
                    return (
                        <tr key={index}>
                            <td><a href={biosample['@id']}>{biosample.accession}</a></td>
                            <td>{biosample.biosample_term_name}</td>
                            <td>{biosample.biosample_type}</td>
                            <td>{biosample.donor.organism.name}</td>
                            <td>{biosample.source.title}</td>
                            <td>{biosample.submitted_by.title}</td>
                        </tr>
                    );
                })}
                </tbody>
                <tfoot>
                    <tr>
                        <td colSpan="7"></td>
                    </tr>
                </tfoot>
            </table>
        </div>
    );
};


var AssayDetails = module.exports.AssayDetails = function (props) {
    var replicates = props.replicates.sort(function(a, b) {
        if (b.biological_replicate_number === a.biological_replicate_number) {
            return a.technical_replicate_number - b.technical_replicate_number;
        }
        return a.biological_replicate_number - b.biological_replicate_number;
    });
    
    if (!replicates.length) return (<div hidden={true}></div>);
    
    var replicate = replicates[0];
    var library = replicate.library;
    var platform = replicate.platform;
    var depletedIn;
    var treatments;
    
    if (library && library.depleted_in_term_name && library.depleted_in_term_name.length) {
    	depletedIn = library.depleted_in_term_name.join(", ");
    }
    
    if (library && library.treatments && library.treatments.length) {
    	var i = library.treatments.length;
    	var t;
    	var treatmentList = [];
    	while (i--) {
    		t = library.treatments[i];
    		treatmentList.push(t.treatment_term_name);
    	}
    	treatments = treatmentList.join(", ");
    }
    
    return (
        <div>
            <h3>Assay details</h3>
            <dl className="panel key-value">
                {library && library.nucleic_acid_term_name ? <dt>Nucleic acid type</dt> : null}
				{library && library.nucleic_acid_term_name ? <dd>{library.nucleic_acid_term_name}</dd> : null}
    
                {library && library.nucleic_acid_starting_quantity ? <dt>NA starting quantity</dt> : null}
				{library && library.nucleic_acid_starting_quantity ? <dd>{library.nucleic_acid_starting_quantity}</dd> : null}
				
                {depletedIn ? <dt>Depleted in</dt> : null}
				{depletedIn ? <dd>{depletedIn}</dd> : null}

                {library && library.lysis_method ? <dt>Lysis method</dt> : null}
				{library && library.lysis_method ? <dd>{library.lysis_method}</dd> : null}
    
                {library && library.extraction_method ? <dt>Extraction method</dt> : null}
				{library && library.extraction_method ? <dd>{library.extraction_method}</dd> : null}
                
                {library && library.fragmentation_method ? <dt>Fragmentation method</dt> : null}
				{library && library.fragmentation_method ? <dd>{library.fragmentation_method}</dd> : null}
                
                {library && library.size_range ? <dt>Size range</dt> : null}
				{library && library.size_range ? <dd>{library.size_range}</dd> : null}
                
                {library && library.library_size_selection_method ? <dt>Size selection method</dt> : null}
				{library && library.library_size_selection_method ? <dd>{library.library_size_selection_method}</dd> : null}
                
                {treatments ? <dt>Treatments</dt> : null}
				{treatments ? <dd>{treatments}</dd> : null}
                
                {platform ? <dt>Platform</dt> : null}
				{platform ? <dd><a href={platform['@id']}>{platform.title}</a></dd> : null}
            </dl>
        </div>
    );
};


var Replicate = module.exports.Replicate = function (props) {
    var replicate = props.replicate;
    var library = replicate.library;
    var biosample = library && library.biosample;
    return (
        <div key={props.key}>
            <h3>Biological replicate - {replicate.biological_replicate_number}</h3>
            <dl className="panel key-value">
                <dt>Technical replicate</dt>
                <dd>{replicate.technical_replicate_number}</dd>

                {library ? <dt>Library</dt> : null}
                {library ? <dd>{library.accession}</dd> : null}

                {biosample ? <dt>Biosample</dt> : null}
                {biosample ? <dd>
                    <a href={biosample['@id']}>
                        {biosample.accession}
                    </a>{' '}-{' '}{biosample.biosample_term_name}
                </dd> : null}
            </dl>
        </div>
    );
};

// Can't be a proper panel as the control must be passed in.
//globals.panel_views.register(Replicate, 'replicate');


var FilesLinked = module.exports.FilesLinked = function (props) {
    var context = props.context;
    var files = context.files;
    if (!files.length) return (<div hidden={true}></div>);
    return (
        <div>
            <h3>Files linked to {context.accession}</h3>
            <table>
                <thead>
                    <tr>
                        <th>Accession</th>
                        <th>File type</th>
                        <th>Output type</th>
                        <th>Associated replicates</th>
                        <th>Added by</th>
                        <th>Date added</th>
                        <th>File download</th>
                    </tr>
                </thead>
                <tbody>
                {files.map(function (file, index) {
                    var href = 'http://encodedcc.sdsc.edu/warehouse/' + file.download_path;
                    return (
                        <tr key={index}>
                            <td>{file.accession}</td>
                            <td>{file.file_format}</td>
                            <td>{file.output_type}</td>
                            <td>{file.replicate ?
                                '(' + file.replicate.biological_replicate_number + ', ' + file.replicate.technical_replicate_number + ')'
                                : null}
                            </td>
                            <td>{file.submitted_by.title}</td>
                            <td>{file.date_created}</td>
                            <td><a href={href} download><i className="icon-download-alt"></i> Download</a></td>
                        </tr>
                    );
                })}
                </tbody>
                <tfoot>
                    <tr>
                        <td colSpan="6"></td>
                    </tr>
                </tfoot>
            </table>
        </div>
    );
};<|MERGE_RESOLUTION|>--- conflicted
+++ resolved
@@ -107,15 +107,13 @@
                         <dt>Project</dt>
                         <dd>{context.award.project}</dd>
                         
-<<<<<<< HEAD
                         <dt hidden={!context.encode2_dbxrefs.length}>Other identifiers</dt>
                         <dd hidden={!context.encode2_dbxrefs.length} className="no-cap">
                             <DbxrefList values={dbxrefs} prefix="ENCODE2" />
                         </dd>
-=======
+                        
                         {context.geo_dbxrefs.length ? <dt>GEO Accessions</dt> : null}
                         {context.geo_dbxrefs.length ? <dd>{context.geo_dbxrefs.join(', ')}</dd> : null}
->>>>>>> c4b8ed04
 
                     </dl>
                 </div>
