--- conflicted
+++ resolved
@@ -26,11 +26,8 @@
 var Graph = graph.Graph;
 var JsonGraph = graph.JsonGraph;
 var PubReferenceList = reference.PubReferenceList;
-<<<<<<< HEAD
+var ExperimentTable = dataset.ExperimentTable;
 var SingleTreatment = biosample.SingleTreatment;
-=======
-var ExperimentTable = dataset.ExperimentTable;
->>>>>>> a40047a6
 
 var Panel = function (props) {
     // XXX not all panels have the same markup
@@ -459,6 +456,11 @@
     }
     var platformKeys = Object.keys(platforms);
 
+    // If no platforms found in files, get the platform from the first replicate, if it has one
+    if (Object.keys(platforms).length === 0 && replicates[0].platform) {
+        platforms[replicates[0].platform['@id']] = replicates[0].platform;
+    }
+
     return (
         <div className = "panel-assay">
             <h3>Assay details</h3>
@@ -716,7 +718,6 @@
         // Note whether any files have an analysis step
         var fileAnalysisStep = file.analysis_step_version && file.analysis_step_version.analysis_step;
         stepExists = stepExists || !!fileAnalysisStep;
-
         // Save the pipeline array used for each step used by the file.
         if (fileAnalysisStep) {
             allPipelines[fileAnalysisStep['@id']] = fileAnalysisStep.pipelines;            
