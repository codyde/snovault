--- conflicted
+++ resolved
@@ -38,13 +38,8 @@
 var SoftwareVersionList = software.SoftwareVersionList;
 var SortTable = sortTable.SortTable;
 var ProjectBadge = image.ProjectBadge;
-<<<<<<< HEAD
 var DocumentsPanel = doc.DocumentsPanel;
-var {Panel, PanelBody} = panel;
-=======
-var SortTable = sortTable.SortTable;
 var {Panel, PanelBody, PanelHeading} = panel;
->>>>>>> 4bb489a9
 
 
 var anisogenicValues = [
@@ -99,10 +94,6 @@
         });
         var aliasList = context.aliases.join(", ");
 
-<<<<<<< HEAD
-        // Get the first replicate's library for items needing one library
-        var lib = (replicates && replicates.length) ? replicates[0].library : null;
-=======
         var documents = {};
         replicates.forEach(function (replicate) {
             if (!replicate.library) return;
@@ -110,13 +101,9 @@
                 documents[doc['@id']] = PanelLookup({context: doc, key: i + 1});
             });
         });
->>>>>>> 4bb489a9
 
         // Get the first replicate's library for items needing one library
         var lib = (replicates && replicates.length) ? replicates[0].library : null;
-        var libraries = _.compact(replicates.map(replicate => {
-            return replicate.library ? replicate.library : null;
-        }));
 
         // Make array of all replicate biosamples, not including biosample-less replicates.
         // Also collect library and protocol documents since we're delving into libraries and biosamples anyway.
@@ -241,13 +228,6 @@
         // Generate biosample summaries
         var fullSummaries = biosampleSummaries(biosamples);
 
-<<<<<<< HEAD
-=======
-        // Adding experiment specific documents
-        context.documents.forEach(function (document, i) {
-            documents[document['@id']] = PanelLookup({context: document, key: i + 1});
-        });
->>>>>>> 4bb489a9
         var antibodies = {};
         replicates.forEach(function (replicate) {
             if (replicate.antibody) {
@@ -357,23 +337,7 @@
                                         <dd>{context.assay_term_name}</dd>
                                     </div>
 
-<<<<<<< HEAD
-                                    {lib && lib.nucleic_acid_term_name ?
-                                        <div data-test="nucleicacid">
-                                            <dt>Nucleic acid type</dt>
-                                            <dd>{lib.nucleic_acid_term_name}</dd>
-                                        </div>
-                                    : null}
-
-                                    {lib && lib.size_range ?
-                                        <div data-test="sizerange">
-                                            <dt>Size range</dt>
-                                            <dd>{lib.size_range}</dd>
-                                        </div>
-                                    : null}
-=======
                                     {AssayDetails(context)}
->>>>>>> 4bb489a9
 
                                     {biosamples.length || context.biosample_term_name ?
                                         <div data-test="biosample-summary">
@@ -466,7 +430,13 @@
                                         </div>
                                     : null}
 
-<<<<<<< HEAD
+                                    {context.date_released ?
+                                        <div data-test="date-released">
+                                            <dt>Date released</dt>
+                                            <dd>{context.date_released}</dd>
+                                        </div>
+                                    : null}
+
                                     {seriesList.length ?
                                         <div data-test="relatedseries">
                                             <dt>Related datasets</dt>
@@ -474,23 +444,10 @@
                                         </div>
                                     : null}
 
-=======
->>>>>>> 4bb489a9
                                     {context.date_released ?
                                         <div data-test="date-released">
                                             <dt>Date released</dt>
                                             <dd>{context.date_released}</dd>
-                                        </div>
-                                    : null}
-<<<<<<< HEAD
-                                </dl>
-                            </div>
-=======
-
-                                    {seriesList.length ?
-                                        <div data-test="relatedseries">
-                                            <dt>Related datasets</dt>
-                                            <dd><RelatedSeriesList seriesList={seriesList} /></dd>
                                         </div>
                                     : null}
                                 </dl>
@@ -502,17 +459,6 @@
                     {replicates && replicates.length ?
                         <SortTable title="Replicates" list={replicates} columns={this.replicateColumns} />
                     : null}
-                </Panel>
-
-
-                {Object.keys(documents).length ?
-                    <div data-test="protocols">
-                        <h3>Documents</h3>
-                        <div className="row multi-columns-row">
-                            {documents}
->>>>>>> 4bb489a9
-                        </div>
-                    </PanelBody>
                 </Panel>
 
                 {replicates.map(function (replicate, index) {
@@ -790,84 +736,6 @@
         );
     }
 
-<<<<<<< HEAD
-    return (
-        <dl className="key-value">
-            {depleted.length ?
-                <div data-test="depletedin">
-                    <dt>Depleted in</dt>
-                    <dd>{depleted.join(', ')}</dd>
-                </div>
-            : null}
-
-            {lib.lysis_method ?
-                <div data-test="lysismethod">
-                    <dt>Lysis method</dt>
-                    <dd>{lib.lysis_method}</dd>
-                </div>
-            : null}
-
-            {lib.extraction_method ?
-                <div data-test="extractionmethod">
-                    <dt>Extraction method</dt>
-                    <dd>{lib.extraction_method}</dd>
-                </div>
-            : null}
-
-            {lib.fragmentation_method ?
-                <div data-test="fragmentationmethod">
-                    <dt>Fragmentation method</dt>
-                    <dd>{lib.fragmentation_method}</dd>
-                </div>
-            : null}
-
-            {lib.library_size_selection_method ?
-                <div data-test="sizeselectionmethod">
-                    <dt>Size selection method</dt>
-                    <dd>{lib.library_size_selection_method}</dd>
-                </div>
-            : null}
-
-            {treatments.length ?
-                <div data-test="treatments">
-                    <dt>Treatments</dt>
-                    <dd>
-                        {treatments.join(', ')}
-                    </dd>
-                </div>
-            : null}
-
-            {platformKeys.length ?
-                <div data-test="platform">
-                    <dt>Platform</dt>
-                    <dd>
-                        {platformKeys.map(function(platformId) {
-                            return(
-                                <a className="stacked-link" key={platformId} href={platformId}>{platforms[platformId].title}</a>
-                            );
-                        })}
-                    </dd>
-                </div>
-            : null}
-
-            {lib.spikeins_used && lib.spikeins_used.length ?
-                <div data-test="spikeins">
-                    <dt>Spike-ins datasets</dt>
-                    <dd>
-                        {lib.spikeins_used.map(function(dataset, i) {
-                            return (
-                                <span key={i}>
-                                    {i > 0 ? ', ' : ''}
-                                    <a href={dataset['@id']}>{dataset.accession}</a>
-                                </span>
-                            );
-                        })}
-                    </dd>
-                </div>
-            : null}
-        </dl>
-    );
-=======
     // Add protein concentration units to components array. First determine if all values in all replicates identical.
     var firstConcentration = replicates[0].rbns_protein_concentration
     var firstConcentraitonUnits = replicates[0].rbns_protein_concentration_units;
@@ -905,7 +773,6 @@
     }
 
     return components;
->>>>>>> 4bb489a9
 };
 
 
