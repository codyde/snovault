--- conflicted
+++ resolved
@@ -97,15 +97,9 @@
         var context = this.props.context;
         var attachmentHref;
         var src, alt;
-<<<<<<< HEAD
-        var height;
-        var width;
-        if (context.attachment) {
-=======
         var height = "100";
         var width = "100";
         if (context.attachment && context.attachment.href && context.attachment.type) {
->>>>>>> 340e11cf
             attachmentHref = url.resolve(context['@id'], context.attachment.href);
             var attachmentType = context.attachment.type.split('/', 1)[0];
             if (attachmentType == 'image') {
