--- conflicted
+++ resolved
@@ -15,14 +15,8 @@
         {id: 'data', title: 'Data', children: [
             {id: 'assays', title: 'Assays', url: '/search/?type=experiment'},
             {id: 'biosamples', title: 'Biosamples', url: '/search/?type=biosample'},
-<<<<<<< HEAD
             {id: 'antibodies', title: 'Antibodies', url: '/search/?type=antibody_lot'},
-            {id: 'datarelease', title: 'Release policy', url: '/about/data-use-policy'},
-            {id: 'datastandards', title: 'Data standards', url: '/data-standards'}
-=======
-            {id: 'antibodies', title: 'Antibodies', url: '/search/?type=antibody_approval'},
             {id: 'datarelease', title: 'Release policy', url: '/about/data-use-policy'}
->>>>>>> 66ce7b4b
         ]},
         {id: 'methods', title: 'Methods', children: [
             {id: 'datastandards', title: 'Data standards', url: '/data-standards'},
