/** @jsx React.DOM */
define(['exports', 'jquery', 'class', 'react', 'globals'],
function (collection, $, class_, React, globals) {
    'use strict';

    var Collection = collection.Collection = React.createClass({
        render: function () {
            var context = this.props.context;
            var location = this.props.location;
            return (
                <div>
                    <header class="row">
                        <div class="span12">
                            <h2>{context.title}</h2>
                        </div>
                    </header>
                    <p class="description">{context.description}</p>
                    <Table context={context} location={location} />
                </div>
            );
        }
    });

    globals.content_views.register(Collection, 'collection');



    var Cell = class_({
        constructor: function(value, sortable) {
            this.value = value;
            this.sortable = sortable;
        }
    });


    var Row = class_({
        constructor: function(item, cells, text) {
            this.item = item;
            this.cells = cells;
            this.text = text;
        }
    });


    var Data = class_({
        constructor: function(rows) {
            this.rows = rows;
            this.sortedOn = null;
            this.reversed = false;
        },
        sort: function(sortColumn, reverse) {
            reverse = !!reverse;
            if (this.sortedOn === sortColumn && this.reversed === reverse) return;
            this.sortedOn = sortColumn;
            this.reversed = reverse;            
            this.rows.sort(function (rowA, rowB) {
                var a = '' + rowA.cells[sortColumn].sortable;
                var b = '' + rowB.cells[sortColumn].sortable;
                if (a < b) {
                    return reverse ? -1 : 1;
                } else if (a > b) {
                    return reverse ? 1 : -1;
                }
                return 0;
            });
        }
    });

    var Table = collection.Table = React.createClass({
        getDefaultProps: function () {
            return {
                defaultSortOn: 0
            };
        },

        getInitialState: function () {
            var state = this.extractParams(this.props);
            var columns = state.columns = this.guessColumns(this.props);
            state.data = this.extractData(this.props, columns);
            state.communicating = this.fetchAll(this.props);
            return state;
        },

        componentWillReceiveProps: function (nextProps) {
            var updateData = false;
            if (nextProps.context !== this.props.context) {
                updateData = true;
                this.fetchAll(nextProps);
            }
            if (nextProps.columns !== this.props.columns) {
                updateData = true;
            }
            if (updateData) {
                var columns = this.guessColumns(nextProps);
                this.extractData(nextProps, columns);
            }
            if (nextProps.location.href !== this.props.location.href) {
                this.extractParams(nextProps);
            }

        },

        extractParams: function(props) {
            var params = props.location.params();
            var sorton = parseInt(params.sorton, 10);
            if (isNaN(sorton)) {
                sorton = props.defaultSortOn;
            }
            var state = {
                sortOn: sorton,
                reversed: params.reversed || false,
                searchTerm: params.q || ''
            };
            this.setState(state);
            return state;
        },

        guessColumns: function (props) {
            var column_list = props.context.columns;
            var columns = []
            if (Object.keys(column_list).length === 0) {
                for (var key in props.context['@graph'][0]) {
                    if (key.slice(0, 1) != '@' && key.search(/(uuid|_no|accession)/) == -1) {
                        columns.push(key);
                    }
                }
                columns.sort();
                columns.unshift('@id');
            } else {
                for(var column in column_list) {
                    columns.push(column)
                }
            }
            this.setState({columns: columns});
            return columns;
        },

        extractData: function (props, columns) {
            var context = props.context;
            columns = columns || this.state.columns;
            var rows = context['@graph'].map(function (item) {
                var cells = columns.map(function (column) {
                    var factory;
                    // cell factories
                    //if (factory) {
                    //    return factory({context: item, column: column});
                    //}
                    var value = item[column];
                    if (column == '@id') {
                        factory = globals.listing_titles.lookup(item);
                        value = factory({context: item});
                    } else if (value == null) {
                        value = '';
                    } else if (value instanceof Array) {
                        value = value;
                    } else if (value['@type']) {
                        factory = globals.listing_titles.lookup(value);
                        value = factory({context: value});
                    }
                    var sortable = ('' + value).toLowerCase();
                    return Cell(value, sortable);
                });
                var text = cells.map(function (cell) {
                    return cell.value;
                }).join(' ').toLowerCase();
                return Row(item, cells, text);
            });
            var data = Data(rows);
            this.setState({data: data})
            return data;
        },

        fetchAll: function (props) {
            var context = props.context;
            var communicating;
            if (this.allRequest && this.allRequest.state() == 'pending') {
                this.allRequest.abort();
            }
            var self = this;
            if (context.all) {
                communicating = true;
                this.setState({communicating: true});
                this.allRequest = $.ajax({
                    url: context.all,
                    type: 'GET',
                    dataType: 'json'
                }).done(function (data) {
                    self.extractData({context: data});
                    self.setState({communicating: false});
                });
            }
            return communicating;
        },

        render: function () {
            var columns = this.state.columns;
            var context = this.props.context;
            var defaultSortOn = this.props.defaultSortOn;
            var sortOn = this.state.sortOn;
            var reversed = this.state.reversed;
            var searchTerm = this.state.searchTerm;
            var titles = context.columns;
            var data = this.state.data;
            var params = this.props.location.params();
            var total = context.count || data.rows.length;
            data.sort(sortOn, reversed);
            var self = this;
            var headers = columns.map(function (column, index) {
                var className = "sortdirection icon-";
                if (index === sortOn) {
                    className += reversed ? " icon-chevron-up" : " icon-chevron-down";
                }
                return (
                    <th onClick={self.handleClickHeader} key={index}>
                        {titles[column] || column}
                        <i class={className}></i>
                    </th>
                );
            });
            var searchTermLower = this.state.searchTerm.toLowerCase();
            var found = 0;
            var rows = data.rows.map(function (row) {
                var tds = row.cells.map( function (cell, index) {
                    if (index === 0) {
                        return (
                            <td key={index}><a href={row.item['@id']}>{cell.value}</a></td>
                        );
                    }
                    return (
                        <td key={index}>{cell.value}</td>
                    );
                });
                var id = row.item['@id'];
                // Keep DOM nodes around but hidden
                var hidden = (searchTerm && row.text.indexOf(searchTermLower) == -1) || undefined;
                if (!hidden) found += 1;
                return (
                    <tr key={id} hidden={hidden} data-href={id}>{tds}</tr>
                );
            });
            var table_class = "sticky-area collection-table";
            var loading_or_total;
            if (this.state.communicating) {
                table_class += ' communicating';
                loading_or_total = (
                    <span class="table-count label label-warning spinner-warning">Loading...</span>
                );
            } else {
                loading_or_total = (
                    <span>
                        <span class="table-count label label-invert">{found}</span>
                        <span id="total-records">of {total} records</span>
                    </span>
                );
            }
            return (
                <table class={table_class}>
                    <thead class="sticky-header">
                        <tr class="nosort table-controls">
                            <th colSpan={columns.length}>
                                {loading_or_total}
<<<<<<< HEAD
                                <form ref="form" class="table-filter" onKeyUp={this.handleKeyUp} data-skiprequest="true" data-removeempty="true" >
                                    <input disabled={this.state.communicating || undefined} name="q" type="search" defaultValue={searchTerm} placeholder="Filter table by..." />
=======
                                <form class="table-filter" onKeyUp={this.handleKeyUp} 
                                	data-skiprequest="true" data-removeempty="true" >
                                    <input ref="q" disabled={this.state.communicating || undefined} 
                                    	name="q" type="search" defaultValue={searchTerm} 
                                    	placeholder="Filter table by..." class="filter" 
                                    	id="table-filter" /> 
                                    <i class="icon-remove-sign clear-input-icon" hidden={!searchTerm} onClick={this.clearFilter}></i>
>>>>>>> 1f21ac07
                                    <input ref="sorton" type="hidden" name="sorton" defaultValue={sortOn !== defaultSortOn ? sortOn : ''} />
                                    <input ref="reversed" type="hidden" name="reversed" defaultValue={!!reversed || ''} />
                                </form>
                            </th>
                        </tr>
                        <tr>
                            {headers}
                        </tr>
                    </thead>
                    <tbody>
                        {rows}
                    </tbody>
                </table>
            );
        },

        handleClickHeader: function (event) {
            var target = event.target;
            while (target.tagName != 'TH') {
                target = target.parentElement;
            }
            var cellIndex = target.cellIndex;
            var reversed = '';
            var sorton = this.refs.sorton.getDOMNode()
            if (this.props.defaultSortOn !== cellIndex) {
                sorton.value = cellIndex;
            } else {
                sorton.value = '';
            }
            if (this.state.sortOn == cellIndex) {
                reversed = !this.state.reversed || ''
            }
            this.refs.reversed.getDOMNode().value = reversed;
            event.preventDefault();
            this.submit();
        },

        handleKeyUp: function (event) {
            if (typeof this.submitTimer != 'undefined') {
                clearTimeout(this.submitTimer);
            }
            // Skip when enter key is pressed
            if (event.nativeEvent.keyCode == 13) return;
            this.submitTimer = setTimeout(this.submit, 200);
        },

        submit: function () {
            // form.submit() does not fire onsubmit handlers...
            var event = new Event('submit', {bubbles: true, cancelable: true});
            this.refs.form.getDOMNode().dispatchEvent(event);
        },
        
        clearFilter: function (event) {
            this.refs.q.getDOMNode().value = '';
            this.submitTimer = setTimeout(this.submit);
        }, 

        componentWillUnmount: function () {
            if (typeof this.submitTimer != 'undefined') {
                clearTimeout(this.submitTimer);
            }
            if (this.allRequest && this.allRequest.state() == 'pending') {
                this.allRequest.abort();
            }
        }

    });


    return collection;
});<|MERGE_RESOLUTION|>--- conflicted
+++ resolved
@@ -259,18 +259,13 @@
                         <tr class="nosort table-controls">
                             <th colSpan={columns.length}>
                                 {loading_or_total}
-<<<<<<< HEAD
-                                <form ref="form" class="table-filter" onKeyUp={this.handleKeyUp} data-skiprequest="true" data-removeempty="true" >
-                                    <input disabled={this.state.communicating || undefined} name="q" type="search" defaultValue={searchTerm} placeholder="Filter table by..." />
-=======
-                                <form class="table-filter" onKeyUp={this.handleKeyUp} 
-                                	data-skiprequest="true" data-removeempty="true" >
+                                <form ref="form" class="table-filter" onKeyUp={this.handleKeyUp} 
+                                	data-skiprequest="true" data-removeempty="true">
                                     <input ref="q" disabled={this.state.communicating || undefined} 
                                     	name="q" type="search" defaultValue={searchTerm} 
                                     	placeholder="Filter table by..." class="filter" 
                                     	id="table-filter" /> 
                                     <i class="icon-remove-sign clear-input-icon" hidden={!searchTerm} onClick={this.clearFilter}></i>
->>>>>>> 1f21ac07
                                     <input ref="sorton" type="hidden" name="sorton" defaultValue={sortOn !== defaultSortOn ? sortOn : ''} />
                                     <input ref="reversed" type="hidden" name="reversed" defaultValue={!!reversed || ''} />
                                 </form>
