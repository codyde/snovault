'use strict';
var React = require('react');
var {Panel, PanelBody, PanelHeading} = require('../libs/bootstrap/panel');
var _ = require('underscore');
var globals = require('./globals');
var BrowserFeat = require('./browserfeat').BrowserFeat;
var SvgIcon = require('../libs/svg-icons').SvgIcon;


// Zoom slider constants
const minZoom = 0; // Minimum zoom slider level
const maxZoom = 100; // Maximum zoom slider level
const midZoom = (maxZoom - minZoom) / 2; // Default zoom slider level
const graphWidthMargin = 40; // Margin on horizontal edges of graph SVG
const graphHeightMargin = 40; // Margin on vertical edges of graph SVG


// The JsonGraph object helps build JSON graph objects. Create a new object
// with the constructor, then add edges and nodes with the methods.
// This merges the hierarchical structure from the JSON Graph structure described in:
// http://rtsys.informatik.uni-kiel.de/confluence/display/KIELER/JSON+Graph+Format
// and the overall structure of https://github.com/jsongraph/json-graph-specification.
// In this implementation, all edges are in the root object, not in the nodes array.
// This allows edges to cross between children and parents.

class JsonGraph {

    constructor(id) {
        this.id = id;
        this.root = true;
        this['@type'] = [];
        this.label = [];
        this.shape = '';
        this.metadata = {};
        this.nodes = [];
        this.edges = [];
        this.subnodes = [];
    }

    // Add node to the graph architecture. The caller must keep track that all node IDs
    // are unique -- this code doesn't verify this.
    // id: uniquely identify the node
    // label: text to display in the node; it can be an array to display a list of labels
    // options: Object containing options to save in the node that can be used later when displayed
    // subnodes: Array of nodes to use as subnodes of a regular node.
    addNode(id, label, options, subnodes) { //cssClass, type, shape, cornerRadius, parentNode
        var newNode = {};
        newNode.id = id;
        newNode['@type'] = [];
        newNode['@type'][0] = options.type;
        newNode.label = [];
        if (typeof label === 'string' || typeof label === 'number') {
            // label is a string; assign to first array element
            newNode.label[0] = label;
        } else {
            // Otherwise, assume label is an array; clone it
            newNode.label = label.slice(0);
        }
        newNode.metadata = _.clone(options);
        newNode.nodes = [];
        newNode.subnodes = subnodes;
        var target = (options.parentNode && options.parentNode.nodes) || this.nodes;
        target.push(newNode);
    }

    // Add edge to the graph architecture
    // source: ID of node for the edge to originate; corresponds to 'id' parm of addNode
    // target: ID of node for the edge to terminate
    addEdge(source, target) {
        var newEdge = {};
        newEdge.id = '';
        newEdge.source = source;
        newEdge.target = target;
        this.edges.push(newEdge);
    }

    // Return the JSON graph node matching the given ID. This function finds the node
    // regardless of where it is in the hierarchy of nodes.
    // id: ID of the node to search for
    // parent: Optional parent node to begin the search; graph root by default
    getNode(id, parent) {
        var nodes = (parent && parent.nodes) || this.nodes;

        for (var i = 0; i < nodes.length; i++) {
            if (nodes[i].id === id) {
                return nodes[i];
            } else if (nodes[i].nodes.length) {
                var matching = this.getNode(id, nodes[i]);
                if (matching) {
                    return matching;
                }
            }
        }
        return undefined;
    }

    getSubnode(id, parent) {
        var nodes = (parent && parent.nodes) || this.nodes;

        for (var i = 0; i < nodes.length; i++) {
            var node = nodes[i];
            if (node.subnodes && node.subnodes.length) {
                for (var j = 0; j < node.subnodes.length; j++) {
                    if (node.subnodes[j].id === id) {
                        return node.subnodes[j];
                    }
                }
            } else if (nodes[i].nodes.length) {
                var matching = this.getSubnode(id, nodes[i]);
                if (matching) {
                    return matching;
                }
            }
        }
        return undefined;
    }

    getEdge(source, target) {
        if (this.edges && this.edges.length) {
            var matching = _(this.edges).find(function(edge) {
                return (source === edge.source) && (target === edge.target);
            });
            return matching;
        }
        return undefined;
    }

    // Return array of function results for each node in the graph. The supplied function, fn, gets called with each node
    // in the graph. An array of these function results is returned.
    map(fn, context, nodes) {
        var thisNodes = nodes || this.nodes;
        var returnArray = [];

        for (var i = 0; i < thisNodes.length; i++) {
            var node = thisNodes[i];

            // Call the given function and add its return value to the array we're collecting
            returnArray.push(fn.call(context, node));

            // If the node has its own nodes, recurse
            if (node.nodes && node.nodes.length) {
                returnArray = returnArray.concat(this.map(fn, context, node.nodes));
            }
        }
        return returnArray;
    }

}

module.exports.JsonGraph = JsonGraph;


var Graph = module.exports.Graph = React.createClass({
    getInitialState: function() {
        return {
            dlDisabled: false, // Download button disabled because of IE
            verticalGraph: false, // True for vertically oriented graph, false for horizontal
            zoomLevel: null // Graph zoom level; null to indicate not set
        };
    },

    // Component state variables we don't want to cause a rerender
    cv: {
        viewBoxWidth: 0, // Width of the SVG's viewBox
        viewBoxHeight: 0, // Height of the SVG's viewBox
        aspectRatio: 0, // Aspect ratio of graph -- width:height
        zoomMouseDown: false, // Mouse currently controlling zoom slider
        dagreLoaded: false, // Dagre JS library has been loaded
        zoomFactor: 0 // Amount zoom slider value changes should change width of graph
    },

    // Take a JsonGraph object and convert it to an SVG graph with the Dagre-D3 library.
    // jsonGraph: JsonGraph object containing nodes and edges.
    // graph: Initialized empty Dagre-D3 graph.
    convertGraph: function(jsonGraph, graph) {
        // graph: dagre graph object
        // parent: JsonGraph node to insert nodes into
        function convertGraphInner(graph, parent) {
            // For each node in parent node (or top-level graph)
            parent.nodes.forEach(function(node) {
                graph.setNode(node.id + '', {
                    label: node.label.length > 1 ? node.label : node.label[0],
                    rx: node.metadata.cornerRadius,
                    ry: node.metadata.cornerRadius,
                    class: node.metadata.cssClass,
                    shape: node.metadata.shape,
                    paddingLeft: "20", paddingRight: "20", paddingTop: "10", paddingBottom: "10",
                    subnodes: node.subnodes
                });
                if (!parent.root) {
                    graph.setParent(node.id + '', parent.id + '');
                }
                if (node.nodes.length) {
                    convertGraphInner(graph, node);
                }
            });
        }

        // Convert the nodes
        convertGraphInner(graph, jsonGraph);

        // Convert the edges
        jsonGraph.edges.forEach(function(edge) {
            graph.setEdge(edge.source, edge.target, {lineInterpolate: 'basis'});
        });
    },

    // Draw the graph on initial draw as well as on state changes. An <svg> element to draw into
    // must already exist in the HTML element in the el parm. This also sets the viewBox of the
    // SVG to its natural height
    drawGraph: function(el) {
<<<<<<< HEAD
        var viewBox, zoomLevel;
        var d3 = require('d3');
        var dagreD3 = require('dagre-d3');
        d3.selectAll('svg#pipeline-graph > *').remove(); // http://stackoverflow.com/questions/22452112/nvd3-clear-svg-before-loading-new-chart#answer-22453174
        var svg = d3.select(el).select('svg');

        // Clear `width` and `height` attributes if they exist
        svg.attr('width', null).attr('height', null).attr('viewBox', null);
=======
        var d3 = this.d3;
        var dagreD3 = this.dagreD3;
        var svg = this.savedSvg = d3.select(el).select('svg');
>>>>>>> 94ebd531

        // Create a new empty graph
        var g = new dagreD3.graphlib.Graph({multigraph: true, compound: true})
            .setGraph({rankdir: this.state.verticalGraph ? 'TB' : 'LR'})
            .setDefaultEdgeLabel(function() { return {}; });
        var render = new dagreD3.render();

        // Convert from given node architecture to the dagre nodes and edges
        this.convertGraph(this.props.graph, g);

        // Run the renderer. This is what draws the final graph.
        render(svg, g);

        // Get the natural (unscaled) width and height of the graph
        var graphWidth = Math.ceil(g.graph().width);
        var graphHeight = Math.ceil(g.graph().height);

        // Get the unscaled width and height of the graph including margins, and make a viewBox
        // for the graph so it'll render with the margins. The SVG's viewBox is always the
        // unscaled coordinates and immutable
        var viewBoxWidth = graphWidth + (graphWidthMargin * 2);
        var viewBoxHeight = graphHeight + (graphHeightMargin * 2);
        viewBox = [-graphWidthMargin, -graphHeightMargin, viewBoxWidth, viewBoxHeight];

        // Set the viewBox of the SVG based on its unscaled extents
        this.cv.savedSvg.attr("viewBox", viewBox.join(' '));

        // Now set the `width` and `height` attributes based on the current zoom level
        if (this.state.zoomLevel && this.cv.zoomFactor) {
            var width = this.state.zoomLevel * this.cv.zoomFactor + this.cv.minZoomWidth;
            var height = width / this.cv.aspectRatio;
            svg.attr('width', width).attr('height', height);
        }

        // Return the SVG so callers can do more with this after drawing the unscaled graph
        return {viewBoxWidth: viewBoxWidth, viewBoxHeight: viewBoxHeight};
    },

    bindClickHandlers: function(d3, el) {
        // Add click event listeners to each node rendering. Node's ID is its ENCODE object ID
        var svg = d3.select(el);
        var nodes = svg.selectAll("g.node");
        var subnodes = svg.selectAll("g.subnode circle");

        nodes.on('click', nodeId => {
            this.props.nodeClickHandler(nodeId);
        });
        subnodes.on('click', subnode => {
            d3.event.stopPropagation();
            this.props.nodeClickHandler(subnode.id);
        });
    },

    // For the given container element and its svg, calculate an initial zoom level that fits the
    // graph into the container element. Returns the zoom level appropriate for the initial zoom.
    // Also sets component variables for later zoom calculations, and sets the "width" and "height"
    // of the SVG to scale it to fit the container element.
    setInitialZoomLevel: function(el, svg) {
        var svgWidth;
        var svgHeight;
        var viewBox = svg.attr('viewBox').split(' ');
        var viewBoxWidth = viewBox[2];
        var viewBoxHeight = viewBox[3];

        // Calculate minimum and maximum pixel width, and zoom factor which is the amount each
        // slider value gets multiplied by to get a new graph width. Save all these in component
        // variables.
        var minZoomWidth = viewBoxWidth / 4;
        var maxZoomWidth = viewBoxWidth * 2;
        this.cv.zoomFactor = (maxZoomWidth - minZoomWidth) / 100;
        this.cv.minZoomWidth = minZoomWidth;
        this.cv.aspectRatio = viewBoxWidth / viewBoxHeight;

        // Get the width of the graph panel
        if (el.clientWidth >= viewBoxWidth) {
            svgWidth = viewBoxWidth;
            svgHeight = viewBoxHeight;
        } else {
            svgWidth = el.clientWidth;
            svgHeight = svgWidth / this.cv.aspectRatio;
        }
        var zoomLevel = (svgWidth - this.cv.minZoomWidth) / this.cv.zoomFactor;
        svg.attr('width', svgWidth).attr('height', svgHeight);
        return zoomLevel;
    },

    componentDidMount: function () {
        var $script = require('scriptjs');
        if (BrowserFeat.getBrowserCaps('svg')) {
            // Delay loading dagre for Jest testing compatibility;
            // Both D3 and Jest have their own conflicting JSDOM instances
<<<<<<< HEAD
            $script('dagre', () => {
                var d3 = require('d3');
                var dagreD3 = require('dagre-d3');
=======
            require.ensure(['dagre-d3', 'd3'], function(require) {
                this.d3 = require('d3');
                this.dagreD3 = require('dagre-d3');
>>>>>>> 94ebd531
                var el = this.refs.graphdisplay.getDOMNode();
                this.cv.dagreLoaded = true;

                // Add SVG element to the graph component, and assign it classes, sizes, and a group
<<<<<<< HEAD
                var svg = d3.select(el).insert('svg', '#graph-node-info')
                    .attr('id', 'pipeline-graph')
                    .attr('preserveAspectRatio', 'none')
=======
                var svg = this.d3.select(el).insert('svg', '#graph-node-info')
                    .attr('preserveAspectRatio', 'xMidYMid')
>>>>>>> 94ebd531
                    .attr('version', '1.1');
                var svgGroup = svg.append("g");
                this.cv.savedSvg = svg;

                // Draw the graph into the panel; get the graph's view box and save it for
                // comparisons later
                var {viewBoxWidth, viewBoxHeight} = this.drawGraph(el);
                this.cv.viewBoxWidth = viewBoxWidth;
                this.cv.viewBoxHeight = viewBoxHeight;

                // Based on the size of the graph and view box, 
                var initialZoomLevel = this.setInitialZoomLevel(el, svg);
                this.setState({zoomLevel: initialZoomLevel});

                // Bind node/subnode click handlers to parent component handlers
                this.bindClickHandlers(d3, el);
<<<<<<< HEAD
            });
=======
            }.bind(this), 'dagre');
>>>>>>> 94ebd531
        } else {
            // Output text indicating that graphs aren't supported.
            var el = this.refs.graphdisplay.getDOMNode();
            var para = document.createElement('p');
            para.className = 'browser-error';
            para.innerHTML = 'Graphs not supported in your browser. You need a more modern browser to view it.';
            el.appendChild(para);

            // Disable the download button
            el = this.refs.dlButton.getDOMNode();
            el.setAttribute('disabled', 'disabled');
        }

        // Disable download button if running on Trident (IE non-Spartan) browsers
        if (BrowserFeat.getBrowserCaps('uaTrident')) {
            this.setState({dlDisabled: true});
        }
    },

    // State change; redraw the graph
    componentDidUpdate: function() {
<<<<<<< HEAD
        if (this.cv.dagreLoaded && !this.cv.zoomMouseDown) {
            var d3 = require('d3');
            var el = this.refs.graphdisplay.getDOMNode(); // Change in React 0.14
            var {viewBoxWidth, viewBoxHeight} = this.drawGraph(el);

            // Bind node/subnode click handlers to parent component handlers
            this.bindClickHandlers(d3, el);

            // If the viewbox has changed since the last time, need to recalculate the zooming
            // parameters.
            if (Math.abs(viewBoxWidth - this.cv.viewBoxWidth) > 10 || Math.abs(viewBoxHeight - this.cv.viewBoxHeight) > 10) {
                // Based on the size of the graph and view box, 
                var initialZoomLevel = this.setInitialZoomLevel(el, this.cv.savedSvg);
                this.setState({zoomLevel: initialZoomLevel});
            }

            this.cv.viewBoxWidth = viewBoxWidth;
            this.cv.viewBoxHeight = viewBoxHeight;
=======
        if (this.dagreD3) {
            var el = this.refs.graphdisplay.getDOMNode();
            this.drawGraph(el);
            this.bindClickHandlers(this.d3, el);
>>>>>>> 94ebd531
        }
    },

    handleOrientationClick: function() {
        this.setState({verticalGraph: !this.state.verticalGraph});
    },

    handleDlClick: function() {
        // Collect CSS styles that apply to the graph and insert them into the given SVG element
        function attachStyles(el) {
            var stylesText = '';
            var sheets = document.styleSheets;

            // Search every style in the style sheet(s) for those applying to graphs.
            // Note: Not using ES5 looping constructs because these aren’t real arrays
            for (var i = 0; i < sheets.length; i++) {
                var rules = sheets[i].cssRules;
                for (var j = 0; j < rules.length; j++) {
                    var rule = rules[j];

                    // If a style rule starts with 'g.' (svg group), we know it applies to the graph.
                    // Note: In some browsers, indexOf is a bit faster; on others substring is a bit faster.
                    // FF(31)'s substring is much faster than indexOf.
                    if (typeof(rule.style) != 'undefined' && rule.selectorText && rule.selectorText.substring(0, 2) === 'g.') {
                        // If any elements use this style, add the style's CSS text to our style text accumulator.
                        var elems = el.querySelectorAll(rule.selectorText);
                        if (elems.length) {
                            stylesText += rule.selectorText + " { " + rule.style.cssText + " }\n";
                        }
                    }
                }
            }

            // Insert the collected SVG styles into a new style element
            var styleEl = document.createElement('style');
            styleEl.setAttribute('type', 'text/css');
            styleEl.innerHTML = "/* <![CDATA[ */\n" + stylesText + "\n/* ]]> */";

            // Insert the new style element into the beginning of the given SVG element
            el.insertBefore(styleEl, el.firstChild);
        }

        // Going to be manipulating the SVG node, so make a clone to make GC’s job harder
        var svgNode = this.cv.savedSvg.node().cloneNode(true);

        // Reset the SVG's size to its natural size
        var viewBox = this.cv.savedSvg.attr('viewBox').split(' ');
        svgNode.setAttribute("width", viewBox[2]);
        svgNode.setAttribute("height", viewBox[3]);

        // Attach graph CSS to SVG node clone
        attachStyles(svgNode);

        // Turn SVG node clone into a data url and attach to a new Image object. This begins "loading" the image.
        var serializer = new XMLSerializer();
        var svgXml = '<?xml version="1.0" standalone="no"?><!DOCTYPE svg PUBLIC "-//W3C//DTD SVG 1.1//EN" "http://www.w3.org/Graphics/SVG/1.1/DTD/svg11.dtd">' +
            serializer.serializeToString(svgNode);
        var img = new Image();
        img.src = 'data:image/svg+xml;base64,' + window.btoa(svgXml);

        // Once the svg is loaded into the image (purely in memory, not in DOM), draw it into a <canvas>
        img.onload = function() {
            // Make a new memory-based canvas and draw the image into it.
            var canvas = document.createElement('canvas');
            canvas.width = img.width;
            canvas.height = img.height;
            var context = canvas.getContext('2d');
            context.drawImage(img, 0, 0, img.width, img.height);

            // Make the image download by making a fake <a> and pretending to click it.
            var a = document.createElement('a');
            a.download = this.props.graph.id ? this.props.graph.id + '.png' : 'graph.png';
            a.href = canvas.toDataURL('image/png');
            a.setAttribute('data-bypass', 'true');
            document.body.appendChild(a);
            a.click();
        }.bind(this);
    },

    rangeChange: function(e) {
        // Called when the user clicks/drags the zoom slider; value comes from the slider 0-100
        var value = e.target.value;

        // Calculate the new graph width and height for the new zoom value
        var width = value * this.cv.zoomFactor + this.cv.minZoomWidth;
        var height = width / this.cv.aspectRatio;

        // Get the SVG in the DOM and update its width and height
        var svgEl = document.getElementById('pipeline-graph');
        svgEl.setAttribute('width', width);
        svgEl.setAttribute('height', height);

        // Remember zoom level as a state -- causes rerender remember!
        this.setState({zoomLevel: value});
    },

    rangeMouseDown: function(e) {
        // Mouse clicked in zoom slider
        this.cv.zoomMouseDown = true;
    },

    rangeMouseUp: function(e) {
        // Mouse released from zoom slider
        this.cv.zoomMouseDown = false;
        this.rangeChange(e); // Fix for IE11 as onChange doesn't get called; at least call this after dragging
        // For IE11 fix, see https://github.com/facebook/react/issues/554#issuecomment-188288228
    },

    rangeDoubleClick: function(e) {
        // Handle a double click in the zoom slider
        var el = this.refs.graphdisplay.getDOMNode();
        var zoomLevel = this.setInitialZoomLevel(el, this.cv.savedSvg);
        this.setState({zoomLevel: zoomLevel});
    },

    render: function() {
        var orientBtnAlt = 'Orient graph ' + (this.state.verticalGraph ? 'horizontally' : 'vertically');
        var currOrientKey = this.state.verticalGraph ? 'orientH' : 'orientV';
        var noDefaultClasses = this.props.noDefaultClasses;

        return (
            <Panel noDefaultClasses={noDefaultClasses}>
                <div className="zoom-control-area">
                    <table className="zoom-control">
                        <tr>
                            <td className="zoom-indicator"><i className="icon icon-minus"></i></td>
                            <td className="zomm-controller"><input type="range" className="zoom-slider" min={minZoom} max={maxZoom} value={this.state.zoomLevel} onChange={this.rangeChange} onDoubleClick={this.rangeDoubleClick} onMouseUp={this.rangeMouseUp} onMouseDown={this.rangeMouseDown} /></td>
                            <td className="zoom-indicator"><i className="icon icon-plus"></i></td>
                        </tr>
                    </table>
                </div>
                <div ref="graphdisplay" className="graph-display" onScroll={this.scrollHandler}>
                </div>
                <div className="graph-dl clearfix">
                    <button className="btn btn-info btn-sm btn-orient" title={orientBtnAlt} onClick={this.handleOrientationClick}>{SvgIcon(currOrientKey)}<span className="sr-only">{orientBtnAlt}</span></button>
                    <button ref="dlButton" className="btn btn-info btn-sm" value="Test" onClick={this.handleDlClick} disabled={this.state.dlDisabled}>Download Graph</button>
                </div>
                {this.props.children}
            </Panel>
        );
    }
});<|MERGE_RESOLUTION|>--- conflicted
+++ resolved
@@ -209,20 +209,14 @@
     // must already exist in the HTML element in the el parm. This also sets the viewBox of the
     // SVG to its natural height
     drawGraph: function(el) {
-<<<<<<< HEAD
         var viewBox, zoomLevel;
-        var d3 = require('d3');
-        var dagreD3 = require('dagre-d3');
+        var d3 = this.d3;
+        var dagreD3 = this.dagreD3;
         d3.selectAll('svg#pipeline-graph > *').remove(); // http://stackoverflow.com/questions/22452112/nvd3-clear-svg-before-loading-new-chart#answer-22453174
         var svg = d3.select(el).select('svg');
 
         // Clear `width` and `height` attributes if they exist
         svg.attr('width', null).attr('height', null).attr('viewBox', null);
-=======
-        var d3 = this.d3;
-        var dagreD3 = this.dagreD3;
-        var svg = this.savedSvg = d3.select(el).select('svg');
->>>>>>> 94ebd531
 
         // Create a new empty graph
         var g = new dagreD3.graphlib.Graph({multigraph: true, compound: true})
@@ -314,27 +308,15 @@
         if (BrowserFeat.getBrowserCaps('svg')) {
             // Delay loading dagre for Jest testing compatibility;
             // Both D3 and Jest have their own conflicting JSDOM instances
-<<<<<<< HEAD
-            $script('dagre', () => {
-                var d3 = require('d3');
-                var dagreD3 = require('dagre-d3');
-=======
-            require.ensure(['dagre-d3', 'd3'], function(require) {
+            require.ensure(['dagre-d3', 'd3'], require => {
                 this.d3 = require('d3');
                 this.dagreD3 = require('dagre-d3');
->>>>>>> 94ebd531
                 var el = this.refs.graphdisplay.getDOMNode();
-                this.cv.dagreLoaded = true;
 
                 // Add SVG element to the graph component, and assign it classes, sizes, and a group
-<<<<<<< HEAD
-                var svg = d3.select(el).insert('svg', '#graph-node-info')
+                var svg = this.d3.select(el).insert('svg', '#graph-node-info')
                     .attr('id', 'pipeline-graph')
                     .attr('preserveAspectRatio', 'none')
-=======
-                var svg = this.d3.select(el).insert('svg', '#graph-node-info')
-                    .attr('preserveAspectRatio', 'xMidYMid')
->>>>>>> 94ebd531
                     .attr('version', '1.1');
                 var svgGroup = svg.append("g");
                 this.cv.savedSvg = svg;
@@ -350,12 +332,8 @@
                 this.setState({zoomLevel: initialZoomLevel});
 
                 // Bind node/subnode click handlers to parent component handlers
-                this.bindClickHandlers(d3, el);
-<<<<<<< HEAD
+                this.bindClickHandlers(this.d3, el);
             });
-=======
-            }.bind(this), 'dagre');
->>>>>>> 94ebd531
         } else {
             // Output text indicating that graphs aren't supported.
             var el = this.refs.graphdisplay.getDOMNode();
@@ -377,14 +355,12 @@
 
     // State change; redraw the graph
     componentDidUpdate: function() {
-<<<<<<< HEAD
-        if (this.cv.dagreLoaded && !this.cv.zoomMouseDown) {
-            var d3 = require('d3');
+        if (this.dagreD3 && !this.cv.zoomMouseDown) {
             var el = this.refs.graphdisplay.getDOMNode(); // Change in React 0.14
             var {viewBoxWidth, viewBoxHeight} = this.drawGraph(el);
 
             // Bind node/subnode click handlers to parent component handlers
-            this.bindClickHandlers(d3, el);
+            this.bindClickHandlers(this.d3, el);
 
             // If the viewbox has changed since the last time, need to recalculate the zooming
             // parameters.
@@ -396,12 +372,6 @@
 
             this.cv.viewBoxWidth = viewBoxWidth;
             this.cv.viewBoxHeight = viewBoxHeight;
-=======
-        if (this.dagreD3) {
-            var el = this.refs.graphdisplay.getDOMNode();
-            this.drawGraph(el);
-            this.bindClickHandlers(this.d3, el);
->>>>>>> 94ebd531
         }
     },
 
