--- conflicted
+++ resolved
@@ -709,16 +709,6 @@
                                                      href={searchBase ? searchBase + '&limit=all' : '?limit=all'}
                                                      onClick={this.onFilter}>View All</a>
                                             </span>
-<<<<<<< HEAD
-                                        : null}
-                                        
-                                        {context['batch_hub'] != '' ?
-                                            <span className="pull-right">
-                                                <a className="btn btn-info btn-sm"
-                                                   href={context['batch_hub']}>Visualize</a>&nbsp;
-                                            </span>
-                                        :null}
-=======
                                         :
                                             <span>
                                                 {results.length > 25 ?
@@ -730,7 +720,13 @@
                                                 : null}
                                             </span>
                                         }
->>>>>>> 333eca43
+                                        
+                                        {context['batch_hub'] != '' ?
+                                            <span className="pull-right">
+                                                <a className="btn btn-info btn-sm"
+                                                   href={context['batch_hub']}>Visualize</a>&nbsp;
+                                            </span>
+                                        :null}
                                     </h4>
                                 :
                                     <h4>{context['notification']}</h4>
