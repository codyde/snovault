/** @jsx React.DOM */
'use strict';
var React = require('react');
var cx = require('react/lib/cx');
var _ = require('underscore');
var url = require('url');
var globals = require('./globals');
var dataset = require('./dataset');
var fetched = require('./fetched');
var dbxref = require('./dbxref');
var statuslabel = require('./statuslabel');
var image = require('./image');

var DbxrefList = dbxref.DbxrefList;
var StatusLabel = statuslabel.StatusLabel;

var ExperimentTable = dataset.ExperimentTable;
var FetchedItems = fetched.FetchedItems;

var Attachment = image.Attachment;


var Panel = function (props) {
    // XXX not all panels have the same markup
    var context;
    if (props['@id']) {
        context = props;
        props = {context: context, key: context['@id']};
    }
    return globals.panel_views.lookup(props.context)(props);
};


var Biosample = module.exports.Biosample = React.createClass({
    render: function() {
        var context = this.props.context;
        var itemClass = globals.itemClass(context, 'view-item');
        var aliasList = context.aliases.join(", ");

        // set up construct documents panels
        var constructs = _.sortBy(context.constructs, function(item) {
            return item.uuid;
        });
        var construct_documents = {};
        constructs.forEach(function (construct) {
            construct.documents.forEach(function (doc, i) {
                construct_documents[doc['@id']] = Panel({context: doc, key: i + 1});
           });
        });

        // set up RNAi documents panels
        var rnais = _.sortBy(context.rnais, function(item) {
            return item.uuid; //may need to change
        });
        var rnai_documents = {};
        rnais.forEach(function (rnai) {
            rnai.documents.forEach(function (doc, i) {
                rnai_documents[doc['@id']] = Panel({context: doc, key: i + 1});
            });
        });

<<<<<<< HEAD
        // Build the text of the synchronization string
        var synchText;
        if (context.synchronization) {
            synchText = context.synchronization +
                (context.post_synchronization_time ?
                    ' + ' + context.post_synchronization_time + (context.post_synchronization_time_units ? ' ' + context.post_synchronization_time_units : '')
                : '');
        }
=======
        var protocol_documents = {};
        context.protocol_documents.forEach(function(doc, i) {
            protocol_documents[doc['@id']] = Panel({context: doc, key: i + 1});
        });
>>>>>>> 8fcdfadc

        // Make string of alternate accessions
        var altacc = context.alternate_accessions ? context.alternate_accessions.join(', ') : undefined;

        var experiments_url = '/search/?type=experiment&replicates.library.biosample.uuid=' + context.uuid;

        return (
            <div className={itemClass}>
                <header className="row">
                    <div className="col-sm-12">
                        <ul className="breadcrumb">
                            <li>Biosamples</li>
                            <li>{context.biosample_type}</li>
                            {context.donor ?
                                <li className="active"><em>{context.donor.organism.scientific_name}</em></li>
                            : null }
                        </ul>
                        <h2>
                            {context.accession}{' / '}<span className="sentence-case">{context.biosample_type}</span>
                        </h2>
                        {altacc ? <h4 className="repl-acc">Replaces {altacc}</h4> : null}
                        <div className="characterization-status-labels">
                            <StatusLabel title="Status" status={context.status} />
                        </div>
                    </div>
                </header>
                <div className="panel data-display">
                    <dl className="key-value">
                        <div data-test="term-name">
                            <dt>Term name</dt>
                            <dd>{context.biosample_term_name}</dd>
                        </div>
<<<<<<< HEAD

                        <div data-test="term-id">
                            <dt>Term ID</dt>
                            <dd>{context.biosample_term_id}</dd>
                        </div>

                        {context.description ? 
                            <div data-test="description">
                                <dt>Description</dt>
                                <dd className="sentence-case">{context.description}</dd>
                            </div>
                        : null}

                        {context.donor && context.donor.organism.name !== 'human' ?
                            <div>
                                {context.life_stage ?
                                    <div data-test="life-stage">
                                        <dt>Life stage</dt>
                                        <dd className="sentence-case">{context.life_stage}</dd>
                                    </div>
                                : null}

                                {context.age ?
                                    <div data-test="age">
                                        <dt>Age</dt>
                                        <dd className="sentence-case">{context.age}{context.age_units ? ' ' + context.age_units : null}</dd>
                                    </div>
                                : null}
                            </div>
                        : null}

                        {synchText ?
                            <div data-test="biosample-synchronization">
                                <dt>Synchronization timepoint</dt>
                                <dd>{synchText}</dd>
                            </div>
                        : null}

                        {context.subcellular_fraction_term_name ?
                            <div data-test="subcellular-term-name">
                                <dt>Subcellular fraction</dt>
                                <dd>{context.subcellular_fraction_term_name}</dd>
                            </div>
                        : null}

                        <div data-test="source-title">
=======

                        <div data-test="term-id">
                            <dt>Term ID</dt>
                            <dd>{context.biosample_term_id}</dd>
                        </div>

                        {context.description ? 
                            <div data-test="description">
                                <dt>Description</dt>
                                <dd className="sentence-case">{context.description}</dd>
                            </div>
                        : null}

                        {context.subcellular_fraction_term_name ?
                            <div data-test="subcellulartermname">
                                <dt>Subcellular fraction</dt>
                                <dd>{context.subcellular_fraction_term_name}</dd>
                            </div>
                        : null}

                        <div data-test="sourcetitle">
>>>>>>> 8fcdfadc
                            <dt>Source</dt>
                            <dd><a href={context.source.url}>{context.source.title}</a></dd>
                        </div>

                        {context.product_id ?
<<<<<<< HEAD
                            <div data-test="product-id">
=======
                            <div data-test="productid">
>>>>>>> 8fcdfadc
                                <dt>Product ID</dt>
                                <dd><maybe_link href={context.url}>{context.product_id}</maybe_link></dd>
                            </div>
                        : null}

                        {context.lot_id ?
<<<<<<< HEAD
                            <div data-test="lot-id">
=======
                            <div data-test="lotid">
>>>>>>> 8fcdfadc
                                <dt>Lot ID</dt>
                                <dd>{context.lot_id}</dd>
                            </div>
                        : null}

                        <div data-test="project">
                            <dt>Project</dt>
                            <dd>{context.award.project}</dd>
                        </div>

<<<<<<< HEAD
                        <div data-test="submitted-by">
=======
                        <div data-test="submittedby">
>>>>>>> 8fcdfadc
                            <dt>Submitted by</dt>
                            <dd>{context.submitted_by.title}</dd>
                        </div>

                        <div data-test="lab">
                            <dt>Lab</dt>
                            <dd>{context.lab.title}</dd>
                        </div>

                        <div data-test="grant">
                            <dt>Grant</dt>
                            <dd>{context.award.name}</dd>
                        </div>

                        {context.aliases.length ?
                            <div data-test="aliases">
                                <dt>Aliases</dt>
                                <dd>{aliasList}</dd>
                            </div>
                        : null}

                        {context.dbxrefs.length ?
<<<<<<< HEAD
                            <div data-test="external-resources">
=======
                            <div data-test="externalresources">
>>>>>>> 8fcdfadc
                                <dt>External resources</dt>
                                <dd><DbxrefList values={context.dbxrefs} /></dd>
                            </div>
                        : null}

                        {context.note ?
                            <div data-test="note">
                                <dt>Note</dt>
                                <dd>{context.note}</dd>
                            </div>
                        : null}

                        {context.date_obtained ?
<<<<<<< HEAD
                            <div data-test="date-obtained">
=======
                            <div data-test="dateobtained">
>>>>>>> 8fcdfadc
                                <dt>Date obtained</dt>
                                <dd>{context.date_obtained}</dd>
                            </div>
                        : null}

                        {context.starting_amount ?
<<<<<<< HEAD
                            <div data-test="starting-amount">
=======
                            <div data-test="startingamount">
>>>>>>> 8fcdfadc
                                <dt>Starting amount</dt>
                                <dd>{context.starting_amount}<span className="unit">{context.starting_amount_units}</span></dd>
                            </div>
                        : null}

                        {context.culture_start_date ?
<<<<<<< HEAD
                            <div data-test="culture-start-date">
=======
                            <div data-test="culturestartdate">
>>>>>>> 8fcdfadc
                                <dt>Culture start date</dt>
                                <dd>{context.culture_start_date}</dd>
                            </div>
                        : null}

                        {context.culture_harvest_date ?
<<<<<<< HEAD
                            <div data-test="culture-harvest-date">
=======
                            <div data-test="cultureharvestdate">
>>>>>>> 8fcdfadc
                                <dt>Culture harvest date</dt>
                                <dd>{context.culture_harvest_date}</dd>
                            </div>
                        : null}

                        {context.passage_number ?
<<<<<<< HEAD
                            <div data-test="passage-number">
=======
                            <div data-test="passagenumber">
>>>>>>> 8fcdfadc
                                <dt>Passage number</dt>
                                <dd>{context.passage_number}</dd>
                            </div>
                        : null}
                    </dl>

                    {context.derived_from ?
<<<<<<< HEAD
                        <section data-test="derived-from">
=======
                        <section data-test="derivedfrom">
>>>>>>> 8fcdfadc
                            <hr />
                            <h4>Derived from biosample</h4>
                            <a className="non-dl-item" href={context.derived_from['@id']}> {context.derived_from.accession} </a>
                        </section>
                    : null}

                    {context.part_of ?
<<<<<<< HEAD
                        <section data-test="separated-from">
=======
                        <section data-test="separatedfrom">
>>>>>>> 8fcdfadc
                            <hr />
                            <h4>Separated from biosample</h4>
                            <a className="non-dl-item" href={context.part_of['@id']}> {context.part_of.accession} </a>
                        </section>
                    : null}

                    {context.pooled_from.length ?
<<<<<<< HEAD
                        <section data-test="pooled-from">
=======
                        <section data-test="pooledfrom">
>>>>>>> 8fcdfadc
                            <hr />
                            <h4>Pooled from biosamples</h4>
                            <ul className="non-dl-list">
                                {context.pooled_from.map(function (biosample) {
                                    return (
                                        <li key={biosample['@id']}>
                                            <a href={biosample['@id']}>{biosample.accession}</a>
                                        </li>
                                    );
                                })}
                            </ul>
                        </section>
                    : null}

                    {context.treatments.length ?
                        <section>
                            <hr />
                            <h4>Treatment details</h4>
                            {context.treatments.map(Panel)}
                        </section>
                    : null}

                    {context.constructs.length ?
                        <section>
                            <hr />
                            <h4>Construct details</h4>
                            {context.constructs.map(Panel)}
                        </section>
                    : null}

                    {context.rnais.length ?
                        <section>
                            <hr />
                            <h4>RNAi details</h4>
                            {context.rnais.map(Panel)}
                        </section>
                    : null}

                </div>

                {context.donor ?
                    <div>
                        <h3>{context.donor.organism.name === 'human' ? 'Donor' : 'Strain'} information</h3>
                        <div className="panel data-display">
                            <Panel context={context.donor} biosample={context} />
                        </div>
                    </div>
                : null}

                {Object.keys(protocol_documents).length ?
                    <div>
                        <h3>Documents</h3>
                        <div className="row multi-columns-row">
                            {protocol_documents}
                        </div>
                    </div>
                : null}

                {context.characterizations.length ?
                    <div>
                        <h3>Characterizations</h3>
                        <div className="row multi-columns-row">
                            {context.characterizations.map(Panel)}
                        </div>
                    </div>
                : null}

                {Object.keys(construct_documents).length ?
                    <div>
                        <h3>Construct documents</h3>
                        <div className="row multi-columns-row">
                            {construct_documents}
                        </div>
                    </div>
                : null}

                {Object.keys(rnai_documents).length ?
                    <div>
                        <h3>RNAi documents</h3>
                        <div className="row multi-columns-row">
                            {rnai_documents}
                        </div>
                    </div>
                : null}

                {this.transferPropsTo(
                    <FetchedItems url={experiments_url} Component={ExperimentsUsingBiosample} />
                )}
            </div>
        );
    }
});

globals.content_views.register(Biosample, 'biosample');


var ExperimentsUsingBiosample = module.exports.ExperimentsUsingBiosample = React.createClass({
    render: function () {
        var context = this.props.context;
        return (
            <div>
                <h3>Experiments using biosample {context.accession}</h3>
                {this.transferPropsTo(
                    <ExperimentTable />
                )}
            </div>
        );
    }
});


var maybe_link = function (props, children) {
    if (props.href == 'N/A') {
        return children;
    } else {
        return (
            <a href={props.href}>{children}</a>
        );
    }
};

var HumanDonor = module.exports.HumanDonor = React.createClass({
    render: function() {
        var context = this.props.context;
        var biosample = this.props.biosample;
        return (
            <dl className="key-value">
                <div data-test="accession">
                    <dt>Accession</dt>
                    <dd>{context.accession}</dd>
                </div>

                {context.aliases.length ?
                    <div data-test="aliases">
                        <dt>Aliases</dt>
                        <dd>{context.aliases.join(", ")}</dd>
                    </div>
                : null}

                {context.organism.scientific_name ?
                    <div data-test="species">
                        <dt>Species</dt>
                        <dd className="sentence-case"><em>{context.organism.scientific_name}</em></dd>
                    </div>
                : null}

                {context.life_stage ?
                    <div data-test="life-stage">
                        <dt>Life stage</dt>
                        <dd className="sentence-case">{context.life_stage}</dd>
                    </div>
                : null}

                {context.age ?
                    <div data-test="age">
                        <dt>Age</dt>
                        <dd className="sentence-case">{context.age}{context.age_units ? ' ' + context.age_units : null}</dd>
                    </div>
                : null}

                {context.sex ?
                    <div data-test="sex">
                        <dt>Sex</dt>
                        <dd className="sentence-case">{context.sex}</dd>
                    </div>
                : null}

                {context.health_status ?
                    <div data-test="health-status">
                        <dt>Health status</dt>
                        <dd className="sentence-case">{context.health_status}</dd>
                    </div>
                : null}

                {context.ethnicity ?
                    <div data-test="ethnicity">
                        <dt>Ethnicity</dt>
                        <dd className="sentence-case">{context.ethnicity}</dd>
                    </div>
                : null}
            </dl>
        );
    }
});

globals.panel_views.register(HumanDonor, 'human_donor');


var MouseDonor = module.exports.MouseDonor = React.createClass({
    render: function() {
        var context = this.props.context;
        var biosample = this.props.biosample;
        return (
            <dl className="key-value">
                <div data-test="accession">
                    <dt>Accession</dt>
                    <dd>{context.accession}</dd>
                </div>

                {context.aliases.length ?
                    <div data-test="aliases">
                        <dt>Aliases</dt>
                        <dd>{context.aliases.join(", ")}</dd>
                    </div>
                : null}
<<<<<<< HEAD

                {context.organism.scientific_name ?
                    <div data-test="organism">
                        <dt>Species</dt>
                        <dd className="sentence-case"><em>{context.organism.scientific_name}</em></dd>
                    </div>
                : null}

                {context.genotype ?
                    <div data-test="genotype">
                        <dt>Genotype</dt>
                        <dd>{context.genotype}</dd>
                    </div>
                : null}

                {biosample && biosample.sex ?
                    <div data-test="sex">
                        <dt>Sex</dt>
                        <dd className="sentence-case">{biosample.sex}</dd>
                    </div>
                : null}

                {biosample && biosample.health_status ?
                    <div data-test="health-status">
                        <dt>Health status</dt>
                        <dd className="sentence-case">{biosample.health_status}</dd>
                    </div>
                : null}

                {context.strain_background ?
                    <div data-test="strain-background">
                        <dt>Strain background</dt>
                        <dd className="sentence-case">{context.strain_background}</dd>
                    </div>
                : null}

                {context.strain_name ?
                    <div data-test="strain-name">
                        <dt>Strain name</dt>
                        <dd>{context.strain_name}</dd>
                    </div>
                : null}
=======

                {context.organism.scientific_name ?
                    <div data-test="organism">
                        <dt>Species</dt>
                        <dd className="sentence-case"><em>{context.organism.scientific_name}</em></dd>
                    </div>
                : null}

                {context.genotype ?
                    <div data-test="genotype">
                        <dt>Genotype</dt>
                        <dd>{context.genotype}</dd>
                    </div>
                : null}

                {biosample && biosample.life_stage ?
                    <div data-test="life-stage">
                        <dt>Life stage</dt>
                        <dd className="sentence-case">{biosample.life_stage}</dd>
                    </div>
                : null}

                {biosample && biosample.age ?
                    <div data-test="age">
                        <dt>Age</dt>
                        <dd className="sentence-case">{biosample.age}{biosample.age_units ? ' ' + biosample.age_units : null}</dd>
                    </div>
                : null}

                {biosample && biosample.sex ?
                    <div data-test="sex">
                        <dt>Sex</dt>
                        <dd className="sentence-case">{biosample.sex}</dd>
                    </div>
                : null}

                {biosample && biosample.health_status ?
                    <div data-test="health-status">
                        <dt>Health status</dt>
                        <dd className="sentence-case">{biosample.health_status}</dd>
                    </div>
                : null}
                {context.strain_background ?

                    <div data-test="strain-background">
                        <dt>Strain background</dt>
                        <dd className="sentence-case">{context.strain_background}</dd>
                    </div>
                : null}

                {context.strain_name ?
                    <div data-test="strain-name">
                        <dt>Strain name</dt>
                        <dd>{context.strain_name}</dd>
                    </div>
                : null}

                {biosample && biosample.donor.characterizations && biosample.donor.characterizations.length ?
                    <section className="multi-columns-row">
                        <hr />
                        <h4>Characterizations</h4>
                        <div className="row multi-columns-row">
                            {biosample.donor.characterizations.map(Panel)}
                        </div>
                    </section>
                : null}
>>>>>>> 8fcdfadc
            </dl>
        );
    }
});

globals.panel_views.register(MouseDonor, 'mouse_donor');


var FlyWormDonor = module.exports.FlyDonor = React.createClass({
    render: function() {
        var context = this.props.context;
        var biosample = this.props.biosample;
<<<<<<< HEAD
        var donor_constructs = {};
        if (biosample && biosample.model_organism_donor_constructs) {
            biosample.model_organism_donor_constructs.forEach(function (construct) {
                donor_constructs[construct['@id']] = Panel({context: construct, embeddedDocs: true});
            });
        }
=======
>>>>>>> 8fcdfadc

        return (
            <div>
                <dl className="key-value">
                    <div data-test="accession">
                        <dt>Accession</dt>
                        <dd>{context.accession}</dd>
                    </div>
<<<<<<< HEAD

                    {context.aliases.length ?
                        <div data-test="aliases">
                            <dt>Aliases</dt>
                            <dd>{context.aliases.join(", ")}</dd>
                        </div>
                    : null}

                    {context.organism.scientific_name ?
                        <div data-test="species">
                            <dt>Species</dt>
                            <dd className="sentence-case"><em>{context.organism.scientific_name}</em></dd>
                        </div>
                    : null}

                    {context.genotype ?
                        <div data-test="genotype">
                            <dt>Genotype</dt>
                            <dd>{context.genotype}</dd>
=======

                    {context.aliases.length ?
                        <div data-test="aliases">
                            <dt>Aliases</dt>
                            <dd>{context.aliases.join(", ")}</dd>
                        </div>
                    : null}

                    {context.organism.scientific_name ?
                        <div data-test="species">
                            <dt>Species</dt>
                            <dd className="sentence-case"><em>{context.organism.scientific_name}</em></dd>
                        </div>
                    : null}

                    {context.genotype ?
                        <div data-test="genotype">
                            <dt>Genotype</dt>
                            <dd>{context.genotype}</dd>
                        </div>
                    : null}

                    {biosample && biosample.life_stage ?
                        <div data-test="life-stage">
                            <dt>Life stage</dt>
                            <dd className="sentence-case">{biosample.life_stage}</dd>
                        </div>
                    : null}

                    {biosample && biosample.age ?
                        <div data-test="age">
                            <dt>Age</dt>
                            <dd className="sentence-case">{biosample.age}{biosample.age_units ? ' ' + biosample.age_units : null}</dd>
>>>>>>> 8fcdfadc
                        </div>
                    : null}

                    {biosample && biosample.sex ?
                        <div data-test="sex">
                            <dt>Sex</dt>
                            <dd className="sentence-case">{biosample.sex}</dd>
                        </div>
                    : null}

                    {biosample && biosample.health_status ?
                        <div data-test="health-status">
                            <dt>Health status</dt>
                            <dd className="sentence-case">{biosample.health_status}</dd>
                        </div>
                    : null}

                    {context.strain_background ?
                        <div data-test="strain-background">
                            <dt>Strain background</dt>
                            <dd className="sentence-case">{context.strain_background}</dd>
                        </div>
                    : null}

                    {context.strain_name ?
                        <div data-test="strain-name">
                            <dt>Strain name</dt>
                            <dd>{context.strain_name}</dd>
                        </div>
                    : null}
                </dl>

<<<<<<< HEAD
                {biosample && biosample.model_organism_donor_constructs && biosample.model_organism_donor_constructs.length ?
                    <section>
                        <hr />
                        <h4>Construct details</h4>
                        {donor_constructs}
                    </section>
                : null}

=======
>>>>>>> 8fcdfadc
                {biosample && biosample.donor.characterizations && biosample.donor.characterizations.length ?
                    <section className="multi-columns-row">
                        <hr />
                        <h4>Characterizations</h4>
                        <div className="row multi-columns-row">
                            {biosample.donor.characterizations.map(Panel)}
                        </div>
                    </section>
                : null}

            </div>
        );
    }
});

globals.panel_views.register(FlyWormDonor, 'fly_donor');
globals.panel_views.register(FlyWormDonor, 'worm_donor');


var Treatment = module.exports.Treatment = React.createClass({
    render: function() {
        var context = this.props.context;
        var title = '';
        if (context.concentration) {
            title += context.concentration + ' ' + context.concentration_units + ' ';
        }
        title += context.treatment_term_name + ' (' + context.treatment_term_id + ') ';
        if (context.duration) {
            title += 'for ' + context.duration + ' ' + context.duration_units;
        }
        return (
            <dl className="key-value">
                <dt>Treatment</dt>
                <dd>{title}</dd>

                <dt>Type</dt>
                <dd>{context.treatment_type}</dd>
            </dl>
        );
    }
});

globals.panel_views.register(Treatment, 'treatment');


var Construct = module.exports.Construct = React.createClass({
    render: function() {
        var context = this.props.context;
        var embeddedDocs = this.props.embeddedDocs;
        var construct_documents = {};
        context.documents.forEach(function (doc) {
            construct_documents[doc['@id']] = Panel({context: doc, embeddedDocs: embeddedDocs});
        });

        return (
            <div>
                <dl className="key-value">
                    {context.target ?
                        <div data-test="target">
                            <dt>Target</dt>
                            <dd><a href={context.target['@id']}>{context.target.name}</a></dd>
                        </div>
                    : null}
<<<<<<< HEAD

                    {context.vector_backbone_name ?
                        <div data-test="vector">
                            <dt>Vector</dt>
                            <dd>{context.vector_backbone_name}</dd>
                        </div>
                    : null}

                    {context.construct_type ?
                        <div data-test="construct-type">
                            <dt>Construct Type</dt>
                            <dd>{context.construct_type}</dd>
                        </div>
                    : null}

                    {context.description ?
                        <div data-test="description">
                            <dt>Description</dt>
                            <dd>{context.description}</dd>
                        </div>
                    : null}

                    {context.tags.length ?
                        <div data-test="tags">
                            <dt>Tags</dt>
                            <dd>
                                <ul>
                                    {context.tags.map(function (tag, index) {
                                        return (
                                            <li key={index}>
                                                {tag.name} (Location: {tag.location})
                                            </li>
                                        );
                                    })}
                                </ul>
                            </dd>
                        </div>
                    : null}

                    {context.source.title ?
                        <div data-test="source">
                            <dt>Source</dt>
                            <dd>{context.source.title}</dd>
                        </div>
                    : null}

                    {context.product_id ?
                        <div data-test="product-id">
                            <dt>Product ID</dt>
                            <dd><maybe_link href={context.url}>{context.product_id}</maybe_link></dd>
                        </div>
                    : null}
                </dl>

                {embeddedDocs && Object.keys(construct_documents).length ?
                    <div>
                        <hr />
                        <h4>Construct documents</h4>
                        <div>{construct_documents}</div>
                    </div>
                : null}
=======

                    {context.vector_backbone_name ?
                        <div data-test="vector">
                            <dt>Vector</dt>
                            <dd>{context.vector_backbone_name}</dd>
                        </div>
                    : null}

                    {context.construct_type ?
                        <div data-test="construct-type">
                            <dt>Construct Type</dt>
                            <dd>{context.construct_type}</dd>
                        </div>
                    : null}

                    {context.description ?
                        <div data-test="description">
                            <dt>Description</dt>
                            <dd>{context.description}</dd>
                        </div>
                    : null}

                    {context.tags.length ?
                        <div data-test="tags">
                            <dt>Tags</dt>
                            <dd>
                                <ul>
                                    {context.tags.map(function (tag, index) {
                                        return (
                                            <li key={index}>
                                                {tag.name} (Location: {tag.location})
                                            </li>
                                        );
                                    })}
                                </ul>
                            </dd>
                        </div>
                    : null}

                    {context.source.title ?
                        <div data-test="source">
                            <dt>Source</dt>
                            <dd>{context.source.title}</dd>
                        </div>
                    : null}

                    {context.product_id ?
                        <div data-test="product-id">
                            <dt>Product ID</dt>
                            <dd><maybe_link href={context.url}>{context.product_id}</maybe_link></dd>
                        </div>
                    : null}
                </dl>
>>>>>>> 8fcdfadc
            </div>
        );
    }
});

globals.panel_views.register(Construct, 'construct');


var RNAi = module.exports.RNAi = React.createClass({
    render: function() {
        var context = this.props.context;
        return (
             <dl className="key-value">
                {context.target ? <dt>Target</dt> : null}
                {context.target ? <dd><a href={context.target['@id']}>{context.target.name}</a></dd> : null}

                {context.rnai_type ? <dt>RNAi type</dt> : null}
                {context.rnai_type ? <dd>{context.rnai_type}</dd> : null}

                {context.source.title ? <dt>Source</dt> : null}
                {context.source.title ? <dd><a href={context.source.url}>{context.source.title}</a></dd> : null}

                {context.product_id ? <dt>Product ID</dt> : null}
                {context.product_id ? <dd><a href={context.url}>{context.product_id}</a></dd> : null}

                {context.rnai_target_sequence ? <dt>Target sequence</dt> : null}
                {context.rnai_target_sequence ? <dd>{context.rnai_target_sequence}</dd> : null}

                {context.vector_backbone_name ? <dt>Vector backbone</dt> : null}
                {context.vector_backbone_name ? <dd>{context.vector_backbone_name}</dd> : null}                
            </dl>
        );
    }
});

globals.panel_views.register(RNAi, 'rnai');


var Document = module.exports.Document = React.createClass({
    getInitialState: function() {
        return {panelOpen: false};
    },

    // Clicking the Lab bar inverts visible state of the popover
    handleClick: function(e) {
        e.preventDefault();
        e.stopPropagation();

        // Tell parent (App component) about new popover state
        // Pass it this component's React unique node ID
        this.setState({panelOpen: !this.state.panelOpen});
    },

    render: function() {

        var context = this.props.context;
        var keyClass = cx({
            "key-value-left": true,
            "document-slider": true,
            "active": this.state.panelOpen
        });
        var figure = <Attachment context={this.props.context} className="characterization" />;

        var attachmentHref, download;
        if (context.attachment && context.attachment.href && context.attachment.download) {
            attachmentHref = url.resolve(context['@id'], context.attachment.href);
            var dlFileTitle = "Download file " + context.attachment.download;
            download = (
                <div className="dl-bar">
                    <i className="icon icon-download"></i>&nbsp;
                    <a data-bypass="true" title={dlFileTitle} href={attachmentHref} download={context.attachment.download}>
                        {context.attachment.download}
                    </a>
                </div>
            );
        } else {
            download = (
                <div className="dl-bar">
                    <em>Document not available</em>
                </div>
            );
        }
        var panelClass = 'view-item view-detail status-none' + (this.props.embeddedDocs ? ' panel-embedded' : ' panel');

        var panelClass = 'view-item view-detail status-none panel';
        var characterization = context['@type'].indexOf('characterization') >= 0;
        var caption = characterization ? context.caption : context.description;
        var excerpt;
        if (caption && caption.length > 100) {
            excerpt = globals.truncateString(caption, 100);
        }

        return (
<<<<<<< HEAD
            <section className={globals.itemClass(context, panelClass)}>
                <div className="row">
                    <div className="col-sm-5 col-md-6">
                        <figure>
                            {figure}
                        </figure>
=======
            // Each section is a panel; name all Bootstrap 3 sizes so .multi-columns-row class works
            <section className="col-xs-12 col-sm-6 col-md-6 col-lg-4">
                <div className={globals.itemClass(context, panelClass)}>
                    <div className="panel-header document-title sentence-case">
                        {characterization ? context.characterization_method : context.document_type}
>>>>>>> 8fcdfadc
                    </div>
                    <div className="panel-body">
                        <div className="document-header">
                            <figure>
                                {figure}
                            </figure>

                            <dl className="document-intro document-meta-data key-value-left">
                                {excerpt || caption ?
                                    <div data-test="caption">
                                        {characterization ?
                                            <dt>{excerpt ? 'Caption excerpt' : 'Caption'}</dt>
                                        :
                                            <dt>{excerpt ? 'Description excerpt' : 'Description'}</dt>
                                        }
                                        <dd>{excerpt ? excerpt : caption}</dd>
                                    </div>
                                : null}
                            </dl>
                        </div>
                        {download}
                        <dl className={keyClass} id={'panel' + this.props.key} aria-labeledby={'tab' + this.props.key} role="tabpanel">
                            {excerpt ?
                                <div>
                                    {characterization ?
                                        <div data-test="caption">
                                            <dt>Caption</dt>
                                            <dd>{context.caption}</dd>
                                        </div>
                                    :
                                        <div data-test="caption">
                                            <dt>Description</dt>
                                            <dd>{context.description}</dd>
                                        </div>
                                    }
                                </div>
                            : null}

                            {context.submitted_by && context.submitted_by.title ?
                                <div data-test="submitted-by">
                                    <dt>Submitted by</dt>
                                    <dd>{context.submitted_by.title}</dd>
                                </div>
                            : null}

                            <div data-test="lab">
                                <dt>Lab</dt>
                                <dd>{context.lab.title}</dd>
                            </div>

                            {context.award && context.award.name ?
                                <div data-test="award">
                                    <dt>Grant</dt>
                                    <dd>{context.award.name}</dd>
                                </div>
                            : null}

                            {context.references && context.references.length ?
                                <div data-test="references">
                                    <dt>References</dt>
                                    <dd><DbxrefList values={context.references} className="horizontal-list"/></dd>
                                </div>
                            : null}
                        </dl>
                    </div>

                    <button onClick={this.handleClick} className="key-value-trigger panel-footer" id={'tab' + this.props.key} aria-controls={'panel' + this.props.key} role="tab">
                        {this.state.panelOpen ? 'Less' : 'More'}
                    </button>
                </div>
            </section>
        );
    }
});

globals.panel_views.register(Document, 'document');
globals.panel_views.register(Document, 'biosample_characterization');
globals.panel_views.register(Document, 'donor_characterization');<|MERGE_RESOLUTION|>--- conflicted
+++ resolved
@@ -59,7 +59,6 @@
             });
         });
 
-<<<<<<< HEAD
         // Build the text of the synchronization string
         var synchText;
         if (context.synchronization) {
@@ -68,12 +67,11 @@
                     ' + ' + context.post_synchronization_time + (context.post_synchronization_time_units ? ' ' + context.post_synchronization_time_units : '')
                 : '');
         }
-=======
+
         var protocol_documents = {};
-        context.protocol_documents.forEach(function(doc, i) {
-            protocol_documents[doc['@id']] = Panel({context: doc, key: i + 1});
+        context.protocol_documents.forEach(function(doc) {
+            protocol_documents[doc['@id']] = Panel({context: doc});
         });
->>>>>>> 8fcdfadc
 
         // Make string of alternate accessions
         var altacc = context.alternate_accessions ? context.alternate_accessions.join(', ') : undefined;
@@ -106,7 +104,6 @@
                             <dt>Term name</dt>
                             <dd>{context.biosample_term_name}</dd>
                         </div>
-<<<<<<< HEAD
 
                         <div data-test="term-id">
                             <dt>Term ID</dt>
@@ -141,29 +138,7 @@
                         {synchText ?
                             <div data-test="biosample-synchronization">
                                 <dt>Synchronization timepoint</dt>
-                                <dd>{synchText}</dd>
-                            </div>
-                        : null}
-
-                        {context.subcellular_fraction_term_name ?
-                            <div data-test="subcellular-term-name">
-                                <dt>Subcellular fraction</dt>
-                                <dd>{context.subcellular_fraction_term_name}</dd>
-                            </div>
-                        : null}
-
-                        <div data-test="source-title">
-=======
-
-                        <div data-test="term-id">
-                            <dt>Term ID</dt>
-                            <dd>{context.biosample_term_id}</dd>
-                        </div>
-
-                        {context.description ? 
-                            <div data-test="description">
-                                <dt>Description</dt>
-                                <dd className="sentence-case">{context.description}</dd>
+                                <dd className="sentence-case">{synchText}</dd>
                             </div>
                         : null}
 
@@ -175,28 +150,19 @@
                         : null}
 
                         <div data-test="sourcetitle">
->>>>>>> 8fcdfadc
                             <dt>Source</dt>
                             <dd><a href={context.source.url}>{context.source.title}</a></dd>
                         </div>
 
                         {context.product_id ?
-<<<<<<< HEAD
-                            <div data-test="product-id">
-=======
                             <div data-test="productid">
->>>>>>> 8fcdfadc
                                 <dt>Product ID</dt>
                                 <dd><maybe_link href={context.url}>{context.product_id}</maybe_link></dd>
                             </div>
                         : null}
 
                         {context.lot_id ?
-<<<<<<< HEAD
-                            <div data-test="lot-id">
-=======
                             <div data-test="lotid">
->>>>>>> 8fcdfadc
                                 <dt>Lot ID</dt>
                                 <dd>{context.lot_id}</dd>
                             </div>
@@ -207,11 +173,7 @@
                             <dd>{context.award.project}</dd>
                         </div>
 
-<<<<<<< HEAD
-                        <div data-test="submitted-by">
-=======
                         <div data-test="submittedby">
->>>>>>> 8fcdfadc
                             <dt>Submitted by</dt>
                             <dd>{context.submitted_by.title}</dd>
                         </div>
@@ -234,11 +196,7 @@
                         : null}
 
                         {context.dbxrefs.length ?
-<<<<<<< HEAD
-                            <div data-test="external-resources">
-=======
                             <div data-test="externalresources">
->>>>>>> 8fcdfadc
                                 <dt>External resources</dt>
                                 <dd><DbxrefList values={context.dbxrefs} /></dd>
                             </div>
@@ -252,55 +210,35 @@
                         : null}
 
                         {context.date_obtained ?
-<<<<<<< HEAD
-                            <div data-test="date-obtained">
-=======
                             <div data-test="dateobtained">
->>>>>>> 8fcdfadc
                                 <dt>Date obtained</dt>
                                 <dd>{context.date_obtained}</dd>
                             </div>
                         : null}
 
                         {context.starting_amount ?
-<<<<<<< HEAD
-                            <div data-test="starting-amount">
-=======
                             <div data-test="startingamount">
->>>>>>> 8fcdfadc
                                 <dt>Starting amount</dt>
                                 <dd>{context.starting_amount}<span className="unit">{context.starting_amount_units}</span></dd>
                             </div>
                         : null}
 
                         {context.culture_start_date ?
-<<<<<<< HEAD
-                            <div data-test="culture-start-date">
-=======
                             <div data-test="culturestartdate">
->>>>>>> 8fcdfadc
                                 <dt>Culture start date</dt>
                                 <dd>{context.culture_start_date}</dd>
                             </div>
                         : null}
 
                         {context.culture_harvest_date ?
-<<<<<<< HEAD
-                            <div data-test="culture-harvest-date">
-=======
                             <div data-test="cultureharvestdate">
->>>>>>> 8fcdfadc
                                 <dt>Culture harvest date</dt>
                                 <dd>{context.culture_harvest_date}</dd>
                             </div>
                         : null}
 
                         {context.passage_number ?
-<<<<<<< HEAD
-                            <div data-test="passage-number">
-=======
                             <div data-test="passagenumber">
->>>>>>> 8fcdfadc
                                 <dt>Passage number</dt>
                                 <dd>{context.passage_number}</dd>
                             </div>
@@ -308,11 +246,7 @@
                     </dl>
 
                     {context.derived_from ?
-<<<<<<< HEAD
-                        <section data-test="derived-from">
-=======
                         <section data-test="derivedfrom">
->>>>>>> 8fcdfadc
                             <hr />
                             <h4>Derived from biosample</h4>
                             <a className="non-dl-item" href={context.derived_from['@id']}> {context.derived_from.accession} </a>
@@ -320,11 +254,7 @@
                     : null}
 
                     {context.part_of ?
-<<<<<<< HEAD
-                        <section data-test="separated-from">
-=======
                         <section data-test="separatedfrom">
->>>>>>> 8fcdfadc
                             <hr />
                             <h4>Separated from biosample</h4>
                             <a className="non-dl-item" href={context.part_of['@id']}> {context.part_of.accession} </a>
@@ -332,11 +262,7 @@
                     : null}
 
                     {context.pooled_from.length ?
-<<<<<<< HEAD
-                        <section data-test="pooled-from">
-=======
                         <section data-test="pooledfrom">
->>>>>>> 8fcdfadc
                             <hr />
                             <h4>Pooled from biosamples</h4>
                             <ul className="non-dl-list">
@@ -542,7 +468,6 @@
                         <dd>{context.aliases.join(", ")}</dd>
                     </div>
                 : null}
-<<<<<<< HEAD
 
                 {context.organism.scientific_name ?
                     <div data-test="organism">
@@ -555,63 +480,6 @@
                     <div data-test="genotype">
                         <dt>Genotype</dt>
                         <dd>{context.genotype}</dd>
-                    </div>
-                : null}
-
-                {biosample && biosample.sex ?
-                    <div data-test="sex">
-                        <dt>Sex</dt>
-                        <dd className="sentence-case">{biosample.sex}</dd>
-                    </div>
-                : null}
-
-                {biosample && biosample.health_status ?
-                    <div data-test="health-status">
-                        <dt>Health status</dt>
-                        <dd className="sentence-case">{biosample.health_status}</dd>
-                    </div>
-                : null}
-
-                {context.strain_background ?
-                    <div data-test="strain-background">
-                        <dt>Strain background</dt>
-                        <dd className="sentence-case">{context.strain_background}</dd>
-                    </div>
-                : null}
-
-                {context.strain_name ?
-                    <div data-test="strain-name">
-                        <dt>Strain name</dt>
-                        <dd>{context.strain_name}</dd>
-                    </div>
-                : null}
-=======
-
-                {context.organism.scientific_name ?
-                    <div data-test="organism">
-                        <dt>Species</dt>
-                        <dd className="sentence-case"><em>{context.organism.scientific_name}</em></dd>
-                    </div>
-                : null}
-
-                {context.genotype ?
-                    <div data-test="genotype">
-                        <dt>Genotype</dt>
-                        <dd>{context.genotype}</dd>
-                    </div>
-                : null}
-
-                {biosample && biosample.life_stage ?
-                    <div data-test="life-stage">
-                        <dt>Life stage</dt>
-                        <dd className="sentence-case">{biosample.life_stage}</dd>
-                    </div>
-                : null}
-
-                {biosample && biosample.age ?
-                    <div data-test="age">
-                        <dt>Age</dt>
-                        <dd className="sentence-case">{biosample.age}{biosample.age_units ? ' ' + biosample.age_units : null}</dd>
                     </div>
                 : null}
 
@@ -652,7 +520,6 @@
                         </div>
                     </section>
                 : null}
->>>>>>> 8fcdfadc
             </dl>
         );
     }
@@ -665,15 +532,12 @@
     render: function() {
         var context = this.props.context;
         var biosample = this.props.biosample;
-<<<<<<< HEAD
         var donor_constructs = {};
         if (biosample && biosample.model_organism_donor_constructs) {
             biosample.model_organism_donor_constructs.forEach(function (construct) {
                 donor_constructs[construct['@id']] = Panel({context: construct, embeddedDocs: true});
             });
         }
-=======
->>>>>>> 8fcdfadc
 
         return (
             <div>
@@ -682,7 +546,6 @@
                         <dt>Accession</dt>
                         <dd>{context.accession}</dd>
                     </div>
-<<<<<<< HEAD
 
                     {context.aliases.length ?
                         <div data-test="aliases">
@@ -702,41 +565,6 @@
                         <div data-test="genotype">
                             <dt>Genotype</dt>
                             <dd>{context.genotype}</dd>
-=======
-
-                    {context.aliases.length ?
-                        <div data-test="aliases">
-                            <dt>Aliases</dt>
-                            <dd>{context.aliases.join(", ")}</dd>
-                        </div>
-                    : null}
-
-                    {context.organism.scientific_name ?
-                        <div data-test="species">
-                            <dt>Species</dt>
-                            <dd className="sentence-case"><em>{context.organism.scientific_name}</em></dd>
-                        </div>
-                    : null}
-
-                    {context.genotype ?
-                        <div data-test="genotype">
-                            <dt>Genotype</dt>
-                            <dd>{context.genotype}</dd>
-                        </div>
-                    : null}
-
-                    {biosample && biosample.life_stage ?
-                        <div data-test="life-stage">
-                            <dt>Life stage</dt>
-                            <dd className="sentence-case">{biosample.life_stage}</dd>
-                        </div>
-                    : null}
-
-                    {biosample && biosample.age ?
-                        <div data-test="age">
-                            <dt>Age</dt>
-                            <dd className="sentence-case">{biosample.age}{biosample.age_units ? ' ' + biosample.age_units : null}</dd>
->>>>>>> 8fcdfadc
                         </div>
                     : null}
 
@@ -769,17 +597,6 @@
                     : null}
                 </dl>
 
-<<<<<<< HEAD
-                {biosample && biosample.model_organism_donor_constructs && biosample.model_organism_donor_constructs.length ?
-                    <section>
-                        <hr />
-                        <h4>Construct details</h4>
-                        {donor_constructs}
-                    </section>
-                : null}
-
-=======
->>>>>>> 8fcdfadc
                 {biosample && biosample.donor.characterizations && biosample.donor.characterizations.length ?
                     <section className="multi-columns-row">
                         <hr />
@@ -843,7 +660,6 @@
                             <dd><a href={context.target['@id']}>{context.target.name}</a></dd>
                         </div>
                     : null}
-<<<<<<< HEAD
 
                     {context.vector_backbone_name ?
                         <div data-test="vector">
@@ -905,61 +721,6 @@
                         <div>{construct_documents}</div>
                     </div>
                 : null}
-=======
-
-                    {context.vector_backbone_name ?
-                        <div data-test="vector">
-                            <dt>Vector</dt>
-                            <dd>{context.vector_backbone_name}</dd>
-                        </div>
-                    : null}
-
-                    {context.construct_type ?
-                        <div data-test="construct-type">
-                            <dt>Construct Type</dt>
-                            <dd>{context.construct_type}</dd>
-                        </div>
-                    : null}
-
-                    {context.description ?
-                        <div data-test="description">
-                            <dt>Description</dt>
-                            <dd>{context.description}</dd>
-                        </div>
-                    : null}
-
-                    {context.tags.length ?
-                        <div data-test="tags">
-                            <dt>Tags</dt>
-                            <dd>
-                                <ul>
-                                    {context.tags.map(function (tag, index) {
-                                        return (
-                                            <li key={index}>
-                                                {tag.name} (Location: {tag.location})
-                                            </li>
-                                        );
-                                    })}
-                                </ul>
-                            </dd>
-                        </div>
-                    : null}
-
-                    {context.source.title ?
-                        <div data-test="source">
-                            <dt>Source</dt>
-                            <dd>{context.source.title}</dd>
-                        </div>
-                    : null}
-
-                    {context.product_id ?
-                        <div data-test="product-id">
-                            <dt>Product ID</dt>
-                            <dd><maybe_link href={context.url}>{context.product_id}</maybe_link></dd>
-                        </div>
-                    : null}
-                </dl>
->>>>>>> 8fcdfadc
             </div>
         );
     }
@@ -1042,7 +803,6 @@
                 </div>
             );
         }
-        var panelClass = 'view-item view-detail status-none' + (this.props.embeddedDocs ? ' panel-embedded' : ' panel');
 
         var panelClass = 'view-item view-detail status-none panel';
         var characterization = context['@type'].indexOf('characterization') >= 0;
@@ -1051,22 +811,14 @@
         if (caption && caption.length > 100) {
             excerpt = globals.truncateString(caption, 100);
         }
-
-        return (
-<<<<<<< HEAD
-            <section className={globals.itemClass(context, panelClass)}>
-                <div className="row">
-                    <div className="col-sm-5 col-md-6">
-                        <figure>
-                            {figure}
-                        </figure>
-=======
+        var panelClass = 'view-item view-detail status-none' + (this.props.embeddedDocs ? ' panel-embedded' : ' panel');
+
+        return (
             // Each section is a panel; name all Bootstrap 3 sizes so .multi-columns-row class works
             <section className="col-xs-12 col-sm-6 col-md-6 col-lg-4">
                 <div className={globals.itemClass(context, panelClass)}>
                     <div className="panel-header document-title sentence-case">
                         {characterization ? context.characterization_method : context.document_type}
->>>>>>> 8fcdfadc
                     </div>
                     <div className="panel-body">
                         <div className="document-header">
