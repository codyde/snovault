--- conflicted
+++ resolved
@@ -45,8 +45,8 @@
         constructs.forEach(function (construct) {
             construct.documents.forEach(function (doc) {
                 construct_documents[doc['@id']] = Panel({context: doc});
-           }, this);
-        }, this);
+           });
+        });
 
         // set up RNAi documents panels
         var rnais = _.sortBy(context.rnais, function(item) {
@@ -56,13 +56,13 @@
         rnais.forEach(function (rnai) {
             rnai.documents.forEach(function (doc) {
                 rnai_documents[doc['@id']] = Panel({context: doc});
-            }, this);
-        }, this);
+            });
+        });
 
         var protocol_documents = {};
         context.protocol_documents.forEach(function(doc) {
             protocol_documents[doc['@id']] = Panel({context: doc});
-        }, this);
+        });
 
         var experiments_url = '/search/?type=experiment&replicates.library.biosample.uuid=' + context.uuid;
 
@@ -576,8 +576,9 @@
         });
         var triggerClass = cx({
             "trigger-icon": true,
-            "icon-sort-down": !this.state.panelOpen,
-            "icon-sort-up": this.state.panelOpen
+            "icon": true,
+            "icon-toggle-down": !this.state.panelOpen,
+            "icon-toggle-up": this.state.panelOpen
         });
         var figure = <Attachment context={this.props.context} className="characterization" />;
 
@@ -587,7 +588,7 @@
             var dlFileTitle = "Download file " + context.attachment.download;
             download = (
                 <div className="dl-bar">
-                    <i className="icon-download-alt"></i>&nbsp;
+                    <i className="icon icon-download"></i>&nbsp;
                     <a data-bypass="true" title={dlFileTitle} href={attachmentHref} download={context.attachment.download}>
                         {context.attachment.download}
                     </a>
@@ -624,20 +625,9 @@
                         <a href="#" onClick={this.handleClick}>
                             <dt>Lab</dt>
                             <dd>{context.lab.title}</dd>
-<<<<<<< HEAD
                             <i className={triggerClass}></i>
                         </a>
                     </dl>
-=======
-
-                            <dt>Grant</dt>
-                            <dd>{context.award.name}</dd>
-
-                            <dt><i className="icon icon-download"></i> Download</dt>
-                            <dd>{download}</dd>
-                        </dl>
-                    </div>
->>>>>>> b31c34d2
                 </div>
             </section>
         );
