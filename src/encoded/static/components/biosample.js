'use strict';
var React = require('react');
var cx = require('react/lib/cx');
var _ = require('underscore');
var url = require('url');
var globals = require('./globals');
var navbar = require('./navbar');
var dataset = require('./dataset');
var dbxref = require('./dbxref');
var statuslabel = require('./statuslabel');
var audit = require('./audit');
var image = require('./image');
var item = require('./item');
var reference = require('./reference');
var objectutils = require('./objectutils');
var sortTable = require('./sorttable');

var Breadcrumbs = navbar.Breadcrumbs;
var DbxrefList = dbxref.DbxrefList;
var StatusLabel = statuslabel.StatusLabel;
var AuditIndicators = audit.AuditIndicators;
var AuditDetail = audit.AuditDetail;
var AuditMixin = audit.AuditMixin;
var ExperimentTable = dataset.ExperimentTable;
var Attachment = image.Attachment;
var PubReferenceList = reference.PubReferenceList;
var RelatedItems = item.RelatedItems;
var SingleTreatment = objectutils.SingleTreatment;
var SortTablePanel = sortTable.SortTablePanel;
var SortTable = sortTable.SortTable;


var Panel = function (props) {
    // XXX not all panels have the same markup
    var context;
    if (props['@id']) {
        context = props;
        props = {context: context, key: context['@id']};
    }
    var PanelView = globals.panel_views.lookup(props.context);
    return <PanelView key={props.context.uuid} {...props} />;
};


// Display a table of retrieved biosamples related to the displayed biosample
var BiosampleTable = React.createClass({
    columns: {
        'accession': {
            title: 'Accession',
            display: function(biosample) {
                return <a href={biosample['@id']}>{biosample.accession}</a>;
            }
        },
        'biosample_type': {title: 'Type'},
        'biosample_term_name': {title: 'Term'},
        'description': {title: 'Description', sorter: false}
    },

    render: function() {
        var biosamples;

        // If there's a limit on entries to display and the array is greater than that
        // limit, then clone the array with just that specified number of elements
        if (this.props.limit && (this.props.limit < this.props.items.length)) {
            // Limit the experiment list by cloning first {limit} elements
            biosamples = this.props.items.slice(0, this.props.limit);
        } else {
            // No limiting; just reference the original array
            biosamples = this.props.items;
        }

        return (
            <SortTablePanel>
                <SortTable list={this.props.items} columns={this.columns} footer={<BiosampleTableFooter items={biosamples} total={this.props.total} url={this.props.url} />} />
            </SortTablePanel>
        );
    }
});

// Display a count of biosamples in the footer, with a link to the corresponding search if needed
var BiosampleTableFooter = React.createClass({
    render: function() {
        var {items, total, url} = this.props;

        return (
            <div>
                <span>Displaying {items.length} of {total} </span>
                {items.length < total ? <a className="btn btn-info btn-xs pull-right" href={url}>View all</a> : null}
            </div>
        );
    }
});


var Biosample = module.exports.Biosample = React.createClass({
    mixins: [AuditMixin],
    render: function() {
        var context = this.props.context;
        var itemClass = globals.itemClass(context, 'view-item');
        var aliasList = context.aliases.join(", ");

        // Set up the breadcrumbs
        var crumbs = [
            {id: 'Biosamples'},
            {id: context.biosample_type, query: 'biosample_type=' + context.biosample_type, tip: context.biosample_type},
            {id: <i>{context.organism.scientific_name}</i>, query: 'organism.scientific_name=' + context.organism.scientific_name, tip: context.organism.scientific_name},
            {id: context.biosample_term_name, query: 'biosample_term_name=' + context.biosample_term_name, tip: context.biosample_term_name}
        ];

        // set up construct documents panels
        var constructs = _.sortBy(context.constructs, function(item) {
            return item.uuid;
        });
        var construct_documents = {};
        constructs.forEach(function (construct) {
            construct.documents.forEach(function (doc, i) {
                construct_documents[doc['@id']] = Panel({context: doc, key: i + 1});
            });
        });

        // set up RNAi documents panels
        var rnais = _.sortBy(context.rnais, function(item) {
            return item.uuid; //may need to change
        });
        var rnai_documents = {};
        rnais.forEach(function (rnai) {
            rnai.documents.forEach(function (doc, i) {
                rnai_documents[doc['@id']] = Panel({context: doc, key: i + 1});
            });
        });

        // Build the text of the synchronization string
        var synchText;
        if (context.synchronization) {
            synchText = context.synchronization +
                (context.post_synchronization_time ?
                    ' + ' + context.post_synchronization_time + (context.post_synchronization_time_units ? ' ' + context.post_synchronization_time_units : '')
                : '');
        }

        var protocol_documents = {};
        context.protocol_documents.forEach(function(doc) {
            protocol_documents[doc['@id']] = Panel({context: doc});
        });

        // Set up TALENs panel for multiple TALENs
        var talens = null;
        if (context.talens && context.talens.length) {
            talens = context.talens.map(function(talen) {
                return Panel({context: talen});
            });
        }

        // Make string of alternate accessions
        var altacc = context.alternate_accessions ? context.alternate_accessions.join(', ') : undefined;

        // Get a list of reference links, if any
        var references = PubReferenceList(context.references);

        return (
            <div className={itemClass}>
                <header className="row">
                    <div className="col-sm-12">
                        <Breadcrumbs root='/search/?type=biosample' crumbs={crumbs} />
                        <h2>
                            {context.accession}{' / '}<span className="sentence-case">{context.biosample_type}</span>
                        </h2>
                        {altacc ? <h4 className="repl-acc">Replaces {altacc}</h4> : null}
                        <div className="status-line">
                            <div className="characterization-status-labels">
                                <StatusLabel title="Status" status={context.status} />
                            </div>
                            <AuditIndicators audits={context.audit} id="biosample-audit" />
                        </div>
                    </div>
                </header>
                <AuditDetail context={context} id="biosample-audit" />
                <div className="panel data-display">
                    <dl className="key-value">
                        <div data-test="term-name">
                            <dt>Term name</dt>
                            <dd>{context.biosample_term_name}</dd>
                        </div>

                        <div data-test="term-id">
                            <dt>Term ID</dt>
                            <dd>{context.biosample_term_id}</dd>
                        </div>

                        {context.description ? 
                            <div data-test="description">
                                <dt>Description</dt>
                                <dd className="sentence-case">{context.description}</dd>
                            </div>
                        : null}

                        {context.donor && context.donor.organism.name !== 'human' && context.life_stage ?
                            <div data-test="life-stage">
                                <dt>Life stage</dt>
                                <dd className="sentence-case">{context.life_stage}</dd>
                            </div>
                        : null}

                        {context.donor && context.donor.organism.name !== 'human' && context.age ?
                            <div data-test="age">
                                <dt>Age</dt>
                                <dd className="sentence-case">{context.age}{context.age_units ? ' ' + context.age_units : null}</dd>
                            </div>
                        : null}

                        {synchText ?
                            <div data-test="biosample-synchronization">
                                <dt>Synchronization timepoint</dt>
                                <dd className="sentence-case">{synchText}</dd>
                            </div>
                        : null}

                        {context.subcellular_fraction_term_name ?
                            <div data-test="subcellulartermname">
                                <dt>Subcellular fraction</dt>
                                <dd>{context.subcellular_fraction_term_name}</dd>
                            </div>
                        : null}

                        {context.subcellular_fraction_term_id ?
                            <div data-test="subcellularid">
                                <dt>Subcellular fraction ID</dt>
                                <dd>{context.subcellular_fraction_term_id}</dd>
                            </div>
                        : null}

                        {context.depleted_in_term_name && context.depleted_in_term_name.length ?
                            <div data-test="depletedin">
                                <dt>Depleted in</dt>
                                <dd>
                                    {context.depleted_in_term_name.map(function(termName, i) {
                                        return (
                                            <span key={i}>
                                                {i > 0 ? ', ' : ''}
                                                {termName}
                                            </span>
                                        );
                                    })}
                                </dd>
                            </div>
                        : null}

                        {context.source.title ?
                            <div data-test="sourcetitle">
                                <dt>Source</dt>
                                <dd>
                                    {context.source.url ?
                                        <a href={context.source.url}>{context.source.title}</a>
                                    :
                                        <span>{context.source.title}</span>
                                    }
                                </dd>
                            </div>
                        : null}

                        {context.product_id ?
                            <div data-test="productid">
                                <dt>Product ID</dt>
                                <dd><MaybeLink href={context.url}>{context.product_id}</MaybeLink></dd>
                            </div>
                        : null}

                        {context.lot_id ?
                            <div data-test="lotid">
                                <dt>Lot ID</dt>
                                <dd>{context.lot_id}</dd>
                            </div>
                        : null}

<<<<<<< HEAD
                        <div data-test="project">
                            <dt>Project</dt>
                            <dd>{context.award.project}</dd>
                        </div>
=======
                            {references ?
                                <div data-test="references">
                                    <dt>References</dt>
                                    <dd>{references}</dd>
                                </div>
                            : null}
>>>>>>> 0a99bd4f

                        <div data-test="submittedby">
                            <dt>Submitted by</dt>
                            <dd>{context.submitted_by.title}</dd>
                        </div>

                        <div data-test="lab">
                            <dt>Lab</dt>
                            <dd>{context.lab.title}</dd>
                        </div>

                        {context.award.pi && context.award.pi.lab ?
                            <div data-test="awardpi">
                                <dt>Award PI</dt>
                                <dd>{context.award.pi.lab.title}</dd>
                            </div>
                        : null}

                        {context.aliases.length ?
                            <div data-test="aliases">
                                <dt>Aliases</dt>
                                <dd>{aliasList}</dd>
                            </div>
                        : null}

                        {context.dbxrefs.length ?
                            <div data-test="externalresources">
                                <dt>External resources</dt>
                                <dd><DbxrefList values={context.dbxrefs} /></dd>
                            </div>
                        : null}

                        {context.references && context.references.length ?
                            <div data-test="references">
                                <dt>References</dt>
                                <dd><PubReferenceList values={context.references} /></dd>
                            </div>
                        : null}

                        {context.note ?
                            <div data-test="note">
                                <dt>Note</dt>
                                <dd>{context.note}</dd>
                            </div>
                        : null}

                        {context.date_obtained ?
                            <div data-test="dateobtained">
                                <dt>Date obtained</dt>
                                <dd>{context.date_obtained}</dd>
                            </div>
                        : null}

                        {context.starting_amount ?
                            <div data-test="startingamount">
                                <dt>Starting amount</dt>
                                <dd>{context.starting_amount}<span className="unit">{context.starting_amount_units}</span></dd>
                            </div>
                        : null}

                        {context.culture_start_date ?
                            <div data-test="culturestartdate">
                                <dt>Culture start date</dt>
                                <dd>{context.culture_start_date}</dd>
                            </div>
                        : null}

                        {context.culture_harvest_date ?
                            <div data-test="cultureharvestdate">
                                <dt>Culture harvest date</dt>
                                <dd>{context.culture_harvest_date}</dd>
                            </div>
                        : null}

                        {context.passage_number ?
                            <div data-test="passagenumber">
                                <dt>Passage number</dt>
                                <dd>{context.passage_number}</dd>
                            </div>
                        : null}

                        {context.phase ?
                            <div data-test="phase">
                                <dt>Cell cycle</dt>
                                <dd>{context.phase}</dd>
                            </div>
                        : null}
                    </dl>

                    {context.derived_from ?
                        <section data-test="derivedfrom">
                            <hr />
                            <h4>Derived from biosample</h4>
                            <a className="non-dl-item" href={context.derived_from['@id']}> {context.derived_from.accession} </a>
                        </section>
                    : null}

                    {context.part_of ?
                        <section data-test="separatedfrom">
                            <hr />
                            <h4>Separated from biosample</h4>
                            <a className="non-dl-item" href={context.part_of['@id']}> {context.part_of.accession} </a>
                        </section>
                    : null}

                    {context.pooled_from.length ?
                        <section data-test="pooledfrom">
                            <hr />
                            <h4>Pooled from biosamples</h4>
                            <ul className="non-dl-list">
                                {context.pooled_from.map(function (biosample) {
                                    return (
                                        <li key={biosample['@id']}>
                                            <a href={biosample['@id']}>{biosample.accession}</a>
                                        </li>
                                    );
                                })}
                            </ul>
                        </section>
                    : null}

                    {context.treatments.length ?
                        <section>
                            <hr />
                            <h4>Treatment details</h4>
                            {context.treatments.map(Panel)}
                        </section>
                    : null}

                    {context.constructs.length ?
                        <section>
                            <hr />
                            <h4>Construct details</h4>
                            {context.constructs.map(Panel)}
                        </section>
                    : null}

                    {context.rnais.length ?
                        <section>
                            <hr />
                            <h4>RNAi details</h4>
                            {context.rnais.map(Panel)}
                        </section>
                    : null}
                </div>

                {context.donor ?
                    <div>
                        <h3>{context.donor.organism.name === 'human' ? 'Donor' : 'Strain'} information</h3>
                        <div className="panel data-display">
                            {Panel({context: context.donor, biosample: context})}
                        </div>
                    </div>
                : null}

                {talens ?
                    <div>
                        <h3>TALENs</h3>
                        <div className="panel panel-default">
                            {talens}
                        </div>
                    </div>
                : null}

                {Object.keys(protocol_documents).length ?
                    <div>
                        <h3>Documents</h3>
                        <div className="row multi-columns-row">
                            {protocol_documents}
                        </div>
                    </div>
                : null}

                {context.characterizations.length ?
                    <div>
                        <h3>Characterizations</h3>
                        <div className="row multi-columns-row">
                            {context.characterizations.map(Panel)}
                        </div>
                    </div>
                : null}

                {Object.keys(construct_documents).length ?
                    <div>
                        <h3>Construct documents</h3>
                        <div className="row multi-columns-row">
                            {construct_documents}
                        </div>
                    </div>
                : null}

                {Object.keys(rnai_documents).length ?
                    <div>
                        <h3>RNAi documents</h3>
                        <div className="row multi-columns-row">
                            {rnai_documents}
                        </div>
                    </div>
                : null}

                <RelatedItems
                    title={'Experiments using biosample ' + context.accession}
                    url={'/search/?type=experiment&replicates.library.biosample.uuid=' + context.uuid}
                    Component={ExperimentTable} />

                <RelatedItems title="Biosamples that are part of this biosample"
                              url={'/search/?type=biosample&part_of.uuid=' + context.uuid}
                              Component={BiosampleTable} />

                <RelatedItems title="Biosamples that are derived from this biosample"
                              url={'/search/?type=biosample&derived_from.uuid=' + context.uuid}
                              Component={BiosampleTable} />

                <RelatedItems title="Biosamples that are pooled from this biosample"
                              url={'/search/?type=biosample&pooled_from.uuid=' + context.uuid}
                              Component={BiosampleTable} />

            </div>
        );
    }
});

globals.content_views.register(Biosample, 'Biosample');


var MaybeLink = React.createClass({
    render() {
        if (!this.props.href || this.props.href === 'N/A') {
            return <span>{this.props.children}</span>;
        } else {
            return (
                <a {...this.props}>{this.props.children}</a>
            );
        }
    }
});


var HumanDonor = module.exports.HumanDonor = React.createClass({
    render: function() {
        var context = this.props.context;
        var biosample = this.props.biosample;
        var references = PubReferenceList(context.references);
        return (
            <div>
                <dl className="key-value">
                    <div data-test="accession">
                        <dt>Accession</dt>
                        <dd>{biosample ? <a href={context['@id']}>{context.accession}</a> : context.accession}</dd>
                    </div>

                    {context.aliases.length ?
                        <div data-test="aliases">
                            <dt>Aliases</dt>
                            <dd>{context.aliases.join(", ")}</dd>
                        </div>
                    : null}

                    {context.organism.scientific_name ?
                        <div data-test="species">
                            <dt>Species</dt>
                            <dd className="sentence-case"><em>{context.organism.scientific_name}</em></dd>
                        </div>
                    : null}

                    {context.life_stage ?
                        <div data-test="life-stage">
                            <dt>Life stage</dt>
                            <dd className="sentence-case">{context.life_stage}</dd>
                        </div>
                    : null}

                    {context.age ?
                        <div data-test="age">
                            <dt>Age</dt>
                            <dd className="sentence-case">{context.age}{context.age_units ? ' ' + context.age_units : null}</dd>
                        </div>
                    : null}

                    {context.sex ?
                        <div data-test="sex">
                            <dt>Sex</dt>
                            <dd className="sentence-case">{context.sex}</dd>
                        </div>
                    : null}

                    {context.health_status ?
                        <div data-test="health-status">
                            <dt>Health status</dt>
                            <dd className="sentence-case">{context.health_status}</dd>
                        </div>
                    : null}

                    {context.ethnicity ?
                        <div data-test="ethnicity">
                            <dt>Ethnicity</dt>
                            <dd className="sentence-case">{context.ethnicity}</dd>
                        </div>
                    : null}

                    {references ?
                        <div data-test="references">
                            <dt>References</dt>
                            <dd>{references}</dd>
                        </div>
                    : null}
                </dl>
            </div>
        );
    }
});

globals.panel_views.register(HumanDonor, 'HumanDonor');


var MouseDonor = module.exports.MouseDonor = React.createClass({
    render: function() {
        var context = this.props.context;
        var biosample = this.props.biosample;
        var donorUrlDomain;
        var references = PubReferenceList(context.references);

        // Get the domain name of the donor URL
        if (biosample && biosample.donor && biosample.donor.url) {
            var donorUrl = url.parse(biosample.donor.url);
            donorUrlDomain = donorUrl.hostname || '';
        }

        return (
            <div>
                <dl className="key-value">
                    <div data-test="accession">
                        <dt>Accession</dt>
                        <dd>{biosample ? <a href={context['@id']}>{context.accession}</a> : context.accession}</dd>
                    </div>

                    {context.aliases.length ?
                        <div data-test="aliases">
                            <dt>Aliases</dt>
                            <dd>{context.aliases.join(", ")}</dd>
                        </div>
                    : null}

                    {context.organism.scientific_name ?
                        <div data-test="organism">
                            <dt>Species</dt>
                            <dd className="sentence-case"><em>{context.organism.scientific_name}</em></dd>
                        </div>
                    : null}

                    {context.genotype ?
                        <div data-test="genotype">
                            <dt>Genotype</dt>
                            <dd>{context.genotype}</dd>
                        </div>
                    : null}

                    {context.mutated_gene && biosample && biosample.donor && biosample.donor.mutated_gene && biosample.donor.mutated_gene.label ?
                        <div data-test="mutatedgene">
                            <dt>Mutated gene</dt>
                            <dd><a href={context.mutated_gene}>{biosample.donor.mutated_gene.label}</a></dd>
                        </div>
                    : null}

                    {biosample && biosample.sex ?
                        <div data-test="sex">
                            <dt>Sex</dt>
                            <dd className="sentence-case">{biosample.sex}</dd>
                        </div>
                    : null}

                    {biosample && biosample.health_status ?
                        <div data-test="health-status">
                            <dt>Health status</dt>
                            <dd className="sentence-case">{biosample.health_status}</dd>
                        </div>
                    : null}

                    {donorUrlDomain ?
                        <div data-test="mutatedgene">
                            <dt>Strain reference</dt>
                            <dd><a href={biosample.donor.url}>{donorUrlDomain}</a></dd>
                        </div>
                    : null}

                    {context.strain_background ?
                        <div data-test="strain-background">
                            <dt>Strain background</dt>
                            <dd className="sentence-case">{context.strain_background}</dd>
                        </div>
                    : null}

                    {context.strain_name ?
                        <div data-test="strain-name">
                            <dt>Strain name</dt>
                            <dd>{context.strain_name}</dd>
                        </div>
                    : null}

                    {biosample && biosample.donor.characterizations && biosample.donor.characterizations.length ?
                        <section className="multi-columns-row">
                            <hr />
                            <h4>Characterizations</h4>
                            <div className="row multi-columns-row">
                                {biosample.donor.characterizations.map(Panel)}
                            </div>
                        </section>
                    : null}

                    {references ?
                        <div data-test="references">
                            <dt>References</dt>
                            <dd>{references}</dd>
                        </div>
                    : null}
                </dl>
            </div>
        );
    }
});

globals.panel_views.register(MouseDonor, 'MouseDonor');


var FlyWormDonor = module.exports.FlyDonor = React.createClass({
    render: function() {
        var context = this.props.context;
        var biosample = this.props.biosample;
        var donorUrlDomain;
        var donor_constructs = {};
        if (biosample && biosample.model_organism_donor_constructs) {
            biosample.model_organism_donor_constructs.forEach(function (construct) {
                donor_constructs[construct['@id']] = Panel({context: construct, embeddedDocs: true});
            });
        }

        // Get the domain name of the donor URL
        if (biosample && biosample.donor && biosample.donor.url) {
            var donorUrl = url.parse(biosample.donor.url);
            donorUrlDomain = donorUrl.hostname || '';
        }

        return (
            <div>
                <dl className="key-value">
                    <div data-test="accession">
                        <dt>Accession</dt>
                        <dd>{biosample ? <a href={context['@id']}>{context.accession}</a> : context.accession}</dd>
                    </div>

                    {context.aliases.length ?
                        <div data-test="aliases">
                            <dt>Aliases</dt>
                            <dd>{context.aliases.join(", ")}</dd>
                        </div>
                    : null}

                    {context.organism.scientific_name ?
                        <div data-test="species">
                            <dt>Species</dt>
                            <dd className="sentence-case"><em>{context.organism.scientific_name}</em></dd>
                        </div>
                    : null}

                    {context.genotype ?
                        <div data-test="genotype">
                            <dt>Genotype</dt>
                            <dd>{context.genotype}</dd>
                        </div>
                    : null}

                    {context.mutated_gene && biosample && biosample.donor && biosample.donor.mutated_gene && biosample.donor.mutated_gene.label ?
                        <div data-test="mutatedgene">
                            <dt>Mutated gene</dt>
                            <dd><a href={context.mutated_gene['@id']}>{biosample.donor.mutated_gene.label}</a></dd>
                        </div>
                    : null}

                    {biosample && biosample.sex ?
                        <div data-test="sex">
                            <dt>Sex</dt>
                            <dd className="sentence-case">{biosample.sex}</dd>
                        </div>
                    : null}

                    {biosample && biosample.health_status ?
                        <div data-test="health-status">
                            <dt>Health status</dt>
                            <dd className="sentence-case">{biosample.health_status}</dd>
                        </div>
                    : null}

                    {donorUrlDomain ?
                        <div data-test="mutatedgene">
                            <dt>Strain reference</dt>
                            <dd><a href={biosample.donor.url}>{donorUrlDomain}</a></dd>
                        </div>
                    : null}

                    {context.strain_background ?
                        <div data-test="strain-background">
                            <dt>Strain background</dt>
                            <dd className="sentence-case">{context.strain_background}</dd>
                        </div>
                    : null}

                    {context.strain_name ?
                        <div data-test="strain-name">
                            <dt>Strain name</dt>
                            <dd>{context.strain_name}</dd>
                        </div>
                    : null}
                </dl>

                {biosample && biosample.model_organism_donor_constructs && biosample.model_organism_donor_constructs.length ?
                    <section>
                        <hr />
                        <h4>Construct details</h4>
                        {donor_constructs}
                    </section>
                : null}

                {biosample && biosample.donor.characterizations && biosample.donor.characterizations.length ?
                    <section className="multi-columns-row">
                        <hr />
                        <h4>Characterizations</h4>
                        <div className="row multi-columns-row">
                            {biosample.donor.characterizations.map(Panel)}
                        </div>
                    </section>
                : null}

            </div>
        );
    }
});

globals.panel_views.register(FlyWormDonor, 'FlyDonor');
globals.panel_views.register(FlyWormDonor, 'WormDonor');


var Donor = module.exports.Donor = React.createClass({
    render: function() {
        var context = this.props.context;
        var itemClass = globals.itemClass(context, 'view-item');
        var altacc = context.alternate_accessions ? context.alternate_accessions.join(', ') : undefined;

        // Set up breadcrumbs
        var crumbs = [
            {id: 'Donors'},
            {id: <i>{context.organism.scientific_name}</i>}
        ];

        return (
            <div className={itemClass}>
                <header className="row">
                    <div className="col-sm-12">
                        <Breadcrumbs crumbs={crumbs} />
                        <h2>{context.accession}</h2>
                        {altacc ? <h4 className="repl-acc">Replaces {altacc}</h4> : null}
                        <div className="status-line">
                            <div className="characterization-status-labels">
                                <StatusLabel title="Status" status={context.status} />
                            </div>
                        </div>
                    </div>
                </header>

                <div className="panel data-display">
                    {Panel(context)}
                </div>

                <RelatedItems title={"Biosamples from this " + (context.organism.name == 'human' ? 'donor': 'strain')}
                              url={'/search/?type=biosample&donor.uuid=' + context.uuid}
                              Component={BiosampleTable} />

            </div>
        );
    }
});

globals.content_views.register(Donor, 'Donor');


var Treatment = module.exports.Treatment = React.createClass({
    render: function() {
        var context = this.props.context;
        var treatmentText = '';

        treatmentText = SingleTreatment(context);
        return (
            <dl className="key-value">
                <div data-test="treatment">
                    <dt>Treatment</dt>
                    <dd>{treatmentText}</dd>
                </div>

                <div data-test="type">
                    <dt>Type</dt>
                    <dd>{context.treatment_type}</dd>
                </div>
            </dl>
        );
    }
});

globals.panel_views.register(Treatment, 'Treatment');


var Construct = module.exports.Construct = React.createClass({
    render: function() {
        var context = this.props.context;
        var embeddedDocs = this.props.embeddedDocs;
        var construct_documents = {};
        context.documents.forEach(function (doc) {
            construct_documents[doc['@id']] = Panel({context: doc, embeddedDocs: embeddedDocs});
        });

        return (
            <div>
                <dl className="key-value">
                    {context.target ?
                        <div data-test="target">
                            <dt>Target</dt>
                            <dd><a href={context.target['@id']}>{context.target.name}</a></dd>
                        </div>
                    : null}

                    {context.vector_backbone_name ?
                        <div data-test="vector">
                            <dt>Vector</dt>
                            <dd>{context.vector_backbone_name}</dd>
                        </div>
                    : null}

                    {context.construct_type ?
                        <div data-test="construct-type">
                            <dt>Construct Type</dt>
                            <dd>{context.construct_type}</dd>
                        </div>
                    : null}

                    {context.description ?
                        <div data-test="description">
                            <dt>Description</dt>
                            <dd>{context.description}</dd>
                        </div>
                    : null}

                    {context.tags.length ?
                        <div data-test="tags">
                            <dt>Tags</dt>
                            <dd>
                                <ul>
                                    {context.tags.map(function (tag, index) {
                                        return (
                                            <li key={index}>
                                                {tag.name} (Location: {tag.location})
                                            </li>
                                        );
                                    })}
                                </ul>
                            </dd>
                        </div>
                    : null}

                    {context.source.title ?
                        <div data-test="source">
                            <dt>Source</dt>
                            <dd>{context.source.title}</dd>
                        </div>
                    : null}

                    {context.product_id ?
                        <div data-test="product-id">
                            <dt>Product ID</dt>
                            <dd><MaybeLink href={context.url}>{context.product_id}</MaybeLink></dd>
                        </div>
                    : null}
                </dl>

                {embeddedDocs && Object.keys(construct_documents).length ?
                    <div>
                        <hr />
                        <h4>Construct documents</h4>
                        <div className="row">{construct_documents}</div>
                    </div>
                : null}
            </div>
        );
    }
});

globals.panel_views.register(Construct, 'Construct');


var RNAi = module.exports.RNAi = React.createClass({
    render: function() {
        var context = this.props.context;
        return (
             <dl className="key-value">
                {context.target ?
                    <div data-test="target">
                        <dt>Target</dt>
                        <dd><a href={context.target['@id']}>{context.target.name}</a></dd>
                    </div>
                : null}

                {context.rnai_type ?
                    <div data-test="type">
                        <dt>RNAi type</dt>
                        <dd>{context.rnai_type}</dd>
                    </div>
                : null}

                {context.source && context.source.title ?
                    <div data-test="source">
                        <dt>Source</dt>
                        <dd>
                            {context.source.url ?
                                <a href={context.source.url}>{context.source.title}</a>
                            :
                                <span>{context.source.title}</span>
                            }
                        </dd>
                    </div>
                : null}

                {context.product_id ?
                    <div data-test="productid">
                        <dt>Product ID</dt>
                        <dd>
                            {context.url ?
                                <a href={context.url}>{context.product_id}</a>
                            :
                                <span>{context.product_id}</span>
                            }
                        </dd>
                    </div>
                : null}

                {context.rnai_target_sequence ?
                    <div data-test="targetsequence">
                        <dt>Target sequence</dt>
                        <dd>{context.rnai_target_sequence}</dd>
                    </div>
                : null}

                {context.vector_backbone_name ?
                    <div data-test="vectorbackbone">
                        <dt>Vector backbone</dt>
                        <dd>{context.vector_backbone_name}</dd>
                    </div>
                : null}
            </dl>
        );
    }
});

globals.panel_views.register(RNAi, 'RNAi');


var Document = module.exports.Document = React.createClass({
    getInitialState: function() {
        return {panelOpen: false};
    },

    // Clicking the Lab bar inverts visible state of the popover
    handleClick: function(e) {
        e.preventDefault();
        e.stopPropagation();

        // Tell parent (App component) about new popover state
        // Pass it this component's React unique node ID
        this.setState({panelOpen: !this.state.panelOpen});
    },

    render: function() {

        var context = this.props.context;
        var keyClass = cx({
            "key-value-left": true,
            "document-slider": true,
            "active": this.state.panelOpen
        });
        var figure = <Attachment context={this.props.context} className="characterization" />;

        var attachmentHref, download;
        if (context.attachment && context.attachment.href && context.attachment.download) {
            attachmentHref = url.resolve(context['@id'], context.attachment.href);
            var dlFileTitle = "Download file " + context.attachment.download;
            download = (
                <div className="dl-bar">
                    <i className="icon icon-download"></i>&nbsp;
                    <a data-bypass="true" title={dlFileTitle} href={attachmentHref} download={context.attachment.download}>
                        {context.attachment.download}
                    </a>
                </div>
            );
        } else {
            download = (
                <div className="dl-bar">
                    <em>Document not available</em>
                </div>
            );
        }

        var characterization = context['@type'].indexOf('Characterization') >= 0;
        var caption = characterization ? context.caption : context.description;
        var excerpt;
        if (caption && caption.length > 100) {
            excerpt = globals.truncateString(caption, 100);
        }
        var panelClass = 'view-item view-detail status-none panel';

        return (
            // Each section is a panel; name all Bootstrap 3 sizes so .multi-columns-row class works
            <section className="col-xs-12 col-sm-6 col-md-6 col-lg-4">
                <div className={globals.itemClass(context, panelClass)}>
                    <div className="panel-header document-title sentence-case">
                        {characterization ? context.characterization_method : context.document_type}
                    </div>
                    <div className="panel-body">
                        <div className="document-header">
                            <figure>
                                {figure}
                            </figure>

                            <dl className="document-intro document-meta-data key-value-left">
                                {excerpt || caption ?
                                    <div data-test="caption">
                                        {characterization ?
                                            <dt>{excerpt ? 'Caption excerpt' : 'Caption'}</dt>
                                        :
                                            <dt>{excerpt ? 'Description excerpt' : 'Description'}</dt>
                                        }
                                        <dd>{excerpt ? excerpt : caption}</dd>
                                    </div>
                                : null}
                            </dl>
                        </div>
                        {download}
                        <dl className={keyClass} id={'panel' + this.props.key} aria-labeledby={'tab' + this.props.key} role="tabpanel">
                            {excerpt && characterization ?
                                <div data-test="caption">
                                    <dt>Caption</dt>
                                    <dd>{context.caption}</dd>
                                </div>
                            : null}

                            {excerpt && !characterization ?
                                <div data-test="caption">
                                    <dt>Description</dt>
                                    <dd>{context.description}</dd>
                                </div>
                            : null}

                            {context.submitted_by && context.submitted_by.title ?
                                <div data-test="submitted-by">
                                    <dt>Submitted by</dt>
                                    <dd>{context.submitted_by.title}</dd>
                                </div>
                            : null}

                            <div data-test="lab">
                                <dt>Lab</dt>
                                <dd>{context.lab.title}</dd>
                            </div>

                            {context.award && context.award.name ?
                                <div data-test="award">
                                    <dt>Grant</dt>
                                    <dd>{context.award.name}</dd>
                                </div>
                            : null}

                        </dl>
                    </div>

                    <button onClick={this.handleClick} className="key-value-trigger panel-footer" id={'tab' + this.props.key} aria-controls={'panel' + this.props.key} role="tab">
                        {this.state.panelOpen ? 'Less' : 'More'}
                    </button>
                </div>
            </section>
        );
    }
});

globals.panel_views.register(Document, 'Document');
globals.panel_views.register(Document, 'BiosampleCharacterization');
globals.panel_views.register(Document, 'DonorCharacterization');<|MERGE_RESOLUTION|>--- conflicted
+++ resolved
@@ -176,6 +176,10 @@
                 </header>
                 <AuditDetail context={context} id="biosample-audit" />
                 <div className="panel data-display">
+                    <div className="panel-heading">
+                        <ProjectBadge project={context.award.project} />
+                    </div>
+                    <div className="panel-body">
                     <dl className="key-value">
                         <div data-test="term-name">
                             <dt>Term name</dt>
@@ -272,19 +276,10 @@
                             </div>
                         : null}
 
-<<<<<<< HEAD
                         <div data-test="project">
                             <dt>Project</dt>
                             <dd>{context.award.project}</dd>
                         </div>
-=======
-                            {references ?
-                                <div data-test="references">
-                                    <dt>References</dt>
-                                    <dd>{references}</dd>
-                                </div>
-                            : null}
->>>>>>> 0a99bd4f
 
                         <div data-test="submittedby">
                             <dt>Submitted by</dt>
