--- conflicted
+++ resolved
@@ -139,16 +139,6 @@
 
 
 @pytest.fixture
-def snowball(testapp, lab, award):
-    item = {
-        'award': award['@id'],
-        'lab': lab['@id'],
-        'method': 'hand-packed',
-    }
-    return testapp.post_json('/snowball', item).json['@graph'][0]
-
-
-@pytest.fixture
 def invalid_snowball(testapp, lab, award):
     item = {
         'award': award['uuid'],
@@ -174,19 +164,6 @@
 
 
 @pytest.fixture
-def snowflake(testapp, lab, award, snowball):
-    item = {
-        'snowset': snowball['@id'],
-        'type': 'fluffy',
-        'status': 'in progress',
-        'award': award['@id'],
-        'lab': lab['@id'],
-    }
-<<<<<<< HEAD
-    return testapp.post_json('/document', item).json['@graph'][0]
-
-
-@pytest.fixture
 def snowball(testapp, lab, award):
     item = {
         'lab': lab['@id'],
@@ -206,6 +183,4 @@
         'award': award['@id'],
         'status': 'in progress',
     }
-=======
->>>>>>> 3277f927
     return testapp.post_json('/snowflake', item).json['@graph'][0]