{
  "name": "encoded",
  "version": "0.0.0",
  "dependencies": {
<<<<<<< HEAD
    "brace": {
      "version": "0.3.0",
      "from": "https://registry.npmjs.org/brace/-/brace-0.3.0.tgz",
      "resolved": "https://registry.npmjs.org/brace/-/brace-0.3.0.tgz",
      "dependencies": {
        "w3c-blob": {
          "version": "0.0.1",
          "from": "https://registry.npmjs.org/w3c-blob/-/w3c-blob-0.0.1.tgz",
          "resolved": "https://registry.npmjs.org/w3c-blob/-/w3c-blob-0.0.1.tgz"
        }
      }
    },
    "ckeditor": {
      "version": "0.1.0",
      "from": "node_shims/ckeditor",
      "resolved": "file:node_shims/ckeditor"
    },
    "color": {
      "version": "0.10.1",
      "from": "https://registry.npmjs.org/color/-/color-0.10.1.tgz",
      "resolved": "https://registry.npmjs.org/color/-/color-0.10.1.tgz",
      "dependencies": {
        "color-convert": {
          "version": "0.5.3",
          "from": "https://registry.npmjs.org/color-convert/-/color-convert-0.5.3.tgz",
          "resolved": "https://registry.npmjs.org/color-convert/-/color-convert-0.5.3.tgz"
        },
        "color-string": {
          "version": "0.3.0",
          "from": "https://registry.npmjs.org/color-string/-/color-string-0.3.0.tgz",
          "resolved": "https://registry.npmjs.org/color-string/-/color-string-0.3.0.tgz",
          "dependencies": {
            "color-name": {
              "version": "1.0.1",
              "from": "https://registry.npmjs.org/color-name/-/color-name-1.0.1.tgz",
              "resolved": "https://registry.npmjs.org/color-name/-/color-name-1.0.1.tgz"
            }
          }
        }
      }
    },
    "cookie-monster": {
      "version": "0.0.7",
      "from": "https://registry.npmjs.org/cookie-monster/-/cookie-monster-0.0.7.tgz",
      "resolved": "https://registry.npmjs.org/cookie-monster/-/cookie-monster-0.0.7.tgz"
    },
    "d3": {
      "version": "3.5.6",
      "from": "https://registry.npmjs.org/d3/-/d3-3.5.6.tgz",
      "resolved": "https://registry.npmjs.org/d3/-/d3-3.5.6.tgz"
    },
    "dagre-d3": {
      "version": "0.4.3-pre",
      "from": "git+https://github.com/ENCODE-DCC/dagre-d3.git#6dc456e09a43a20ad08905479077b27897740293",
      "resolved": "git+https://github.com/ENCODE-DCC/dagre-d3.git#6dc456e09a43a20ad08905479077b27897740293",
      "dependencies": {
        "dagre": {
          "version": "0.7.4",
          "from": "https://registry.npmjs.org/dagre/-/dagre-0.7.4.tgz",
          "resolved": "https://registry.npmjs.org/dagre/-/dagre-0.7.4.tgz",
          "dependencies": {
            "lodash": {
              "version": "3.10.1",
              "from": "https://registry.npmjs.org/lodash/-/lodash-3.10.1.tgz",
              "resolved": "https://registry.npmjs.org/lodash/-/lodash-3.10.1.tgz"
            }
          }
        },
        "graphlib": {
          "version": "1.0.7",
          "from": "https://registry.npmjs.org/graphlib/-/graphlib-1.0.7.tgz",
          "resolved": "https://registry.npmjs.org/graphlib/-/graphlib-1.0.7.tgz",
          "dependencies": {
            "lodash": {
              "version": "3.10.1",
              "from": "https://registry.npmjs.org/lodash/-/lodash-3.10.1.tgz",
              "resolved": "https://registry.npmjs.org/lodash/-/lodash-3.10.1.tgz"
            }
          }
        },
=======
    "babel-core": {
      "version": "6.7.7",
      "from": "babel-core@>=6.0.0 <7.0.0",
      "resolved": "https://registry.npmjs.org/babel-core/-/babel-core-6.7.7.tgz",
      "dependencies": {
        "babel-code-frame": {
          "version": "6.7.7",
          "from": "babel-code-frame@>=6.7.7 <7.0.0",
          "resolved": "https://registry.npmjs.org/babel-code-frame/-/babel-code-frame-6.7.7.tgz",
          "dependencies": {
            "chalk": {
              "version": "1.1.3",
              "from": "chalk@>=1.1.0 <2.0.0",
              "resolved": "https://registry.npmjs.org/chalk/-/chalk-1.1.3.tgz",
              "dependencies": {
                "ansi-styles": {
                  "version": "2.2.1",
                  "from": "ansi-styles@>=2.2.1 <3.0.0",
                  "resolved": "https://registry.npmjs.org/ansi-styles/-/ansi-styles-2.2.1.tgz"
                },
                "escape-string-regexp": {
                  "version": "1.0.5",
                  "from": "escape-string-regexp@>=1.0.2 <2.0.0",
                  "resolved": "https://registry.npmjs.org/escape-string-regexp/-/escape-string-regexp-1.0.5.tgz"
                },
                "has-ansi": {
                  "version": "2.0.0",
                  "from": "has-ansi@>=2.0.0 <3.0.0",
                  "resolved": "https://registry.npmjs.org/has-ansi/-/has-ansi-2.0.0.tgz",
                  "dependencies": {
                    "ansi-regex": {
                      "version": "2.0.0",
                      "from": "ansi-regex@>=2.0.0 <3.0.0",
                      "resolved": "https://registry.npmjs.org/ansi-regex/-/ansi-regex-2.0.0.tgz"
                    }
                  }
                },
                "strip-ansi": {
                  "version": "3.0.1",
                  "from": "strip-ansi@>=3.0.0 <4.0.0",
                  "resolved": "https://registry.npmjs.org/strip-ansi/-/strip-ansi-3.0.1.tgz",
                  "dependencies": {
                    "ansi-regex": {
                      "version": "2.0.0",
                      "from": "ansi-regex@>=2.0.0 <3.0.0",
                      "resolved": "https://registry.npmjs.org/ansi-regex/-/ansi-regex-2.0.0.tgz"
                    }
                  }
                },
                "supports-color": {
                  "version": "2.0.0",
                  "from": "supports-color@>=2.0.0 <3.0.0",
                  "resolved": "https://registry.npmjs.org/supports-color/-/supports-color-2.0.0.tgz"
                }
              }
            },
            "esutils": {
              "version": "2.0.2",
              "from": "esutils@>=2.0.2 <3.0.0",
              "resolved": "https://registry.npmjs.org/esutils/-/esutils-2.0.2.tgz"
            },
            "js-tokens": {
              "version": "1.0.3",
              "from": "js-tokens@>=1.0.2 <2.0.0",
              "resolved": "https://registry.npmjs.org/js-tokens/-/js-tokens-1.0.3.tgz"
            }
          }
        },
        "babel-generator": {
          "version": "6.7.7",
          "from": "babel-generator@>=6.7.7 <7.0.0",
          "resolved": "https://registry.npmjs.org/babel-generator/-/babel-generator-6.7.7.tgz",
          "dependencies": {
            "detect-indent": {
              "version": "3.0.1",
              "from": "detect-indent@>=3.0.1 <4.0.0",
              "resolved": "https://registry.npmjs.org/detect-indent/-/detect-indent-3.0.1.tgz",
              "dependencies": {
                "get-stdin": {
                  "version": "4.0.1",
                  "from": "get-stdin@>=4.0.1 <5.0.0",
                  "resolved": "https://registry.npmjs.org/get-stdin/-/get-stdin-4.0.1.tgz"
                },
                "minimist": {
                  "version": "1.2.0",
                  "from": "minimist@>=1.1.0 <2.0.0",
                  "resolved": "https://registry.npmjs.org/minimist/-/minimist-1.2.0.tgz"
                }
              }
            },
            "is-integer": {
              "version": "1.0.6",
              "from": "is-integer@>=1.0.4 <2.0.0",
              "resolved": "https://registry.npmjs.org/is-integer/-/is-integer-1.0.6.tgz",
              "dependencies": {
                "is-finite": {
                  "version": "1.0.1",
                  "from": "is-finite@>=1.0.0 <2.0.0",
                  "resolved": "https://registry.npmjs.org/is-finite/-/is-finite-1.0.1.tgz",
                  "dependencies": {
                    "number-is-nan": {
                      "version": "1.0.0",
                      "from": "number-is-nan@>=1.0.0 <2.0.0",
                      "resolved": "https://registry.npmjs.org/number-is-nan/-/number-is-nan-1.0.0.tgz"
                    }
                  }
                }
              }
            },
            "repeating": {
              "version": "1.1.3",
              "from": "repeating@>=1.1.3 <2.0.0",
              "resolved": "https://registry.npmjs.org/repeating/-/repeating-1.1.3.tgz",
              "dependencies": {
                "is-finite": {
                  "version": "1.0.1",
                  "from": "is-finite@>=1.0.0 <2.0.0",
                  "resolved": "https://registry.npmjs.org/is-finite/-/is-finite-1.0.1.tgz",
                  "dependencies": {
                    "number-is-nan": {
                      "version": "1.0.0",
                      "from": "number-is-nan@>=1.0.0 <2.0.0",
                      "resolved": "https://registry.npmjs.org/number-is-nan/-/number-is-nan-1.0.0.tgz"
                    }
                  }
                }
              }
            },
            "trim-right": {
              "version": "1.0.1",
              "from": "trim-right@>=1.0.1 <2.0.0",
              "resolved": "https://registry.npmjs.org/trim-right/-/trim-right-1.0.1.tgz"
            }
          }
        },
        "babel-helpers": {
          "version": "6.6.0",
          "from": "babel-helpers@>=6.6.0 <7.0.0",
          "resolved": "https://registry.npmjs.org/babel-helpers/-/babel-helpers-6.6.0.tgz"
        },
        "babel-messages": {
          "version": "6.7.2",
          "from": "babel-messages@>=6.7.2 <7.0.0",
          "resolved": "https://registry.npmjs.org/babel-messages/-/babel-messages-6.7.2.tgz"
        },
        "babel-template": {
          "version": "6.7.0",
          "from": "babel-template@>=6.7.0 <7.0.0",
          "resolved": "https://registry.npmjs.org/babel-template/-/babel-template-6.7.0.tgz"
        },
        "babel-runtime": {
          "version": "5.8.38",
          "from": "babel-runtime@>=5.0.0 <6.0.0",
          "resolved": "https://registry.npmjs.org/babel-runtime/-/babel-runtime-5.8.38.tgz",
          "dependencies": {
            "core-js": {
              "version": "1.2.6",
              "from": "core-js@>=1.0.0 <2.0.0",
              "resolved": "https://registry.npmjs.org/core-js/-/core-js-1.2.6.tgz"
            }
          }
        },
        "babel-register": {
          "version": "6.7.2",
          "from": "babel-register@>=6.7.2 <7.0.0",
          "resolved": "https://registry.npmjs.org/babel-register/-/babel-register-6.7.2.tgz",
          "dependencies": {
            "core-js": {
              "version": "2.3.0",
              "from": "core-js@>=2.1.0 <3.0.0",
              "resolved": "https://registry.npmjs.org/core-js/-/core-js-2.3.0.tgz"
            },
            "home-or-tmp": {
              "version": "1.0.0",
              "from": "home-or-tmp@>=1.0.0 <2.0.0",
              "resolved": "https://registry.npmjs.org/home-or-tmp/-/home-or-tmp-1.0.0.tgz",
              "dependencies": {
                "os-tmpdir": {
                  "version": "1.0.1",
                  "from": "os-tmpdir@>=1.0.1 <2.0.0",
                  "resolved": "https://registry.npmjs.org/os-tmpdir/-/os-tmpdir-1.0.1.tgz"
                },
                "user-home": {
                  "version": "1.1.1",
                  "from": "user-home@>=1.1.1 <2.0.0",
                  "resolved": "https://registry.npmjs.org/user-home/-/user-home-1.1.1.tgz"
                }
              }
            },
            "mkdirp": {
              "version": "0.5.1",
              "from": "mkdirp@>=0.5.1 <0.6.0",
              "resolved": "https://registry.npmjs.org/mkdirp/-/mkdirp-0.5.1.tgz",
              "dependencies": {
                "minimist": {
                  "version": "0.0.8",
                  "from": "minimist@0.0.8",
                  "resolved": "https://registry.npmjs.org/minimist/-/minimist-0.0.8.tgz"
                }
              }
            }
          }
        },
        "babel-traverse": {
          "version": "6.7.6",
          "from": "babel-traverse@>=6.7.6 <7.0.0",
          "resolved": "https://registry.npmjs.org/babel-traverse/-/babel-traverse-6.7.6.tgz",
          "dependencies": {
            "globals": {
              "version": "8.18.0",
              "from": "globals@>=8.3.0 <9.0.0",
              "resolved": "https://registry.npmjs.org/globals/-/globals-8.18.0.tgz"
            },
            "invariant": {
              "version": "2.2.1",
              "from": "invariant@>=2.2.0 <3.0.0",
              "resolved": "https://registry.npmjs.org/invariant/-/invariant-2.2.1.tgz",
              "dependencies": {
                "loose-envify": {
                  "version": "1.1.0",
                  "from": "loose-envify@>=1.0.0 <2.0.0",
                  "resolved": "https://registry.npmjs.org/loose-envify/-/loose-envify-1.1.0.tgz",
                  "dependencies": {
                    "js-tokens": {
                      "version": "1.0.3",
                      "from": "js-tokens@>=1.0.1 <2.0.0",
                      "resolved": "https://registry.npmjs.org/js-tokens/-/js-tokens-1.0.3.tgz"
                    }
                  }
                }
              }
            },
            "repeating": {
              "version": "1.1.3",
              "from": "repeating@>=1.1.3 <2.0.0",
              "resolved": "https://registry.npmjs.org/repeating/-/repeating-1.1.3.tgz",
              "dependencies": {
                "is-finite": {
                  "version": "1.0.1",
                  "from": "is-finite@>=1.0.0 <2.0.0",
                  "resolved": "https://registry.npmjs.org/is-finite/-/is-finite-1.0.1.tgz",
                  "dependencies": {
                    "number-is-nan": {
                      "version": "1.0.0",
                      "from": "number-is-nan@>=1.0.0 <2.0.0",
                      "resolved": "https://registry.npmjs.org/number-is-nan/-/number-is-nan-1.0.0.tgz"
                    }
                  }
                }
              }
            }
          }
        },
        "babel-types": {
          "version": "6.7.7",
          "from": "babel-types@>=6.7.7 <7.0.0",
          "resolved": "https://registry.npmjs.org/babel-types/-/babel-types-6.7.7.tgz",
          "dependencies": {
            "esutils": {
              "version": "2.0.2",
              "from": "esutils@>=2.0.2 <3.0.0",
              "resolved": "https://registry.npmjs.org/esutils/-/esutils-2.0.2.tgz"
            },
            "to-fast-properties": {
              "version": "1.0.2",
              "from": "to-fast-properties@>=1.0.1 <2.0.0",
              "resolved": "https://registry.npmjs.org/to-fast-properties/-/to-fast-properties-1.0.2.tgz"
            }
          }
        },
        "babylon": {
          "version": "6.7.0",
          "from": "babylon@>=6.7.0 <7.0.0",
          "resolved": "https://registry.npmjs.org/babylon/-/babylon-6.7.0.tgz"
        },
        "convert-source-map": {
          "version": "1.2.0",
          "from": "convert-source-map@>=1.1.0 <2.0.0",
          "resolved": "https://registry.npmjs.org/convert-source-map/-/convert-source-map-1.2.0.tgz"
        },
        "debug": {
          "version": "2.2.0",
          "from": "debug@>=2.1.1 <3.0.0",
          "resolved": "https://registry.npmjs.org/debug/-/debug-2.2.0.tgz",
          "dependencies": {
            "ms": {
              "version": "0.7.1",
              "from": "ms@0.7.1",
              "resolved": "https://registry.npmjs.org/ms/-/ms-0.7.1.tgz"
            }
          }
        },
        "json5": {
          "version": "0.4.0",
          "from": "json5@>=0.4.0 <0.5.0",
          "resolved": "https://registry.npmjs.org/json5/-/json5-0.4.0.tgz"
        },
        "lodash": {
          "version": "3.10.1",
          "from": "lodash@>=3.10.0 <4.0.0",
          "resolved": "https://registry.npmjs.org/lodash/-/lodash-3.10.1.tgz"
        },
        "minimatch": {
          "version": "2.0.10",
          "from": "minimatch@>=2.0.3 <3.0.0",
          "resolved": "https://registry.npmjs.org/minimatch/-/minimatch-2.0.10.tgz",
          "dependencies": {
            "brace-expansion": {
              "version": "1.1.3",
              "from": "brace-expansion@>=1.0.0 <2.0.0",
              "resolved": "https://registry.npmjs.org/brace-expansion/-/brace-expansion-1.1.3.tgz",
              "dependencies": {
                "balanced-match": {
                  "version": "0.3.0",
                  "from": "balanced-match@>=0.3.0 <0.4.0",
                  "resolved": "https://registry.npmjs.org/balanced-match/-/balanced-match-0.3.0.tgz"
                },
                "concat-map": {
                  "version": "0.0.1",
                  "from": "concat-map@0.0.1",
                  "resolved": "https://registry.npmjs.org/concat-map/-/concat-map-0.0.1.tgz"
                }
              }
            }
          }
        },
        "path-exists": {
          "version": "1.0.0",
          "from": "path-exists@>=1.0.0 <2.0.0",
          "resolved": "https://registry.npmjs.org/path-exists/-/path-exists-1.0.0.tgz"
        },
        "path-is-absolute": {
          "version": "1.0.0",
          "from": "path-is-absolute@>=1.0.0 <2.0.0",
          "resolved": "https://registry.npmjs.org/path-is-absolute/-/path-is-absolute-1.0.0.tgz"
        },
        "private": {
          "version": "0.1.6",
          "from": "private@>=0.1.6 <0.2.0",
          "resolved": "https://registry.npmjs.org/private/-/private-0.1.6.tgz"
        },
        "shebang-regex": {
          "version": "1.0.0",
          "from": "shebang-regex@>=1.0.0 <2.0.0",
          "resolved": "https://registry.npmjs.org/shebang-regex/-/shebang-regex-1.0.0.tgz"
        },
        "slash": {
          "version": "1.0.0",
          "from": "slash@>=1.0.0 <2.0.0",
          "resolved": "https://registry.npmjs.org/slash/-/slash-1.0.0.tgz"
        },
        "source-map": {
          "version": "0.5.5",
          "from": "source-map@>=0.5.0 <0.6.0",
          "resolved": "https://registry.npmjs.org/source-map/-/source-map-0.5.5.tgz"
        }
      }
    },
    "babel-jest": {
      "version": "12.0.1",
      "from": "babel-jest@latest",
      "resolved": "https://registry.npmjs.org/babel-jest/-/babel-jest-12.0.1.tgz"
    },
    "babel-loader": {
      "version": "6.2.4",
      "from": "babel-loader@>=6.2.4 <7.0.0",
      "resolved": "https://registry.npmjs.org/babel-loader/-/babel-loader-6.2.4.tgz",
      "dependencies": {
        "loader-utils": {
          "version": "0.2.14",
          "from": "loader-utils@>=0.2.11 <0.3.0",
          "resolved": "https://registry.npmjs.org/loader-utils/-/loader-utils-0.2.14.tgz",
          "dependencies": {
            "big.js": {
              "version": "3.1.3",
              "from": "big.js@>=3.1.3 <4.0.0",
              "resolved": "https://registry.npmjs.org/big.js/-/big.js-3.1.3.tgz"
            },
            "emojis-list": {
              "version": "1.0.1",
              "from": "emojis-list@>=1.0.0 <2.0.0",
              "resolved": "https://registry.npmjs.org/emojis-list/-/emojis-list-1.0.1.tgz"
            },
            "json5": {
              "version": "0.5.0",
              "from": "json5@>=0.5.0 <0.6.0",
              "resolved": "https://registry.npmjs.org/json5/-/json5-0.5.0.tgz"
            }
          }
        },
        "mkdirp": {
          "version": "0.5.1",
          "from": "mkdirp@>=0.5.1 <0.6.0",
          "resolved": "https://registry.npmjs.org/mkdirp/-/mkdirp-0.5.1.tgz",
          "dependencies": {
            "minimist": {
              "version": "0.0.8",
              "from": "minimist@0.0.8",
              "resolved": "https://registry.npmjs.org/minimist/-/minimist-0.0.8.tgz"
            }
          }
        },
        "object-assign": {
          "version": "4.0.1",
          "from": "object-assign@>=4.0.1 <5.0.0",
          "resolved": "https://registry.npmjs.org/object-assign/-/object-assign-4.0.1.tgz"
        }
      }
    },
    "babel-plugin-jest-hoist": {
      "version": "12.0.1",
      "from": "babel-plugin-jest-hoist@>=12.0.1 <13.0.0",
      "resolved": "https://registry.npmjs.org/babel-plugin-jest-hoist/-/babel-plugin-jest-hoist-12.0.1.tgz"
    },
    "babel-plugin-transform-object-rest-spread": {
      "version": "6.6.5",
      "from": "babel-plugin-transform-object-rest-spread@>=6.6.5 <7.0.0",
      "resolved": "https://registry.npmjs.org/babel-plugin-transform-object-rest-spread/-/babel-plugin-transform-object-rest-spread-6.6.5.tgz",
      "dependencies": {
        "babel-plugin-syntax-object-rest-spread": {
          "version": "6.5.0",
          "from": "babel-plugin-syntax-object-rest-spread@>=6.3.13 <7.0.0",
          "resolved": "https://registry.npmjs.org/babel-plugin-syntax-object-rest-spread/-/babel-plugin-syntax-object-rest-spread-6.5.0.tgz"
        },
        "babel-runtime": {
          "version": "5.8.38",
          "from": "babel-runtime@>=5.0.0 <6.0.0",
          "resolved": "https://registry.npmjs.org/babel-runtime/-/babel-runtime-5.8.38.tgz",
          "dependencies": {
            "core-js": {
              "version": "1.2.6",
              "from": "core-js@>=1.0.0 <2.0.0",
              "resolved": "https://registry.npmjs.org/core-js/-/core-js-1.2.6.tgz"
            }
          }
        }
      }
    },
    "babel-polyfill": {
      "version": "6.7.4",
      "from": "babel-polyfill@latest",
      "resolved": "https://registry.npmjs.org/babel-polyfill/-/babel-polyfill-6.7.4.tgz"
    },
    "babel-preset-es2015": {
      "version": "6.6.0",
      "from": "babel-preset-es2015@>=6.6.0 <7.0.0",
      "resolved": "https://registry.npmjs.org/babel-preset-es2015/-/babel-preset-es2015-6.6.0.tgz",
      "dependencies": {
        "babel-plugin-transform-es2015-template-literals": {
          "version": "6.6.5",
          "from": "babel-plugin-transform-es2015-template-literals@>=6.6.0 <7.0.0",
          "resolved": "https://registry.npmjs.org/babel-plugin-transform-es2015-template-literals/-/babel-plugin-transform-es2015-template-literals-6.6.5.tgz",
          "dependencies": {
            "babel-runtime": {
              "version": "5.8.38",
              "from": "babel-runtime@>=5.0.0 <6.0.0",
              "resolved": "https://registry.npmjs.org/babel-runtime/-/babel-runtime-5.8.38.tgz",
              "dependencies": {
                "core-js": {
                  "version": "1.2.6",
                  "from": "core-js@>=1.0.0 <2.0.0",
                  "resolved": "https://registry.npmjs.org/core-js/-/core-js-1.2.6.tgz"
                }
              }
            }
          }
        },
        "babel-plugin-transform-es2015-literals": {
          "version": "6.5.0",
          "from": "babel-plugin-transform-es2015-literals@>=6.3.13 <7.0.0",
          "resolved": "https://registry.npmjs.org/babel-plugin-transform-es2015-literals/-/babel-plugin-transform-es2015-literals-6.5.0.tgz",
          "dependencies": {
            "babel-runtime": {
              "version": "5.8.38",
              "from": "babel-runtime@>=5.0.0 <6.0.0",
              "resolved": "https://registry.npmjs.org/babel-runtime/-/babel-runtime-5.8.38.tgz",
              "dependencies": {
                "core-js": {
                  "version": "1.2.6",
                  "from": "core-js@>=1.0.0 <2.0.0",
                  "resolved": "https://registry.npmjs.org/core-js/-/core-js-1.2.6.tgz"
                }
              }
            }
          }
        },
        "babel-plugin-transform-es2015-function-name": {
          "version": "6.5.0",
          "from": "babel-plugin-transform-es2015-function-name@>=6.3.13 <7.0.0",
          "resolved": "https://registry.npmjs.org/babel-plugin-transform-es2015-function-name/-/babel-plugin-transform-es2015-function-name-6.5.0.tgz",
          "dependencies": {
            "babel-helper-function-name": {
              "version": "6.6.0",
              "from": "babel-helper-function-name@>=6.4.0 <7.0.0",
              "resolved": "https://registry.npmjs.org/babel-helper-function-name/-/babel-helper-function-name-6.6.0.tgz",
              "dependencies": {
                "babel-traverse": {
                  "version": "6.7.6",
                  "from": "babel-traverse@>=6.7.0 <7.0.0",
                  "resolved": "https://registry.npmjs.org/babel-traverse/-/babel-traverse-6.7.6.tgz",
                  "dependencies": {
                    "babel-code-frame": {
                      "version": "6.7.7",
                      "from": "babel-code-frame@>=6.7.5 <7.0.0",
                      "resolved": "https://registry.npmjs.org/babel-code-frame/-/babel-code-frame-6.7.7.tgz",
                      "dependencies": {
                        "chalk": {
                          "version": "1.1.3",
                          "from": "chalk@>=1.1.0 <2.0.0",
                          "resolved": "https://registry.npmjs.org/chalk/-/chalk-1.1.3.tgz",
                          "dependencies": {
                            "ansi-styles": {
                              "version": "2.2.1",
                              "from": "ansi-styles@>=2.2.1 <3.0.0",
                              "resolved": "https://registry.npmjs.org/ansi-styles/-/ansi-styles-2.2.1.tgz"
                            },
                            "escape-string-regexp": {
                              "version": "1.0.5",
                              "from": "escape-string-regexp@>=1.0.2 <2.0.0",
                              "resolved": "https://registry.npmjs.org/escape-string-regexp/-/escape-string-regexp-1.0.5.tgz"
                            },
                            "has-ansi": {
                              "version": "2.0.0",
                              "from": "has-ansi@>=2.0.0 <3.0.0",
                              "resolved": "https://registry.npmjs.org/has-ansi/-/has-ansi-2.0.0.tgz",
                              "dependencies": {
                                "ansi-regex": {
                                  "version": "2.0.0",
                                  "from": "ansi-regex@>=2.0.0 <3.0.0",
                                  "resolved": "https://registry.npmjs.org/ansi-regex/-/ansi-regex-2.0.0.tgz"
                                }
                              }
                            },
                            "strip-ansi": {
                              "version": "3.0.1",
                              "from": "strip-ansi@>=3.0.0 <4.0.0",
                              "resolved": "https://registry.npmjs.org/strip-ansi/-/strip-ansi-3.0.1.tgz",
                              "dependencies": {
                                "ansi-regex": {
                                  "version": "2.0.0",
                                  "from": "ansi-regex@>=2.0.0 <3.0.0",
                                  "resolved": "https://registry.npmjs.org/ansi-regex/-/ansi-regex-2.0.0.tgz"
                                }
                              }
                            },
                            "supports-color": {
                              "version": "2.0.0",
                              "from": "supports-color@>=2.0.0 <3.0.0",
                              "resolved": "https://registry.npmjs.org/supports-color/-/supports-color-2.0.0.tgz"
                            }
                          }
                        },
                        "esutils": {
                          "version": "2.0.2",
                          "from": "esutils@>=2.0.2 <3.0.0",
                          "resolved": "https://registry.npmjs.org/esutils/-/esutils-2.0.2.tgz"
                        },
                        "js-tokens": {
                          "version": "1.0.3",
                          "from": "js-tokens@>=1.0.2 <2.0.0",
                          "resolved": "https://registry.npmjs.org/js-tokens/-/js-tokens-1.0.3.tgz"
                        }
                      }
                    },
                    "babel-messages": {
                      "version": "6.7.2",
                      "from": "babel-messages@>=6.7.2 <7.0.0",
                      "resolved": "https://registry.npmjs.org/babel-messages/-/babel-messages-6.7.2.tgz"
                    },
                    "babylon": {
                      "version": "6.7.0",
                      "from": "babylon@>=6.7.0 <7.0.0",
                      "resolved": "https://registry.npmjs.org/babylon/-/babylon-6.7.0.tgz"
                    },
                    "debug": {
                      "version": "2.2.0",
                      "from": "debug@>=2.2.0 <3.0.0",
                      "resolved": "https://registry.npmjs.org/debug/-/debug-2.2.0.tgz",
                      "dependencies": {
                        "ms": {
                          "version": "0.7.1",
                          "from": "ms@0.7.1",
                          "resolved": "https://registry.npmjs.org/ms/-/ms-0.7.1.tgz"
                        }
                      }
                    },
                    "globals": {
                      "version": "8.18.0",
                      "from": "globals@>=8.3.0 <9.0.0",
                      "resolved": "https://registry.npmjs.org/globals/-/globals-8.18.0.tgz"
                    },
                    "invariant": {
                      "version": "2.2.1",
                      "from": "invariant@>=2.2.0 <3.0.0",
                      "resolved": "https://registry.npmjs.org/invariant/-/invariant-2.2.1.tgz",
                      "dependencies": {
                        "loose-envify": {
                          "version": "1.1.0",
                          "from": "loose-envify@>=1.0.0 <2.0.0",
                          "resolved": "https://registry.npmjs.org/loose-envify/-/loose-envify-1.1.0.tgz",
                          "dependencies": {
                            "js-tokens": {
                              "version": "1.0.3",
                              "from": "js-tokens@>=1.0.1 <2.0.0",
                              "resolved": "https://registry.npmjs.org/js-tokens/-/js-tokens-1.0.3.tgz"
                            }
                          }
                        }
                      }
                    },
                    "lodash": {
                      "version": "3.10.1",
                      "from": "lodash@>=3.10.1 <4.0.0",
                      "resolved": "https://registry.npmjs.org/lodash/-/lodash-3.10.1.tgz"
                    },
                    "repeating": {
                      "version": "1.1.3",
                      "from": "repeating@>=1.1.3 <2.0.0",
                      "resolved": "https://registry.npmjs.org/repeating/-/repeating-1.1.3.tgz",
                      "dependencies": {
                        "is-finite": {
                          "version": "1.0.1",
                          "from": "is-finite@>=1.0.0 <2.0.0",
                          "resolved": "https://registry.npmjs.org/is-finite/-/is-finite-1.0.1.tgz",
                          "dependencies": {
                            "number-is-nan": {
                              "version": "1.0.0",
                              "from": "number-is-nan@>=1.0.0 <2.0.0",
                              "resolved": "https://registry.npmjs.org/number-is-nan/-/number-is-nan-1.0.0.tgz"
                            }
                          }
                        }
                      }
                    }
                  }
                },
                "babel-helper-get-function-arity": {
                  "version": "6.6.5",
                  "from": "babel-helper-get-function-arity@>=6.3.13 <7.0.0",
                  "resolved": "https://registry.npmjs.org/babel-helper-get-function-arity/-/babel-helper-get-function-arity-6.6.5.tgz"
                },
                "babel-template": {
                  "version": "6.7.0",
                  "from": "babel-template@>=6.7.0 <7.0.0",
                  "resolved": "https://registry.npmjs.org/babel-template/-/babel-template-6.7.0.tgz",
                  "dependencies": {
                    "babylon": {
                      "version": "6.7.0",
                      "from": "babylon@>=6.7.0 <7.0.0",
                      "resolved": "https://registry.npmjs.org/babylon/-/babylon-6.7.0.tgz"
                    },
                    "lodash": {
                      "version": "3.10.1",
                      "from": "lodash@>=3.10.1 <4.0.0",
                      "resolved": "https://registry.npmjs.org/lodash/-/lodash-3.10.1.tgz"
                    }
                  }
                }
              }
            },
            "babel-types": {
              "version": "6.7.7",
              "from": "babel-types@>=6.4.0 <7.0.0",
              "resolved": "https://registry.npmjs.org/babel-types/-/babel-types-6.7.7.tgz",
              "dependencies": {
                "babel-traverse": {
                  "version": "6.7.6",
                  "from": "babel-traverse@>=6.7.2 <7.0.0",
                  "resolved": "https://registry.npmjs.org/babel-traverse/-/babel-traverse-6.7.6.tgz",
                  "dependencies": {
                    "babel-code-frame": {
                      "version": "6.7.7",
                      "from": "babel-code-frame@>=6.7.5 <7.0.0",
                      "resolved": "https://registry.npmjs.org/babel-code-frame/-/babel-code-frame-6.7.7.tgz",
                      "dependencies": {
                        "chalk": {
                          "version": "1.1.3",
                          "from": "chalk@>=1.1.0 <2.0.0",
                          "resolved": "https://registry.npmjs.org/chalk/-/chalk-1.1.3.tgz",
                          "dependencies": {
                            "ansi-styles": {
                              "version": "2.2.1",
                              "from": "ansi-styles@>=2.2.1 <3.0.0",
                              "resolved": "https://registry.npmjs.org/ansi-styles/-/ansi-styles-2.2.1.tgz"
                            },
                            "escape-string-regexp": {
                              "version": "1.0.5",
                              "from": "escape-string-regexp@>=1.0.2 <2.0.0",
                              "resolved": "https://registry.npmjs.org/escape-string-regexp/-/escape-string-regexp-1.0.5.tgz"
                            },
                            "has-ansi": {
                              "version": "2.0.0",
                              "from": "has-ansi@>=2.0.0 <3.0.0",
                              "resolved": "https://registry.npmjs.org/has-ansi/-/has-ansi-2.0.0.tgz",
                              "dependencies": {
                                "ansi-regex": {
                                  "version": "2.0.0",
                                  "from": "ansi-regex@>=2.0.0 <3.0.0",
                                  "resolved": "https://registry.npmjs.org/ansi-regex/-/ansi-regex-2.0.0.tgz"
                                }
                              }
                            },
                            "strip-ansi": {
                              "version": "3.0.1",
                              "from": "strip-ansi@>=3.0.0 <4.0.0",
                              "resolved": "https://registry.npmjs.org/strip-ansi/-/strip-ansi-3.0.1.tgz",
                              "dependencies": {
                                "ansi-regex": {
                                  "version": "2.0.0",
                                  "from": "ansi-regex@>=2.0.0 <3.0.0",
                                  "resolved": "https://registry.npmjs.org/ansi-regex/-/ansi-regex-2.0.0.tgz"
                                }
                              }
                            },
                            "supports-color": {
                              "version": "2.0.0",
                              "from": "supports-color@>=2.0.0 <3.0.0",
                              "resolved": "https://registry.npmjs.org/supports-color/-/supports-color-2.0.0.tgz"
                            }
                          }
                        },
                        "js-tokens": {
                          "version": "1.0.3",
                          "from": "js-tokens@>=1.0.1 <2.0.0",
                          "resolved": "https://registry.npmjs.org/js-tokens/-/js-tokens-1.0.3.tgz"
                        }
                      }
                    },
                    "babel-messages": {
                      "version": "6.7.2",
                      "from": "babel-messages@>=6.7.2 <7.0.0",
                      "resolved": "https://registry.npmjs.org/babel-messages/-/babel-messages-6.7.2.tgz"
                    },
                    "babylon": {
                      "version": "6.7.0",
                      "from": "babylon@>=6.7.0 <7.0.0",
                      "resolved": "https://registry.npmjs.org/babylon/-/babylon-6.7.0.tgz"
                    },
                    "debug": {
                      "version": "2.2.0",
                      "from": "debug@>=2.2.0 <3.0.0",
                      "resolved": "https://registry.npmjs.org/debug/-/debug-2.2.0.tgz",
                      "dependencies": {
                        "ms": {
                          "version": "0.7.1",
                          "from": "ms@0.7.1",
                          "resolved": "https://registry.npmjs.org/ms/-/ms-0.7.1.tgz"
                        }
                      }
                    },
                    "globals": {
                      "version": "8.18.0",
                      "from": "globals@>=8.3.0 <9.0.0",
                      "resolved": "https://registry.npmjs.org/globals/-/globals-8.18.0.tgz"
                    },
                    "invariant": {
                      "version": "2.2.1",
                      "from": "invariant@>=2.2.0 <3.0.0",
                      "resolved": "https://registry.npmjs.org/invariant/-/invariant-2.2.1.tgz",
                      "dependencies": {
                        "loose-envify": {
                          "version": "1.1.0",
                          "from": "loose-envify@>=1.0.0 <2.0.0",
                          "resolved": "https://registry.npmjs.org/loose-envify/-/loose-envify-1.1.0.tgz",
                          "dependencies": {
                            "js-tokens": {
                              "version": "1.0.3",
                              "from": "js-tokens@>=1.0.1 <2.0.0",
                              "resolved": "https://registry.npmjs.org/js-tokens/-/js-tokens-1.0.3.tgz"
                            }
                          }
                        }
                      }
                    },
                    "repeating": {
                      "version": "1.1.3",
                      "from": "repeating@>=1.1.3 <2.0.0",
                      "resolved": "https://registry.npmjs.org/repeating/-/repeating-1.1.3.tgz",
                      "dependencies": {
                        "is-finite": {
                          "version": "1.0.1",
                          "from": "is-finite@>=1.0.0 <2.0.0",
                          "resolved": "https://registry.npmjs.org/is-finite/-/is-finite-1.0.1.tgz",
                          "dependencies": {
                            "number-is-nan": {
                              "version": "1.0.0",
                              "from": "number-is-nan@>=1.0.0 <2.0.0",
                              "resolved": "https://registry.npmjs.org/number-is-nan/-/number-is-nan-1.0.0.tgz"
                            }
                          }
                        }
                      }
                    }
                  }
                },
                "esutils": {
                  "version": "2.0.2",
                  "from": "esutils@>=2.0.2 <3.0.0",
                  "resolved": "https://registry.npmjs.org/esutils/-/esutils-2.0.2.tgz"
                },
                "lodash": {
                  "version": "3.10.1",
                  "from": "lodash@>=3.10.1 <4.0.0",
                  "resolved": "https://registry.npmjs.org/lodash/-/lodash-3.10.1.tgz"
                },
                "to-fast-properties": {
                  "version": "1.0.2",
                  "from": "to-fast-properties@>=1.0.1 <2.0.0",
                  "resolved": "https://registry.npmjs.org/to-fast-properties/-/to-fast-properties-1.0.2.tgz"
                }
              }
            },
            "babel-runtime": {
              "version": "5.8.38",
              "from": "babel-runtime@>=5.0.0 <6.0.0",
              "resolved": "https://registry.npmjs.org/babel-runtime/-/babel-runtime-5.8.38.tgz",
              "dependencies": {
                "core-js": {
                  "version": "1.2.6",
                  "from": "core-js@>=1.0.0 <2.0.0",
                  "resolved": "https://registry.npmjs.org/core-js/-/core-js-1.2.6.tgz"
                }
              }
            }
          }
        },
        "babel-plugin-transform-es2015-arrow-functions": {
          "version": "6.7.7",
          "from": "babel-plugin-transform-es2015-arrow-functions@>=6.3.13 <7.0.0",
          "resolved": "https://registry.npmjs.org/babel-plugin-transform-es2015-arrow-functions/-/babel-plugin-transform-es2015-arrow-functions-6.7.7.tgz",
          "dependencies": {
            "babel-runtime": {
              "version": "5.8.38",
              "from": "babel-runtime@>=5.0.0 <6.0.0",
              "resolved": "https://registry.npmjs.org/babel-runtime/-/babel-runtime-5.8.38.tgz",
              "dependencies": {
                "core-js": {
                  "version": "1.2.6",
                  "from": "core-js@>=1.0.0 <2.0.0",
                  "resolved": "https://registry.npmjs.org/core-js/-/core-js-1.2.6.tgz"
                }
              }
            }
          }
        },
        "babel-plugin-transform-es2015-block-scoped-functions": {
          "version": "6.6.5",
          "from": "babel-plugin-transform-es2015-block-scoped-functions@>=6.3.13 <7.0.0",
          "resolved": "https://registry.npmjs.org/babel-plugin-transform-es2015-block-scoped-functions/-/babel-plugin-transform-es2015-block-scoped-functions-6.6.5.tgz",
          "dependencies": {
            "babel-runtime": {
              "version": "5.8.38",
              "from": "babel-runtime@>=5.0.0 <6.0.0",
              "resolved": "https://registry.npmjs.org/babel-runtime/-/babel-runtime-5.8.38.tgz",
              "dependencies": {
                "core-js": {
                  "version": "1.2.6",
                  "from": "core-js@>=1.0.0 <2.0.0",
                  "resolved": "https://registry.npmjs.org/core-js/-/core-js-1.2.6.tgz"
                }
              }
            }
          }
        },
        "babel-plugin-transform-es2015-classes": {
          "version": "6.7.7",
          "from": "babel-plugin-transform-es2015-classes@>=6.6.0 <7.0.0",
          "resolved": "https://registry.npmjs.org/babel-plugin-transform-es2015-classes/-/babel-plugin-transform-es2015-classes-6.7.7.tgz",
          "dependencies": {
            "babel-helper-optimise-call-expression": {
              "version": "6.6.0",
              "from": "babel-helper-optimise-call-expression@>=6.6.0 <7.0.0",
              "resolved": "https://registry.npmjs.org/babel-helper-optimise-call-expression/-/babel-helper-optimise-call-expression-6.6.0.tgz"
            },
            "babel-helper-function-name": {
              "version": "6.6.0",
              "from": "babel-helper-function-name@>=6.6.0 <7.0.0",
              "resolved": "https://registry.npmjs.org/babel-helper-function-name/-/babel-helper-function-name-6.6.0.tgz",
              "dependencies": {
                "babel-helper-get-function-arity": {
                  "version": "6.6.5",
                  "from": "babel-helper-get-function-arity@>=6.3.13 <7.0.0",
                  "resolved": "https://registry.npmjs.org/babel-helper-get-function-arity/-/babel-helper-get-function-arity-6.6.5.tgz"
                }
              }
            },
            "babel-helper-replace-supers": {
              "version": "6.7.0",
              "from": "babel-helper-replace-supers@>=6.6.5 <7.0.0",
              "resolved": "https://registry.npmjs.org/babel-helper-replace-supers/-/babel-helper-replace-supers-6.7.0.tgz"
            },
            "babel-template": {
              "version": "6.7.0",
              "from": "babel-template@>=6.7.0 <7.0.0",
              "resolved": "https://registry.npmjs.org/babel-template/-/babel-template-6.7.0.tgz",
              "dependencies": {
                "babylon": {
                  "version": "6.7.0",
                  "from": "babylon@>=6.7.0 <7.0.0",
                  "resolved": "https://registry.npmjs.org/babylon/-/babylon-6.7.0.tgz"
                },
                "lodash": {
                  "version": "3.10.1",
                  "from": "lodash@>=3.10.1 <4.0.0",
                  "resolved": "https://registry.npmjs.org/lodash/-/lodash-3.10.1.tgz"
                }
              }
            },
            "babel-traverse": {
              "version": "6.7.6",
              "from": "babel-traverse@>=6.6.5 <7.0.0",
              "resolved": "https://registry.npmjs.org/babel-traverse/-/babel-traverse-6.7.6.tgz",
              "dependencies": {
                "babel-code-frame": {
                  "version": "6.7.7",
                  "from": "babel-code-frame@>=6.7.5 <7.0.0",
                  "resolved": "https://registry.npmjs.org/babel-code-frame/-/babel-code-frame-6.7.7.tgz",
                  "dependencies": {
                    "chalk": {
                      "version": "1.1.3",
                      "from": "chalk@>=1.1.0 <2.0.0",
                      "resolved": "https://registry.npmjs.org/chalk/-/chalk-1.1.3.tgz",
                      "dependencies": {
                        "ansi-styles": {
                          "version": "2.2.1",
                          "from": "ansi-styles@>=2.2.1 <3.0.0",
                          "resolved": "https://registry.npmjs.org/ansi-styles/-/ansi-styles-2.2.1.tgz"
                        },
                        "escape-string-regexp": {
                          "version": "1.0.5",
                          "from": "escape-string-regexp@>=1.0.2 <2.0.0",
                          "resolved": "https://registry.npmjs.org/escape-string-regexp/-/escape-string-regexp-1.0.5.tgz"
                        },
                        "has-ansi": {
                          "version": "2.0.0",
                          "from": "has-ansi@>=2.0.0 <3.0.0",
                          "resolved": "https://registry.npmjs.org/has-ansi/-/has-ansi-2.0.0.tgz",
                          "dependencies": {
                            "ansi-regex": {
                              "version": "2.0.0",
                              "from": "ansi-regex@>=2.0.0 <3.0.0",
                              "resolved": "https://registry.npmjs.org/ansi-regex/-/ansi-regex-2.0.0.tgz"
                            }
                          }
                        },
                        "strip-ansi": {
                          "version": "3.0.1",
                          "from": "strip-ansi@>=3.0.0 <4.0.0",
                          "resolved": "https://registry.npmjs.org/strip-ansi/-/strip-ansi-3.0.1.tgz",
                          "dependencies": {
                            "ansi-regex": {
                              "version": "2.0.0",
                              "from": "ansi-regex@>=2.0.0 <3.0.0",
                              "resolved": "https://registry.npmjs.org/ansi-regex/-/ansi-regex-2.0.0.tgz"
                            }
                          }
                        },
                        "supports-color": {
                          "version": "2.0.0",
                          "from": "supports-color@>=2.0.0 <3.0.0",
                          "resolved": "https://registry.npmjs.org/supports-color/-/supports-color-2.0.0.tgz"
                        }
                      }
                    },
                    "esutils": {
                      "version": "2.0.2",
                      "from": "esutils@>=2.0.2 <3.0.0",
                      "resolved": "https://registry.npmjs.org/esutils/-/esutils-2.0.2.tgz"
                    },
                    "js-tokens": {
                      "version": "1.0.3",
                      "from": "js-tokens@>=1.0.2 <2.0.0",
                      "resolved": "https://registry.npmjs.org/js-tokens/-/js-tokens-1.0.3.tgz"
                    }
                  }
                },
                "babylon": {
                  "version": "6.7.0",
                  "from": "babylon@>=6.7.0 <7.0.0",
                  "resolved": "https://registry.npmjs.org/babylon/-/babylon-6.7.0.tgz"
                },
                "debug": {
                  "version": "2.2.0",
                  "from": "debug@>=2.2.0 <3.0.0",
                  "resolved": "https://registry.npmjs.org/debug/-/debug-2.2.0.tgz",
                  "dependencies": {
                    "ms": {
                      "version": "0.7.1",
                      "from": "ms@0.7.1",
                      "resolved": "https://registry.npmjs.org/ms/-/ms-0.7.1.tgz"
                    }
                  }
                },
                "globals": {
                  "version": "8.18.0",
                  "from": "globals@>=8.3.0 <9.0.0",
                  "resolved": "https://registry.npmjs.org/globals/-/globals-8.18.0.tgz"
                },
                "invariant": {
                  "version": "2.2.1",
                  "from": "invariant@>=2.2.0 <3.0.0",
                  "resolved": "https://registry.npmjs.org/invariant/-/invariant-2.2.1.tgz",
                  "dependencies": {
                    "loose-envify": {
                      "version": "1.1.0",
                      "from": "loose-envify@>=1.0.0 <2.0.0",
                      "resolved": "https://registry.npmjs.org/loose-envify/-/loose-envify-1.1.0.tgz",
                      "dependencies": {
                        "js-tokens": {
                          "version": "1.0.3",
                          "from": "js-tokens@>=1.0.1 <2.0.0",
                          "resolved": "https://registry.npmjs.org/js-tokens/-/js-tokens-1.0.3.tgz"
                        }
                      }
                    }
                  }
                },
                "lodash": {
                  "version": "3.10.1",
                  "from": "lodash@>=3.10.1 <4.0.0",
                  "resolved": "https://registry.npmjs.org/lodash/-/lodash-3.10.1.tgz"
                },
                "repeating": {
                  "version": "1.1.3",
                  "from": "repeating@>=1.1.3 <2.0.0",
                  "resolved": "https://registry.npmjs.org/repeating/-/repeating-1.1.3.tgz",
                  "dependencies": {
                    "is-finite": {
                      "version": "1.0.1",
                      "from": "is-finite@>=1.0.0 <2.0.0",
                      "resolved": "https://registry.npmjs.org/is-finite/-/is-finite-1.0.1.tgz",
                      "dependencies": {
                        "number-is-nan": {
                          "version": "1.0.0",
                          "from": "number-is-nan@>=1.0.0 <2.0.0",
                          "resolved": "https://registry.npmjs.org/number-is-nan/-/number-is-nan-1.0.0.tgz"
                        }
                      }
                    }
                  }
                }
              }
            },
            "babel-helper-define-map": {
              "version": "6.6.5",
              "from": "babel-helper-define-map@>=6.6.5 <7.0.0",
              "resolved": "https://registry.npmjs.org/babel-helper-define-map/-/babel-helper-define-map-6.6.5.tgz",
              "dependencies": {
                "lodash": {
                  "version": "3.10.1",
                  "from": "lodash@>=3.10.1 <4.0.0",
                  "resolved": "https://registry.npmjs.org/lodash/-/lodash-3.10.1.tgz"
                }
              }
            },
            "babel-messages": {
              "version": "6.7.2",
              "from": "babel-messages@>=6.6.5 <7.0.0",
              "resolved": "https://registry.npmjs.org/babel-messages/-/babel-messages-6.7.2.tgz"
            },
            "babel-runtime": {
              "version": "5.8.38",
              "from": "babel-runtime@>=5.0.0 <6.0.0",
              "resolved": "https://registry.npmjs.org/babel-runtime/-/babel-runtime-5.8.38.tgz",
              "dependencies": {
                "core-js": {
                  "version": "1.2.6",
                  "from": "core-js@>=1.0.0 <2.0.0",
                  "resolved": "https://registry.npmjs.org/core-js/-/core-js-1.2.6.tgz"
                }
              }
            },
            "babel-types": {
              "version": "6.7.7",
              "from": "babel-types@>=6.7.0 <7.0.0",
              "resolved": "https://registry.npmjs.org/babel-types/-/babel-types-6.7.7.tgz",
              "dependencies": {
                "esutils": {
                  "version": "2.0.2",
                  "from": "esutils@>=2.0.2 <3.0.0",
                  "resolved": "https://registry.npmjs.org/esutils/-/esutils-2.0.2.tgz"
                },
                "lodash": {
                  "version": "3.10.1",
                  "from": "lodash@>=3.10.1 <4.0.0",
                  "resolved": "https://registry.npmjs.org/lodash/-/lodash-3.10.1.tgz"
                },
                "to-fast-properties": {
                  "version": "1.0.2",
                  "from": "to-fast-properties@>=1.0.1 <2.0.0",
                  "resolved": "https://registry.npmjs.org/to-fast-properties/-/to-fast-properties-1.0.2.tgz"
                }
              }
            }
          }
        },
        "babel-plugin-transform-es2015-object-super": {
          "version": "6.6.5",
          "from": "babel-plugin-transform-es2015-object-super@>=6.3.13 <7.0.0",
          "resolved": "https://registry.npmjs.org/babel-plugin-transform-es2015-object-super/-/babel-plugin-transform-es2015-object-super-6.6.5.tgz",
          "dependencies": {
            "babel-helper-replace-supers": {
              "version": "6.7.0",
              "from": "babel-helper-replace-supers@>=6.6.5 <7.0.0",
              "resolved": "https://registry.npmjs.org/babel-helper-replace-supers/-/babel-helper-replace-supers-6.7.0.tgz",
              "dependencies": {
                "babel-helper-optimise-call-expression": {
                  "version": "6.6.0",
                  "from": "babel-helper-optimise-call-expression@>=6.6.0 <7.0.0",
                  "resolved": "https://registry.npmjs.org/babel-helper-optimise-call-expression/-/babel-helper-optimise-call-expression-6.6.0.tgz"
                },
                "babel-traverse": {
                  "version": "6.7.6",
                  "from": "babel-traverse@>=6.7.0 <7.0.0",
                  "resolved": "https://registry.npmjs.org/babel-traverse/-/babel-traverse-6.7.6.tgz",
                  "dependencies": {
                    "babel-code-frame": {
                      "version": "6.7.7",
                      "from": "babel-code-frame@>=6.7.5 <7.0.0",
                      "resolved": "https://registry.npmjs.org/babel-code-frame/-/babel-code-frame-6.7.7.tgz",
                      "dependencies": {
                        "chalk": {
                          "version": "1.1.3",
                          "from": "chalk@>=1.1.0 <2.0.0",
                          "resolved": "https://registry.npmjs.org/chalk/-/chalk-1.1.3.tgz",
                          "dependencies": {
                            "ansi-styles": {
                              "version": "2.2.1",
                              "from": "ansi-styles@>=2.2.1 <3.0.0",
                              "resolved": "https://registry.npmjs.org/ansi-styles/-/ansi-styles-2.2.1.tgz"
                            },
                            "escape-string-regexp": {
                              "version": "1.0.5",
                              "from": "escape-string-regexp@>=1.0.2 <2.0.0",
                              "resolved": "https://registry.npmjs.org/escape-string-regexp/-/escape-string-regexp-1.0.5.tgz"
                            },
                            "has-ansi": {
                              "version": "2.0.0",
                              "from": "has-ansi@>=2.0.0 <3.0.0",
                              "resolved": "https://registry.npmjs.org/has-ansi/-/has-ansi-2.0.0.tgz",
                              "dependencies": {
                                "ansi-regex": {
                                  "version": "2.0.0",
                                  "from": "ansi-regex@>=2.0.0 <3.0.0",
                                  "resolved": "https://registry.npmjs.org/ansi-regex/-/ansi-regex-2.0.0.tgz"
                                }
                              }
                            },
                            "strip-ansi": {
                              "version": "3.0.1",
                              "from": "strip-ansi@>=3.0.0 <4.0.0",
                              "resolved": "https://registry.npmjs.org/strip-ansi/-/strip-ansi-3.0.1.tgz",
                              "dependencies": {
                                "ansi-regex": {
                                  "version": "2.0.0",
                                  "from": "ansi-regex@>=2.0.0 <3.0.0",
                                  "resolved": "https://registry.npmjs.org/ansi-regex/-/ansi-regex-2.0.0.tgz"
                                }
                              }
                            },
                            "supports-color": {
                              "version": "2.0.0",
                              "from": "supports-color@>=2.0.0 <3.0.0",
                              "resolved": "https://registry.npmjs.org/supports-color/-/supports-color-2.0.0.tgz"
                            }
                          }
                        },
                        "esutils": {
                          "version": "2.0.2",
                          "from": "esutils@>=2.0.2 <3.0.0",
                          "resolved": "https://registry.npmjs.org/esutils/-/esutils-2.0.2.tgz"
                        },
                        "js-tokens": {
                          "version": "1.0.3",
                          "from": "js-tokens@>=1.0.2 <2.0.0",
                          "resolved": "https://registry.npmjs.org/js-tokens/-/js-tokens-1.0.3.tgz"
                        }
                      }
                    },
                    "babylon": {
                      "version": "6.7.0",
                      "from": "babylon@>=6.7.0 <7.0.0",
                      "resolved": "https://registry.npmjs.org/babylon/-/babylon-6.7.0.tgz"
                    },
                    "debug": {
                      "version": "2.2.0",
                      "from": "debug@>=2.2.0 <3.0.0",
                      "resolved": "https://registry.npmjs.org/debug/-/debug-2.2.0.tgz",
                      "dependencies": {
                        "ms": {
                          "version": "0.7.1",
                          "from": "ms@0.7.1",
                          "resolved": "https://registry.npmjs.org/ms/-/ms-0.7.1.tgz"
                        }
                      }
                    },
                    "globals": {
                      "version": "8.18.0",
                      "from": "globals@>=8.3.0 <9.0.0",
                      "resolved": "https://registry.npmjs.org/globals/-/globals-8.18.0.tgz"
                    },
                    "invariant": {
                      "version": "2.2.1",
                      "from": "invariant@>=2.2.0 <3.0.0",
                      "resolved": "https://registry.npmjs.org/invariant/-/invariant-2.2.1.tgz",
                      "dependencies": {
                        "loose-envify": {
                          "version": "1.1.0",
                          "from": "loose-envify@>=1.0.0 <2.0.0",
                          "resolved": "https://registry.npmjs.org/loose-envify/-/loose-envify-1.1.0.tgz",
                          "dependencies": {
                            "js-tokens": {
                              "version": "1.0.3",
                              "from": "js-tokens@>=1.0.1 <2.0.0",
                              "resolved": "https://registry.npmjs.org/js-tokens/-/js-tokens-1.0.3.tgz"
                            }
                          }
                        }
                      }
                    },
                    "lodash": {
                      "version": "3.10.1",
                      "from": "lodash@>=3.10.1 <4.0.0",
                      "resolved": "https://registry.npmjs.org/lodash/-/lodash-3.10.1.tgz"
                    },
                    "repeating": {
                      "version": "1.1.3",
                      "from": "repeating@>=1.1.3 <2.0.0",
                      "resolved": "https://registry.npmjs.org/repeating/-/repeating-1.1.3.tgz",
                      "dependencies": {
                        "is-finite": {
                          "version": "1.0.1",
                          "from": "is-finite@>=1.0.0 <2.0.0",
                          "resolved": "https://registry.npmjs.org/is-finite/-/is-finite-1.0.1.tgz",
                          "dependencies": {
                            "number-is-nan": {
                              "version": "1.0.0",
                              "from": "number-is-nan@>=1.0.0 <2.0.0",
                              "resolved": "https://registry.npmjs.org/number-is-nan/-/number-is-nan-1.0.0.tgz"
                            }
                          }
                        }
                      }
                    }
                  }
                },
                "babel-messages": {
                  "version": "6.7.2",
                  "from": "babel-messages@>=6.6.5 <7.0.0",
                  "resolved": "https://registry.npmjs.org/babel-messages/-/babel-messages-6.7.2.tgz"
                },
                "babel-template": {
                  "version": "6.7.0",
                  "from": "babel-template@>=6.7.0 <7.0.0",
                  "resolved": "https://registry.npmjs.org/babel-template/-/babel-template-6.7.0.tgz",
                  "dependencies": {
                    "babylon": {
                      "version": "6.7.0",
                      "from": "babylon@>=6.7.0 <7.0.0",
                      "resolved": "https://registry.npmjs.org/babylon/-/babylon-6.7.0.tgz"
                    },
                    "lodash": {
                      "version": "3.10.1",
                      "from": "lodash@>=3.10.1 <4.0.0",
                      "resolved": "https://registry.npmjs.org/lodash/-/lodash-3.10.1.tgz"
                    }
                  }
                },
                "babel-types": {
                  "version": "6.7.7",
                  "from": "babel-types@>=6.7.0 <7.0.0",
                  "resolved": "https://registry.npmjs.org/babel-types/-/babel-types-6.7.7.tgz",
                  "dependencies": {
                    "esutils": {
                      "version": "2.0.2",
                      "from": "esutils@>=2.0.2 <3.0.0",
                      "resolved": "https://registry.npmjs.org/esutils/-/esutils-2.0.2.tgz"
                    },
                    "lodash": {
                      "version": "3.10.1",
                      "from": "lodash@>=3.10.1 <4.0.0",
                      "resolved": "https://registry.npmjs.org/lodash/-/lodash-3.10.1.tgz"
                    },
                    "to-fast-properties": {
                      "version": "1.0.2",
                      "from": "to-fast-properties@>=1.0.1 <2.0.0",
                      "resolved": "https://registry.npmjs.org/to-fast-properties/-/to-fast-properties-1.0.2.tgz"
                    }
                  }
                }
              }
            },
            "babel-runtime": {
              "version": "5.8.38",
              "from": "babel-runtime@>=5.0.0 <6.0.0",
              "resolved": "https://registry.npmjs.org/babel-runtime/-/babel-runtime-5.8.38.tgz",
              "dependencies": {
                "core-js": {
                  "version": "1.2.6",
                  "from": "core-js@>=1.0.0 <2.0.0",
                  "resolved": "https://registry.npmjs.org/core-js/-/core-js-1.2.6.tgz"
                }
              }
            }
          }
        },
        "babel-plugin-transform-es2015-shorthand-properties": {
          "version": "6.5.0",
          "from": "babel-plugin-transform-es2015-shorthand-properties@>=6.3.13 <7.0.0",
          "resolved": "https://registry.npmjs.org/babel-plugin-transform-es2015-shorthand-properties/-/babel-plugin-transform-es2015-shorthand-properties-6.5.0.tgz",
          "dependencies": {
            "babel-types": {
              "version": "6.7.7",
              "from": "babel-types@>=6.4.0 <7.0.0",
              "resolved": "https://registry.npmjs.org/babel-types/-/babel-types-6.7.7.tgz",
              "dependencies": {
                "babel-traverse": {
                  "version": "6.7.6",
                  "from": "babel-traverse@>=6.7.2 <7.0.0",
                  "resolved": "https://registry.npmjs.org/babel-traverse/-/babel-traverse-6.7.6.tgz",
                  "dependencies": {
                    "babel-code-frame": {
                      "version": "6.7.7",
                      "from": "babel-code-frame@>=6.7.5 <7.0.0",
                      "resolved": "https://registry.npmjs.org/babel-code-frame/-/babel-code-frame-6.7.7.tgz",
                      "dependencies": {
                        "chalk": {
                          "version": "1.1.3",
                          "from": "chalk@>=1.1.0 <2.0.0",
                          "resolved": "https://registry.npmjs.org/chalk/-/chalk-1.1.3.tgz",
                          "dependencies": {
                            "ansi-styles": {
                              "version": "2.2.1",
                              "from": "ansi-styles@>=2.2.1 <3.0.0",
                              "resolved": "https://registry.npmjs.org/ansi-styles/-/ansi-styles-2.2.1.tgz"
                            },
                            "escape-string-regexp": {
                              "version": "1.0.5",
                              "from": "escape-string-regexp@>=1.0.2 <2.0.0",
                              "resolved": "https://registry.npmjs.org/escape-string-regexp/-/escape-string-regexp-1.0.5.tgz"
                            },
                            "has-ansi": {
                              "version": "2.0.0",
                              "from": "has-ansi@>=2.0.0 <3.0.0",
                              "resolved": "https://registry.npmjs.org/has-ansi/-/has-ansi-2.0.0.tgz",
                              "dependencies": {
                                "ansi-regex": {
                                  "version": "2.0.0",
                                  "from": "ansi-regex@>=2.0.0 <3.0.0",
                                  "resolved": "https://registry.npmjs.org/ansi-regex/-/ansi-regex-2.0.0.tgz"
                                }
                              }
                            },
                            "strip-ansi": {
                              "version": "3.0.1",
                              "from": "strip-ansi@>=3.0.0 <4.0.0",
                              "resolved": "https://registry.npmjs.org/strip-ansi/-/strip-ansi-3.0.1.tgz",
                              "dependencies": {
                                "ansi-regex": {
                                  "version": "2.0.0",
                                  "from": "ansi-regex@>=2.0.0 <3.0.0",
                                  "resolved": "https://registry.npmjs.org/ansi-regex/-/ansi-regex-2.0.0.tgz"
                                }
                              }
                            },
                            "supports-color": {
                              "version": "2.0.0",
                              "from": "supports-color@>=2.0.0 <3.0.0",
                              "resolved": "https://registry.npmjs.org/supports-color/-/supports-color-2.0.0.tgz"
                            }
                          }
                        },
                        "js-tokens": {
                          "version": "1.0.3",
                          "from": "js-tokens@>=1.0.1 <2.0.0",
                          "resolved": "https://registry.npmjs.org/js-tokens/-/js-tokens-1.0.3.tgz"
                        }
                      }
                    },
                    "babel-messages": {
                      "version": "6.7.2",
                      "from": "babel-messages@>=6.7.2 <7.0.0",
                      "resolved": "https://registry.npmjs.org/babel-messages/-/babel-messages-6.7.2.tgz"
                    },
                    "babylon": {
                      "version": "6.7.0",
                      "from": "babylon@>=6.7.0 <7.0.0",
                      "resolved": "https://registry.npmjs.org/babylon/-/babylon-6.7.0.tgz"
                    },
                    "debug": {
                      "version": "2.2.0",
                      "from": "debug@>=2.2.0 <3.0.0",
                      "resolved": "https://registry.npmjs.org/debug/-/debug-2.2.0.tgz",
                      "dependencies": {
                        "ms": {
                          "version": "0.7.1",
                          "from": "ms@0.7.1",
                          "resolved": "https://registry.npmjs.org/ms/-/ms-0.7.1.tgz"
                        }
                      }
                    },
                    "globals": {
                      "version": "8.18.0",
                      "from": "globals@>=8.3.0 <9.0.0",
                      "resolved": "https://registry.npmjs.org/globals/-/globals-8.18.0.tgz"
                    },
                    "invariant": {
                      "version": "2.2.1",
                      "from": "invariant@>=2.2.0 <3.0.0",
                      "resolved": "https://registry.npmjs.org/invariant/-/invariant-2.2.1.tgz",
                      "dependencies": {
                        "loose-envify": {
                          "version": "1.1.0",
                          "from": "loose-envify@>=1.0.0 <2.0.0",
                          "resolved": "https://registry.npmjs.org/loose-envify/-/loose-envify-1.1.0.tgz",
                          "dependencies": {
                            "js-tokens": {
                              "version": "1.0.3",
                              "from": "js-tokens@>=1.0.1 <2.0.0",
                              "resolved": "https://registry.npmjs.org/js-tokens/-/js-tokens-1.0.3.tgz"
                            }
                          }
                        }
                      }
                    },
                    "repeating": {
                      "version": "1.1.3",
                      "from": "repeating@>=1.1.3 <2.0.0",
                      "resolved": "https://registry.npmjs.org/repeating/-/repeating-1.1.3.tgz",
                      "dependencies": {
                        "is-finite": {
                          "version": "1.0.1",
                          "from": "is-finite@>=1.0.0 <2.0.0",
                          "resolved": "https://registry.npmjs.org/is-finite/-/is-finite-1.0.1.tgz",
                          "dependencies": {
                            "number-is-nan": {
                              "version": "1.0.0",
                              "from": "number-is-nan@>=1.0.0 <2.0.0",
                              "resolved": "https://registry.npmjs.org/number-is-nan/-/number-is-nan-1.0.0.tgz"
                            }
                          }
                        }
                      }
                    }
                  }
                },
                "esutils": {
                  "version": "2.0.2",
                  "from": "esutils@>=2.0.2 <3.0.0",
                  "resolved": "https://registry.npmjs.org/esutils/-/esutils-2.0.2.tgz"
                },
                "lodash": {
                  "version": "3.10.1",
                  "from": "lodash@>=3.10.1 <4.0.0",
                  "resolved": "https://registry.npmjs.org/lodash/-/lodash-3.10.1.tgz"
                },
                "to-fast-properties": {
                  "version": "1.0.2",
                  "from": "to-fast-properties@>=1.0.1 <2.0.0",
                  "resolved": "https://registry.npmjs.org/to-fast-properties/-/to-fast-properties-1.0.2.tgz"
                }
              }
            },
            "babel-runtime": {
              "version": "5.8.38",
              "from": "babel-runtime@>=5.0.0 <6.0.0",
              "resolved": "https://registry.npmjs.org/babel-runtime/-/babel-runtime-5.8.38.tgz",
              "dependencies": {
                "core-js": {
                  "version": "1.2.6",
                  "from": "core-js@>=1.0.0 <2.0.0",
                  "resolved": "https://registry.npmjs.org/core-js/-/core-js-1.2.6.tgz"
                }
              }
            }
          }
        },
        "babel-plugin-transform-es2015-computed-properties": {
          "version": "6.6.5",
          "from": "babel-plugin-transform-es2015-computed-properties@>=6.3.13 <7.0.0",
          "resolved": "https://registry.npmjs.org/babel-plugin-transform-es2015-computed-properties/-/babel-plugin-transform-es2015-computed-properties-6.6.5.tgz",
          "dependencies": {
            "babel-helper-define-map": {
              "version": "6.6.5",
              "from": "babel-helper-define-map@>=6.6.5 <7.0.0",
              "resolved": "https://registry.npmjs.org/babel-helper-define-map/-/babel-helper-define-map-6.6.5.tgz",
              "dependencies": {
                "lodash": {
                  "version": "3.10.1",
                  "from": "lodash@>=3.10.0 <4.0.0",
                  "resolved": "https://registry.npmjs.org/lodash/-/lodash-3.10.1.tgz"
                },
                "babel-types": {
                  "version": "6.7.7",
                  "from": "babel-types@>=6.7.0 <7.0.0",
                  "resolved": "https://registry.npmjs.org/babel-types/-/babel-types-6.7.7.tgz",
                  "dependencies": {
                    "babel-traverse": {
                      "version": "6.7.6",
                      "from": "babel-traverse@>=6.7.2 <7.0.0",
                      "resolved": "https://registry.npmjs.org/babel-traverse/-/babel-traverse-6.7.6.tgz",
                      "dependencies": {
                        "babel-code-frame": {
                          "version": "6.7.7",
                          "from": "babel-code-frame@>=6.7.5 <7.0.0",
                          "resolved": "https://registry.npmjs.org/babel-code-frame/-/babel-code-frame-6.7.7.tgz",
                          "dependencies": {
                            "chalk": {
                              "version": "1.1.3",
                              "from": "chalk@>=1.1.0 <2.0.0",
                              "resolved": "https://registry.npmjs.org/chalk/-/chalk-1.1.3.tgz",
                              "dependencies": {
                                "ansi-styles": {
                                  "version": "2.2.1",
                                  "from": "ansi-styles@>=2.2.1 <3.0.0",
                                  "resolved": "https://registry.npmjs.org/ansi-styles/-/ansi-styles-2.2.1.tgz"
                                },
                                "escape-string-regexp": {
                                  "version": "1.0.5",
                                  "from": "escape-string-regexp@>=1.0.2 <2.0.0",
                                  "resolved": "https://registry.npmjs.org/escape-string-regexp/-/escape-string-regexp-1.0.5.tgz"
                                },
                                "has-ansi": {
                                  "version": "2.0.0",
                                  "from": "has-ansi@>=2.0.0 <3.0.0",
                                  "resolved": "https://registry.npmjs.org/has-ansi/-/has-ansi-2.0.0.tgz",
                                  "dependencies": {
                                    "ansi-regex": {
                                      "version": "2.0.0",
                                      "from": "ansi-regex@>=2.0.0 <3.0.0",
                                      "resolved": "https://registry.npmjs.org/ansi-regex/-/ansi-regex-2.0.0.tgz"
                                    }
                                  }
                                },
                                "strip-ansi": {
                                  "version": "3.0.1",
                                  "from": "strip-ansi@>=3.0.0 <4.0.0",
                                  "resolved": "https://registry.npmjs.org/strip-ansi/-/strip-ansi-3.0.1.tgz",
                                  "dependencies": {
                                    "ansi-regex": {
                                      "version": "2.0.0",
                                      "from": "ansi-regex@>=2.0.0 <3.0.0",
                                      "resolved": "https://registry.npmjs.org/ansi-regex/-/ansi-regex-2.0.0.tgz"
                                    }
                                  }
                                },
                                "supports-color": {
                                  "version": "2.0.0",
                                  "from": "supports-color@>=2.0.0 <3.0.0",
                                  "resolved": "https://registry.npmjs.org/supports-color/-/supports-color-2.0.0.tgz"
                                }
                              }
                            },
                            "js-tokens": {
                              "version": "1.0.3",
                              "from": "js-tokens@>=1.0.2 <2.0.0",
                              "resolved": "https://registry.npmjs.org/js-tokens/-/js-tokens-1.0.3.tgz"
                            }
                          }
                        },
                        "babel-messages": {
                          "version": "6.7.2",
                          "from": "babel-messages@>=6.7.2 <7.0.0",
                          "resolved": "https://registry.npmjs.org/babel-messages/-/babel-messages-6.7.2.tgz"
                        },
                        "babylon": {
                          "version": "6.7.0",
                          "from": "babylon@>=6.7.0 <7.0.0",
                          "resolved": "https://registry.npmjs.org/babylon/-/babylon-6.7.0.tgz"
                        },
                        "debug": {
                          "version": "2.2.0",
                          "from": "debug@>=2.2.0 <3.0.0",
                          "resolved": "https://registry.npmjs.org/debug/-/debug-2.2.0.tgz",
                          "dependencies": {
                            "ms": {
                              "version": "0.7.1",
                              "from": "ms@0.7.1",
                              "resolved": "https://registry.npmjs.org/ms/-/ms-0.7.1.tgz"
                            }
                          }
                        },
                        "globals": {
                          "version": "8.18.0",
                          "from": "globals@>=8.3.0 <9.0.0",
                          "resolved": "https://registry.npmjs.org/globals/-/globals-8.18.0.tgz"
                        },
                        "invariant": {
                          "version": "2.2.1",
                          "from": "invariant@>=2.2.0 <3.0.0",
                          "resolved": "https://registry.npmjs.org/invariant/-/invariant-2.2.1.tgz",
                          "dependencies": {
                            "loose-envify": {
                              "version": "1.1.0",
                              "from": "loose-envify@>=1.0.0 <2.0.0",
                              "resolved": "https://registry.npmjs.org/loose-envify/-/loose-envify-1.1.0.tgz",
                              "dependencies": {
                                "js-tokens": {
                                  "version": "1.0.3",
                                  "from": "js-tokens@>=1.0.1 <2.0.0",
                                  "resolved": "https://registry.npmjs.org/js-tokens/-/js-tokens-1.0.3.tgz"
                                }
                              }
                            }
                          }
                        },
                        "repeating": {
                          "version": "1.1.3",
                          "from": "repeating@>=1.1.3 <2.0.0",
                          "resolved": "https://registry.npmjs.org/repeating/-/repeating-1.1.3.tgz",
                          "dependencies": {
                            "is-finite": {
                              "version": "1.0.1",
                              "from": "is-finite@>=1.0.0 <2.0.0",
                              "resolved": "https://registry.npmjs.org/is-finite/-/is-finite-1.0.1.tgz",
                              "dependencies": {
                                "number-is-nan": {
                                  "version": "1.0.0",
                                  "from": "number-is-nan@>=1.0.0 <2.0.0",
                                  "resolved": "https://registry.npmjs.org/number-is-nan/-/number-is-nan-1.0.0.tgz"
                                }
                              }
                            }
                          }
                        }
                      }
                    },
                    "esutils": {
                      "version": "2.0.2",
                      "from": "esutils@>=2.0.2 <3.0.0",
                      "resolved": "https://registry.npmjs.org/esutils/-/esutils-2.0.2.tgz"
                    },
                    "to-fast-properties": {
                      "version": "1.0.2",
                      "from": "to-fast-properties@>=1.0.1 <2.0.0",
                      "resolved": "https://registry.npmjs.org/to-fast-properties/-/to-fast-properties-1.0.2.tgz"
                    }
                  }
                },
                "babel-helper-function-name": {
                  "version": "6.6.0",
                  "from": "babel-helper-function-name@>=6.6.0 <7.0.0",
                  "resolved": "https://registry.npmjs.org/babel-helper-function-name/-/babel-helper-function-name-6.6.0.tgz",
                  "dependencies": {
                    "babel-traverse": {
                      "version": "6.7.6",
                      "from": "babel-traverse@>=6.6.0 <7.0.0",
                      "resolved": "https://registry.npmjs.org/babel-traverse/-/babel-traverse-6.7.6.tgz",
                      "dependencies": {
                        "babel-code-frame": {
                          "version": "6.7.7",
                          "from": "babel-code-frame@>=6.7.5 <7.0.0",
                          "resolved": "https://registry.npmjs.org/babel-code-frame/-/babel-code-frame-6.7.7.tgz",
                          "dependencies": {
                            "chalk": {
                              "version": "1.1.3",
                              "from": "chalk@>=1.1.0 <2.0.0",
                              "resolved": "https://registry.npmjs.org/chalk/-/chalk-1.1.3.tgz",
                              "dependencies": {
                                "ansi-styles": {
                                  "version": "2.2.1",
                                  "from": "ansi-styles@>=2.2.1 <3.0.0",
                                  "resolved": "https://registry.npmjs.org/ansi-styles/-/ansi-styles-2.2.1.tgz"
                                },
                                "escape-string-regexp": {
                                  "version": "1.0.5",
                                  "from": "escape-string-regexp@>=1.0.2 <2.0.0",
                                  "resolved": "https://registry.npmjs.org/escape-string-regexp/-/escape-string-regexp-1.0.5.tgz"
                                },
                                "has-ansi": {
                                  "version": "2.0.0",
                                  "from": "has-ansi@>=2.0.0 <3.0.0",
                                  "resolved": "https://registry.npmjs.org/has-ansi/-/has-ansi-2.0.0.tgz",
                                  "dependencies": {
                                    "ansi-regex": {
                                      "version": "2.0.0",
                                      "from": "ansi-regex@>=2.0.0 <3.0.0",
                                      "resolved": "https://registry.npmjs.org/ansi-regex/-/ansi-regex-2.0.0.tgz"
                                    }
                                  }
                                },
                                "strip-ansi": {
                                  "version": "3.0.1",
                                  "from": "strip-ansi@>=3.0.0 <4.0.0",
                                  "resolved": "https://registry.npmjs.org/strip-ansi/-/strip-ansi-3.0.1.tgz",
                                  "dependencies": {
                                    "ansi-regex": {
                                      "version": "2.0.0",
                                      "from": "ansi-regex@>=2.0.0 <3.0.0",
                                      "resolved": "https://registry.npmjs.org/ansi-regex/-/ansi-regex-2.0.0.tgz"
                                    }
                                  }
                                },
                                "supports-color": {
                                  "version": "2.0.0",
                                  "from": "supports-color@>=2.0.0 <3.0.0",
                                  "resolved": "https://registry.npmjs.org/supports-color/-/supports-color-2.0.0.tgz"
                                }
                              }
                            },
                            "esutils": {
                              "version": "2.0.2",
                              "from": "esutils@>=2.0.2 <3.0.0",
                              "resolved": "https://registry.npmjs.org/esutils/-/esutils-2.0.2.tgz"
                            },
                            "js-tokens": {
                              "version": "1.0.3",
                              "from": "js-tokens@>=1.0.2 <2.0.0",
                              "resolved": "https://registry.npmjs.org/js-tokens/-/js-tokens-1.0.3.tgz"
                            }
                          }
                        },
                        "babel-messages": {
                          "version": "6.7.2",
                          "from": "babel-messages@>=6.7.2 <7.0.0",
                          "resolved": "https://registry.npmjs.org/babel-messages/-/babel-messages-6.7.2.tgz"
                        },
                        "babylon": {
                          "version": "6.7.0",
                          "from": "babylon@>=6.7.0 <7.0.0",
                          "resolved": "https://registry.npmjs.org/babylon/-/babylon-6.7.0.tgz"
                        },
                        "debug": {
                          "version": "2.2.0",
                          "from": "debug@>=2.2.0 <3.0.0",
                          "resolved": "https://registry.npmjs.org/debug/-/debug-2.2.0.tgz",
                          "dependencies": {
                            "ms": {
                              "version": "0.7.1",
                              "from": "ms@0.7.1",
                              "resolved": "https://registry.npmjs.org/ms/-/ms-0.7.1.tgz"
                            }
                          }
                        },
                        "globals": {
                          "version": "8.18.0",
                          "from": "globals@>=8.3.0 <9.0.0",
                          "resolved": "https://registry.npmjs.org/globals/-/globals-8.18.0.tgz"
                        },
                        "invariant": {
                          "version": "2.2.1",
                          "from": "invariant@>=2.2.0 <3.0.0",
                          "resolved": "https://registry.npmjs.org/invariant/-/invariant-2.2.1.tgz",
                          "dependencies": {
                            "loose-envify": {
                              "version": "1.1.0",
                              "from": "loose-envify@>=1.0.0 <2.0.0",
                              "resolved": "https://registry.npmjs.org/loose-envify/-/loose-envify-1.1.0.tgz",
                              "dependencies": {
                                "js-tokens": {
                                  "version": "1.0.3",
                                  "from": "js-tokens@>=1.0.1 <2.0.0",
                                  "resolved": "https://registry.npmjs.org/js-tokens/-/js-tokens-1.0.3.tgz"
                                }
                              }
                            }
                          }
                        },
                        "repeating": {
                          "version": "1.1.3",
                          "from": "repeating@>=1.1.3 <2.0.0",
                          "resolved": "https://registry.npmjs.org/repeating/-/repeating-1.1.3.tgz",
                          "dependencies": {
                            "is-finite": {
                              "version": "1.0.1",
                              "from": "is-finite@>=1.0.0 <2.0.0",
                              "resolved": "https://registry.npmjs.org/is-finite/-/is-finite-1.0.1.tgz",
                              "dependencies": {
                                "number-is-nan": {
                                  "version": "1.0.0",
                                  "from": "number-is-nan@>=1.0.0 <2.0.0",
                                  "resolved": "https://registry.npmjs.org/number-is-nan/-/number-is-nan-1.0.0.tgz"
                                }
                              }
                            }
                          }
                        }
                      }
                    },
                    "babel-helper-get-function-arity": {
                      "version": "6.6.5",
                      "from": "babel-helper-get-function-arity@>=6.3.13 <7.0.0",
                      "resolved": "https://registry.npmjs.org/babel-helper-get-function-arity/-/babel-helper-get-function-arity-6.6.5.tgz"
                    }
                  }
                }
              }
            },
            "babel-template": {
              "version": "6.7.0",
              "from": "babel-template@>=6.7.0 <7.0.0",
              "resolved": "https://registry.npmjs.org/babel-template/-/babel-template-6.7.0.tgz",
              "dependencies": {
                "babylon": {
                  "version": "6.7.0",
                  "from": "babylon@>=6.7.0 <7.0.0",
                  "resolved": "https://registry.npmjs.org/babylon/-/babylon-6.7.0.tgz"
                },
                "babel-traverse": {
                  "version": "6.7.6",
                  "from": "babel-traverse@>=6.7.0 <7.0.0",
                  "resolved": "https://registry.npmjs.org/babel-traverse/-/babel-traverse-6.7.6.tgz",
                  "dependencies": {
                    "babel-code-frame": {
                      "version": "6.7.7",
                      "from": "babel-code-frame@>=6.7.5 <7.0.0",
                      "resolved": "https://registry.npmjs.org/babel-code-frame/-/babel-code-frame-6.7.7.tgz",
                      "dependencies": {
                        "chalk": {
                          "version": "1.1.3",
                          "from": "chalk@>=1.1.0 <2.0.0",
                          "resolved": "https://registry.npmjs.org/chalk/-/chalk-1.1.3.tgz",
                          "dependencies": {
                            "ansi-styles": {
                              "version": "2.2.1",
                              "from": "ansi-styles@>=2.2.1 <3.0.0",
                              "resolved": "https://registry.npmjs.org/ansi-styles/-/ansi-styles-2.2.1.tgz"
                            },
                            "escape-string-regexp": {
                              "version": "1.0.5",
                              "from": "escape-string-regexp@>=1.0.2 <2.0.0",
                              "resolved": "https://registry.npmjs.org/escape-string-regexp/-/escape-string-regexp-1.0.5.tgz"
                            },
                            "has-ansi": {
                              "version": "2.0.0",
                              "from": "has-ansi@>=2.0.0 <3.0.0",
                              "resolved": "https://registry.npmjs.org/has-ansi/-/has-ansi-2.0.0.tgz",
                              "dependencies": {
                                "ansi-regex": {
                                  "version": "2.0.0",
                                  "from": "ansi-regex@>=2.0.0 <3.0.0",
                                  "resolved": "https://registry.npmjs.org/ansi-regex/-/ansi-regex-2.0.0.tgz"
                                }
                              }
                            },
                            "strip-ansi": {
                              "version": "3.0.1",
                              "from": "strip-ansi@>=3.0.0 <4.0.0",
                              "resolved": "https://registry.npmjs.org/strip-ansi/-/strip-ansi-3.0.1.tgz",
                              "dependencies": {
                                "ansi-regex": {
                                  "version": "2.0.0",
                                  "from": "ansi-regex@>=2.0.0 <3.0.0",
                                  "resolved": "https://registry.npmjs.org/ansi-regex/-/ansi-regex-2.0.0.tgz"
                                }
                              }
                            },
                            "supports-color": {
                              "version": "2.0.0",
                              "from": "supports-color@>=2.0.0 <3.0.0",
                              "resolved": "https://registry.npmjs.org/supports-color/-/supports-color-2.0.0.tgz"
                            }
                          }
                        },
                        "esutils": {
                          "version": "2.0.2",
                          "from": "esutils@>=2.0.2 <3.0.0",
                          "resolved": "https://registry.npmjs.org/esutils/-/esutils-2.0.2.tgz"
                        },
                        "js-tokens": {
                          "version": "1.0.3",
                          "from": "js-tokens@>=1.0.2 <2.0.0",
                          "resolved": "https://registry.npmjs.org/js-tokens/-/js-tokens-1.0.3.tgz"
                        }
                      }
                    },
                    "babel-messages": {
                      "version": "6.7.2",
                      "from": "babel-messages@>=6.7.2 <7.0.0",
                      "resolved": "https://registry.npmjs.org/babel-messages/-/babel-messages-6.7.2.tgz"
                    },
                    "debug": {
                      "version": "2.2.0",
                      "from": "debug@>=2.2.0 <3.0.0",
                      "resolved": "https://registry.npmjs.org/debug/-/debug-2.2.0.tgz",
                      "dependencies": {
                        "ms": {
                          "version": "0.7.1",
                          "from": "ms@0.7.1",
                          "resolved": "https://registry.npmjs.org/ms/-/ms-0.7.1.tgz"
                        }
                      }
                    },
                    "globals": {
                      "version": "8.18.0",
                      "from": "globals@>=8.3.0 <9.0.0",
                      "resolved": "https://registry.npmjs.org/globals/-/globals-8.18.0.tgz"
                    },
                    "invariant": {
                      "version": "2.2.1",
                      "from": "invariant@>=2.2.0 <3.0.0",
                      "resolved": "https://registry.npmjs.org/invariant/-/invariant-2.2.1.tgz",
                      "dependencies": {
                        "loose-envify": {
                          "version": "1.1.0",
                          "from": "loose-envify@>=1.0.0 <2.0.0",
                          "resolved": "https://registry.npmjs.org/loose-envify/-/loose-envify-1.1.0.tgz",
                          "dependencies": {
                            "js-tokens": {
                              "version": "1.0.3",
                              "from": "js-tokens@>=1.0.1 <2.0.0",
                              "resolved": "https://registry.npmjs.org/js-tokens/-/js-tokens-1.0.3.tgz"
                            }
                          }
                        }
                      }
                    },
                    "repeating": {
                      "version": "1.1.3",
                      "from": "repeating@>=1.1.3 <2.0.0",
                      "resolved": "https://registry.npmjs.org/repeating/-/repeating-1.1.3.tgz",
                      "dependencies": {
                        "is-finite": {
                          "version": "1.0.1",
                          "from": "is-finite@>=1.0.0 <2.0.0",
                          "resolved": "https://registry.npmjs.org/is-finite/-/is-finite-1.0.1.tgz",
                          "dependencies": {
                            "number-is-nan": {
                              "version": "1.0.0",
                              "from": "number-is-nan@>=1.0.0 <2.0.0",
                              "resolved": "https://registry.npmjs.org/number-is-nan/-/number-is-nan-1.0.0.tgz"
                            }
                          }
                        }
                      }
                    }
                  }
                },
                "babel-types": {
                  "version": "6.7.7",
                  "from": "babel-types@>=6.7.0 <7.0.0",
                  "resolved": "https://registry.npmjs.org/babel-types/-/babel-types-6.7.7.tgz",
                  "dependencies": {
                    "esutils": {
                      "version": "2.0.2",
                      "from": "esutils@>=2.0.2 <3.0.0",
                      "resolved": "https://registry.npmjs.org/esutils/-/esutils-2.0.2.tgz"
                    },
                    "to-fast-properties": {
                      "version": "1.0.2",
                      "from": "to-fast-properties@>=1.0.1 <2.0.0",
                      "resolved": "https://registry.npmjs.org/to-fast-properties/-/to-fast-properties-1.0.2.tgz"
                    }
                  }
                },
                "lodash": {
                  "version": "3.10.1",
                  "from": "lodash@>=3.10.0 <4.0.0",
                  "resolved": "https://registry.npmjs.org/lodash/-/lodash-3.10.1.tgz"
                }
              }
            },
            "babel-runtime": {
              "version": "5.8.38",
              "from": "babel-runtime@>=5.0.0 <6.0.0",
              "resolved": "https://registry.npmjs.org/babel-runtime/-/babel-runtime-5.8.38.tgz",
              "dependencies": {
                "core-js": {
                  "version": "1.2.6",
                  "from": "core-js@>=1.0.0 <2.0.0",
                  "resolved": "https://registry.npmjs.org/core-js/-/core-js-1.2.6.tgz"
                }
              }
            }
          }
        },
        "babel-plugin-transform-es2015-duplicate-keys": {
          "version": "6.6.4",
          "from": "babel-plugin-transform-es2015-duplicate-keys@>=6.6.0 <7.0.0",
          "resolved": "https://registry.npmjs.org/babel-plugin-transform-es2015-duplicate-keys/-/babel-plugin-transform-es2015-duplicate-keys-6.6.4.tgz",
          "dependencies": {
            "babel-runtime": {
              "version": "5.8.38",
              "from": "babel-runtime@>=5.0.0 <6.0.0",
              "resolved": "https://registry.npmjs.org/babel-runtime/-/babel-runtime-5.8.38.tgz",
              "dependencies": {
                "core-js": {
                  "version": "1.2.6",
                  "from": "core-js@>=1.0.0 <2.0.0",
                  "resolved": "https://registry.npmjs.org/core-js/-/core-js-1.2.6.tgz"
                }
              }
            },
            "babel-types": {
              "version": "6.7.7",
              "from": "babel-types@>=6.4.0 <7.0.0",
              "resolved": "https://registry.npmjs.org/babel-types/-/babel-types-6.7.7.tgz",
              "dependencies": {
                "babel-traverse": {
                  "version": "6.7.6",
                  "from": "babel-traverse@>=6.7.2 <7.0.0",
                  "resolved": "https://registry.npmjs.org/babel-traverse/-/babel-traverse-6.7.6.tgz",
                  "dependencies": {
                    "babel-code-frame": {
                      "version": "6.7.7",
                      "from": "babel-code-frame@>=6.7.5 <7.0.0",
                      "resolved": "https://registry.npmjs.org/babel-code-frame/-/babel-code-frame-6.7.7.tgz",
                      "dependencies": {
                        "chalk": {
                          "version": "1.1.3",
                          "from": "chalk@>=1.1.0 <2.0.0",
                          "resolved": "https://registry.npmjs.org/chalk/-/chalk-1.1.3.tgz",
                          "dependencies": {
                            "ansi-styles": {
                              "version": "2.2.1",
                              "from": "ansi-styles@>=2.2.1 <3.0.0",
                              "resolved": "https://registry.npmjs.org/ansi-styles/-/ansi-styles-2.2.1.tgz"
                            },
                            "escape-string-regexp": {
                              "version": "1.0.5",
                              "from": "escape-string-regexp@>=1.0.2 <2.0.0",
                              "resolved": "https://registry.npmjs.org/escape-string-regexp/-/escape-string-regexp-1.0.5.tgz"
                            },
                            "has-ansi": {
                              "version": "2.0.0",
                              "from": "has-ansi@>=2.0.0 <3.0.0",
                              "resolved": "https://registry.npmjs.org/has-ansi/-/has-ansi-2.0.0.tgz",
                              "dependencies": {
                                "ansi-regex": {
                                  "version": "2.0.0",
                                  "from": "ansi-regex@>=2.0.0 <3.0.0",
                                  "resolved": "https://registry.npmjs.org/ansi-regex/-/ansi-regex-2.0.0.tgz"
                                }
                              }
                            },
                            "strip-ansi": {
                              "version": "3.0.1",
                              "from": "strip-ansi@>=3.0.0 <4.0.0",
                              "resolved": "https://registry.npmjs.org/strip-ansi/-/strip-ansi-3.0.1.tgz",
                              "dependencies": {
                                "ansi-regex": {
                                  "version": "2.0.0",
                                  "from": "ansi-regex@>=2.0.0 <3.0.0",
                                  "resolved": "https://registry.npmjs.org/ansi-regex/-/ansi-regex-2.0.0.tgz"
                                }
                              }
                            },
                            "supports-color": {
                              "version": "2.0.0",
                              "from": "supports-color@>=2.0.0 <3.0.0",
                              "resolved": "https://registry.npmjs.org/supports-color/-/supports-color-2.0.0.tgz"
                            }
                          }
                        },
                        "js-tokens": {
                          "version": "1.0.3",
                          "from": "js-tokens@>=1.0.1 <2.0.0",
                          "resolved": "https://registry.npmjs.org/js-tokens/-/js-tokens-1.0.3.tgz"
                        }
                      }
                    },
                    "babel-messages": {
                      "version": "6.7.2",
                      "from": "babel-messages@>=6.7.2 <7.0.0",
                      "resolved": "https://registry.npmjs.org/babel-messages/-/babel-messages-6.7.2.tgz"
                    },
                    "babylon": {
                      "version": "6.7.0",
                      "from": "babylon@>=6.7.0 <7.0.0",
                      "resolved": "https://registry.npmjs.org/babylon/-/babylon-6.7.0.tgz"
                    },
                    "debug": {
                      "version": "2.2.0",
                      "from": "debug@>=2.2.0 <3.0.0",
                      "resolved": "https://registry.npmjs.org/debug/-/debug-2.2.0.tgz",
                      "dependencies": {
                        "ms": {
                          "version": "0.7.1",
                          "from": "ms@0.7.1",
                          "resolved": "https://registry.npmjs.org/ms/-/ms-0.7.1.tgz"
                        }
                      }
                    },
                    "globals": {
                      "version": "8.18.0",
                      "from": "globals@>=8.3.0 <9.0.0",
                      "resolved": "https://registry.npmjs.org/globals/-/globals-8.18.0.tgz"
                    },
                    "invariant": {
                      "version": "2.2.1",
                      "from": "invariant@>=2.2.0 <3.0.0",
                      "resolved": "https://registry.npmjs.org/invariant/-/invariant-2.2.1.tgz",
                      "dependencies": {
                        "loose-envify": {
                          "version": "1.1.0",
                          "from": "loose-envify@>=1.0.0 <2.0.0",
                          "resolved": "https://registry.npmjs.org/loose-envify/-/loose-envify-1.1.0.tgz",
                          "dependencies": {
                            "js-tokens": {
                              "version": "1.0.3",
                              "from": "js-tokens@>=1.0.1 <2.0.0",
                              "resolved": "https://registry.npmjs.org/js-tokens/-/js-tokens-1.0.3.tgz"
                            }
                          }
                        }
                      }
                    },
                    "repeating": {
                      "version": "1.1.3",
                      "from": "repeating@>=1.1.3 <2.0.0",
                      "resolved": "https://registry.npmjs.org/repeating/-/repeating-1.1.3.tgz",
                      "dependencies": {
                        "is-finite": {
                          "version": "1.0.1",
                          "from": "is-finite@>=1.0.0 <2.0.0",
                          "resolved": "https://registry.npmjs.org/is-finite/-/is-finite-1.0.1.tgz",
                          "dependencies": {
                            "number-is-nan": {
                              "version": "1.0.0",
                              "from": "number-is-nan@>=1.0.0 <2.0.0",
                              "resolved": "https://registry.npmjs.org/number-is-nan/-/number-is-nan-1.0.0.tgz"
                            }
                          }
                        }
                      }
                    }
                  }
                },
                "esutils": {
                  "version": "2.0.2",
                  "from": "esutils@>=2.0.2 <3.0.0",
                  "resolved": "https://registry.npmjs.org/esutils/-/esutils-2.0.2.tgz"
                },
                "lodash": {
                  "version": "3.10.1",
                  "from": "lodash@>=3.10.1 <4.0.0",
                  "resolved": "https://registry.npmjs.org/lodash/-/lodash-3.10.1.tgz"
                },
                "to-fast-properties": {
                  "version": "1.0.2",
                  "from": "to-fast-properties@>=1.0.1 <2.0.0",
                  "resolved": "https://registry.npmjs.org/to-fast-properties/-/to-fast-properties-1.0.2.tgz"
                }
              }
            }
          }
        },
        "babel-plugin-transform-es2015-for-of": {
          "version": "6.6.0",
          "from": "babel-plugin-transform-es2015-for-of@>=6.6.0 <7.0.0",
          "resolved": "https://registry.npmjs.org/babel-plugin-transform-es2015-for-of/-/babel-plugin-transform-es2015-for-of-6.6.0.tgz",
          "dependencies": {
            "babel-runtime": {
              "version": "5.8.38",
              "from": "babel-runtime@>=5.0.0 <6.0.0",
              "resolved": "https://registry.npmjs.org/babel-runtime/-/babel-runtime-5.8.38.tgz",
              "dependencies": {
                "core-js": {
                  "version": "1.2.6",
                  "from": "core-js@>=1.0.0 <2.0.0",
                  "resolved": "https://registry.npmjs.org/core-js/-/core-js-1.2.6.tgz"
                }
              }
            }
          }
        },
        "babel-plugin-transform-es2015-sticky-regex": {
          "version": "6.5.0",
          "from": "babel-plugin-transform-es2015-sticky-regex@>=6.3.13 <7.0.0",
          "resolved": "https://registry.npmjs.org/babel-plugin-transform-es2015-sticky-regex/-/babel-plugin-transform-es2015-sticky-regex-6.5.0.tgz",
          "dependencies": {
            "babel-helper-regex": {
              "version": "6.6.5",
              "from": "babel-helper-regex@>=6.3.13 <7.0.0",
              "resolved": "https://registry.npmjs.org/babel-helper-regex/-/babel-helper-regex-6.6.5.tgz",
              "dependencies": {
                "lodash": {
                  "version": "3.10.1",
                  "from": "lodash@>=3.10.0 <4.0.0",
                  "resolved": "https://registry.npmjs.org/lodash/-/lodash-3.10.1.tgz"
                }
              }
            },
            "babel-types": {
              "version": "6.7.7",
              "from": "babel-types@>=6.4.0 <7.0.0",
              "resolved": "https://registry.npmjs.org/babel-types/-/babel-types-6.7.7.tgz",
              "dependencies": {
                "babel-traverse": {
                  "version": "6.7.6",
                  "from": "babel-traverse@>=6.7.2 <7.0.0",
                  "resolved": "https://registry.npmjs.org/babel-traverse/-/babel-traverse-6.7.6.tgz",
                  "dependencies": {
                    "babel-code-frame": {
                      "version": "6.7.7",
                      "from": "babel-code-frame@>=6.7.5 <7.0.0",
                      "resolved": "https://registry.npmjs.org/babel-code-frame/-/babel-code-frame-6.7.7.tgz",
                      "dependencies": {
                        "chalk": {
                          "version": "1.1.3",
                          "from": "chalk@>=1.1.0 <2.0.0",
                          "resolved": "https://registry.npmjs.org/chalk/-/chalk-1.1.3.tgz",
                          "dependencies": {
                            "ansi-styles": {
                              "version": "2.2.1",
                              "from": "ansi-styles@>=2.2.1 <3.0.0",
                              "resolved": "https://registry.npmjs.org/ansi-styles/-/ansi-styles-2.2.1.tgz"
                            },
                            "escape-string-regexp": {
                              "version": "1.0.5",
                              "from": "escape-string-regexp@>=1.0.2 <2.0.0",
                              "resolved": "https://registry.npmjs.org/escape-string-regexp/-/escape-string-regexp-1.0.5.tgz"
                            },
                            "has-ansi": {
                              "version": "2.0.0",
                              "from": "has-ansi@>=2.0.0 <3.0.0",
                              "resolved": "https://registry.npmjs.org/has-ansi/-/has-ansi-2.0.0.tgz",
                              "dependencies": {
                                "ansi-regex": {
                                  "version": "2.0.0",
                                  "from": "ansi-regex@>=2.0.0 <3.0.0",
                                  "resolved": "https://registry.npmjs.org/ansi-regex/-/ansi-regex-2.0.0.tgz"
                                }
                              }
                            },
                            "strip-ansi": {
                              "version": "3.0.1",
                              "from": "strip-ansi@>=3.0.0 <4.0.0",
                              "resolved": "https://registry.npmjs.org/strip-ansi/-/strip-ansi-3.0.1.tgz",
                              "dependencies": {
                                "ansi-regex": {
                                  "version": "2.0.0",
                                  "from": "ansi-regex@>=2.0.0 <3.0.0",
                                  "resolved": "https://registry.npmjs.org/ansi-regex/-/ansi-regex-2.0.0.tgz"
                                }
                              }
                            },
                            "supports-color": {
                              "version": "2.0.0",
                              "from": "supports-color@>=2.0.0 <3.0.0",
                              "resolved": "https://registry.npmjs.org/supports-color/-/supports-color-2.0.0.tgz"
                            }
                          }
                        },
                        "js-tokens": {
                          "version": "1.0.3",
                          "from": "js-tokens@>=1.0.1 <2.0.0",
                          "resolved": "https://registry.npmjs.org/js-tokens/-/js-tokens-1.0.3.tgz"
                        }
                      }
                    },
                    "babel-messages": {
                      "version": "6.7.2",
                      "from": "babel-messages@>=6.7.2 <7.0.0",
                      "resolved": "https://registry.npmjs.org/babel-messages/-/babel-messages-6.7.2.tgz"
                    },
                    "babylon": {
                      "version": "6.7.0",
                      "from": "babylon@>=6.7.0 <7.0.0",
                      "resolved": "https://registry.npmjs.org/babylon/-/babylon-6.7.0.tgz"
                    },
                    "debug": {
                      "version": "2.2.0",
                      "from": "debug@>=2.2.0 <3.0.0",
                      "resolved": "https://registry.npmjs.org/debug/-/debug-2.2.0.tgz",
                      "dependencies": {
                        "ms": {
                          "version": "0.7.1",
                          "from": "ms@0.7.1",
                          "resolved": "https://registry.npmjs.org/ms/-/ms-0.7.1.tgz"
                        }
                      }
                    },
                    "globals": {
                      "version": "8.18.0",
                      "from": "globals@>=8.3.0 <9.0.0",
                      "resolved": "https://registry.npmjs.org/globals/-/globals-8.18.0.tgz"
                    },
                    "invariant": {
                      "version": "2.2.1",
                      "from": "invariant@>=2.2.0 <3.0.0",
                      "resolved": "https://registry.npmjs.org/invariant/-/invariant-2.2.1.tgz",
                      "dependencies": {
                        "loose-envify": {
                          "version": "1.1.0",
                          "from": "loose-envify@>=1.0.0 <2.0.0",
                          "resolved": "https://registry.npmjs.org/loose-envify/-/loose-envify-1.1.0.tgz",
                          "dependencies": {
                            "js-tokens": {
                              "version": "1.0.3",
                              "from": "js-tokens@>=1.0.1 <2.0.0",
                              "resolved": "https://registry.npmjs.org/js-tokens/-/js-tokens-1.0.3.tgz"
                            }
                          }
                        }
                      }
                    },
                    "repeating": {
                      "version": "1.1.3",
                      "from": "repeating@>=1.1.3 <2.0.0",
                      "resolved": "https://registry.npmjs.org/repeating/-/repeating-1.1.3.tgz",
                      "dependencies": {
                        "is-finite": {
                          "version": "1.0.1",
                          "from": "is-finite@>=1.0.0 <2.0.0",
                          "resolved": "https://registry.npmjs.org/is-finite/-/is-finite-1.0.1.tgz",
                          "dependencies": {
                            "number-is-nan": {
                              "version": "1.0.0",
                              "from": "number-is-nan@>=1.0.0 <2.0.0",
                              "resolved": "https://registry.npmjs.org/number-is-nan/-/number-is-nan-1.0.0.tgz"
                            }
                          }
                        }
                      }
                    }
                  }
                },
                "esutils": {
                  "version": "2.0.2",
                  "from": "esutils@>=2.0.2 <3.0.0",
                  "resolved": "https://registry.npmjs.org/esutils/-/esutils-2.0.2.tgz"
                },
                "lodash": {
                  "version": "3.10.1",
                  "from": "lodash@>=3.10.1 <4.0.0",
                  "resolved": "https://registry.npmjs.org/lodash/-/lodash-3.10.1.tgz"
                },
                "to-fast-properties": {
                  "version": "1.0.2",
                  "from": "to-fast-properties@>=1.0.1 <2.0.0",
                  "resolved": "https://registry.npmjs.org/to-fast-properties/-/to-fast-properties-1.0.2.tgz"
                }
              }
            },
            "babel-runtime": {
              "version": "5.8.38",
              "from": "babel-runtime@>=5.0.0 <6.0.0",
              "resolved": "https://registry.npmjs.org/babel-runtime/-/babel-runtime-5.8.38.tgz",
              "dependencies": {
                "core-js": {
                  "version": "1.2.6",
                  "from": "core-js@>=1.0.0 <2.0.0",
                  "resolved": "https://registry.npmjs.org/core-js/-/core-js-1.2.6.tgz"
                }
              }
            }
          }
        },
        "babel-plugin-transform-es2015-unicode-regex": {
          "version": "6.5.0",
          "from": "babel-plugin-transform-es2015-unicode-regex@>=6.3.13 <7.0.0",
          "resolved": "https://registry.npmjs.org/babel-plugin-transform-es2015-unicode-regex/-/babel-plugin-transform-es2015-unicode-regex-6.5.0.tgz",
          "dependencies": {
            "babel-helper-regex": {
              "version": "6.6.5",
              "from": "babel-helper-regex@>=6.3.13 <7.0.0",
              "resolved": "https://registry.npmjs.org/babel-helper-regex/-/babel-helper-regex-6.6.5.tgz",
              "dependencies": {
                "lodash": {
                  "version": "3.10.1",
                  "from": "lodash@>=3.10.0 <4.0.0",
                  "resolved": "https://registry.npmjs.org/lodash/-/lodash-3.10.1.tgz"
                },
                "babel-types": {
                  "version": "6.7.7",
                  "from": "babel-types@>=6.7.0 <7.0.0",
                  "resolved": "https://registry.npmjs.org/babel-types/-/babel-types-6.7.7.tgz",
                  "dependencies": {
                    "babel-traverse": {
                      "version": "6.7.6",
                      "from": "babel-traverse@>=6.7.2 <7.0.0",
                      "resolved": "https://registry.npmjs.org/babel-traverse/-/babel-traverse-6.7.6.tgz",
                      "dependencies": {
                        "babel-code-frame": {
                          "version": "6.7.7",
                          "from": "babel-code-frame@>=6.7.5 <7.0.0",
                          "resolved": "https://registry.npmjs.org/babel-code-frame/-/babel-code-frame-6.7.7.tgz",
                          "dependencies": {
                            "chalk": {
                              "version": "1.1.3",
                              "from": "chalk@>=1.1.0 <2.0.0",
                              "resolved": "https://registry.npmjs.org/chalk/-/chalk-1.1.3.tgz",
                              "dependencies": {
                                "ansi-styles": {
                                  "version": "2.2.1",
                                  "from": "ansi-styles@>=2.2.1 <3.0.0",
                                  "resolved": "https://registry.npmjs.org/ansi-styles/-/ansi-styles-2.2.1.tgz"
                                },
                                "escape-string-regexp": {
                                  "version": "1.0.5",
                                  "from": "escape-string-regexp@>=1.0.2 <2.0.0",
                                  "resolved": "https://registry.npmjs.org/escape-string-regexp/-/escape-string-regexp-1.0.5.tgz"
                                },
                                "has-ansi": {
                                  "version": "2.0.0",
                                  "from": "has-ansi@>=2.0.0 <3.0.0",
                                  "resolved": "https://registry.npmjs.org/has-ansi/-/has-ansi-2.0.0.tgz",
                                  "dependencies": {
                                    "ansi-regex": {
                                      "version": "2.0.0",
                                      "from": "ansi-regex@>=2.0.0 <3.0.0",
                                      "resolved": "https://registry.npmjs.org/ansi-regex/-/ansi-regex-2.0.0.tgz"
                                    }
                                  }
                                },
                                "strip-ansi": {
                                  "version": "3.0.1",
                                  "from": "strip-ansi@>=3.0.0 <4.0.0",
                                  "resolved": "https://registry.npmjs.org/strip-ansi/-/strip-ansi-3.0.1.tgz",
                                  "dependencies": {
                                    "ansi-regex": {
                                      "version": "2.0.0",
                                      "from": "ansi-regex@>=2.0.0 <3.0.0",
                                      "resolved": "https://registry.npmjs.org/ansi-regex/-/ansi-regex-2.0.0.tgz"
                                    }
                                  }
                                },
                                "supports-color": {
                                  "version": "2.0.0",
                                  "from": "supports-color@>=2.0.0 <3.0.0",
                                  "resolved": "https://registry.npmjs.org/supports-color/-/supports-color-2.0.0.tgz"
                                }
                              }
                            },
                            "js-tokens": {
                              "version": "1.0.3",
                              "from": "js-tokens@>=1.0.2 <2.0.0",
                              "resolved": "https://registry.npmjs.org/js-tokens/-/js-tokens-1.0.3.tgz"
                            }
                          }
                        },
                        "babel-messages": {
                          "version": "6.7.2",
                          "from": "babel-messages@>=6.7.2 <7.0.0",
                          "resolved": "https://registry.npmjs.org/babel-messages/-/babel-messages-6.7.2.tgz"
                        },
                        "babylon": {
                          "version": "6.7.0",
                          "from": "babylon@>=6.7.0 <7.0.0",
                          "resolved": "https://registry.npmjs.org/babylon/-/babylon-6.7.0.tgz"
                        },
                        "debug": {
                          "version": "2.2.0",
                          "from": "debug@>=2.2.0 <3.0.0",
                          "resolved": "https://registry.npmjs.org/debug/-/debug-2.2.0.tgz",
                          "dependencies": {
                            "ms": {
                              "version": "0.7.1",
                              "from": "ms@0.7.1",
                              "resolved": "https://registry.npmjs.org/ms/-/ms-0.7.1.tgz"
                            }
                          }
                        },
                        "globals": {
                          "version": "8.18.0",
                          "from": "globals@>=8.3.0 <9.0.0",
                          "resolved": "https://registry.npmjs.org/globals/-/globals-8.18.0.tgz"
                        },
                        "invariant": {
                          "version": "2.2.1",
                          "from": "invariant@>=2.2.0 <3.0.0",
                          "resolved": "https://registry.npmjs.org/invariant/-/invariant-2.2.1.tgz",
                          "dependencies": {
                            "loose-envify": {
                              "version": "1.1.0",
                              "from": "loose-envify@>=1.0.0 <2.0.0",
                              "resolved": "https://registry.npmjs.org/loose-envify/-/loose-envify-1.1.0.tgz",
                              "dependencies": {
                                "js-tokens": {
                                  "version": "1.0.3",
                                  "from": "js-tokens@>=1.0.1 <2.0.0",
                                  "resolved": "https://registry.npmjs.org/js-tokens/-/js-tokens-1.0.3.tgz"
                                }
                              }
                            }
                          }
                        },
                        "repeating": {
                          "version": "1.1.3",
                          "from": "repeating@>=1.1.3 <2.0.0",
                          "resolved": "https://registry.npmjs.org/repeating/-/repeating-1.1.3.tgz",
                          "dependencies": {
                            "is-finite": {
                              "version": "1.0.1",
                              "from": "is-finite@>=1.0.0 <2.0.0",
                              "resolved": "https://registry.npmjs.org/is-finite/-/is-finite-1.0.1.tgz",
                              "dependencies": {
                                "number-is-nan": {
                                  "version": "1.0.0",
                                  "from": "number-is-nan@>=1.0.0 <2.0.0",
                                  "resolved": "https://registry.npmjs.org/number-is-nan/-/number-is-nan-1.0.0.tgz"
                                }
                              }
                            }
                          }
                        }
                      }
                    },
                    "esutils": {
                      "version": "2.0.2",
                      "from": "esutils@>=2.0.2 <3.0.0",
                      "resolved": "https://registry.npmjs.org/esutils/-/esutils-2.0.2.tgz"
                    },
                    "to-fast-properties": {
                      "version": "1.0.2",
                      "from": "to-fast-properties@>=1.0.1 <2.0.0",
                      "resolved": "https://registry.npmjs.org/to-fast-properties/-/to-fast-properties-1.0.2.tgz"
                    }
                  }
                }
              }
            },
            "babel-runtime": {
              "version": "5.8.38",
              "from": "babel-runtime@>=5.0.0 <6.0.0",
              "resolved": "https://registry.npmjs.org/babel-runtime/-/babel-runtime-5.8.38.tgz",
              "dependencies": {
                "core-js": {
                  "version": "1.2.6",
                  "from": "core-js@>=1.0.0 <2.0.0",
                  "resolved": "https://registry.npmjs.org/core-js/-/core-js-1.2.6.tgz"
                }
              }
            },
            "regexpu-core": {
              "version": "1.0.0",
              "from": "regexpu-core@>=1.0.0 <2.0.0",
              "resolved": "https://registry.npmjs.org/regexpu-core/-/regexpu-core-1.0.0.tgz",
              "dependencies": {
                "regenerate": {
                  "version": "1.2.1",
                  "from": "regenerate@>=1.2.1 <2.0.0",
                  "resolved": "https://registry.npmjs.org/regenerate/-/regenerate-1.2.1.tgz"
                },
                "regjsgen": {
                  "version": "0.2.0",
                  "from": "regjsgen@>=0.2.0 <0.3.0",
                  "resolved": "https://registry.npmjs.org/regjsgen/-/regjsgen-0.2.0.tgz"
                },
                "regjsparser": {
                  "version": "0.1.5",
                  "from": "regjsparser@>=0.1.4 <0.2.0",
                  "resolved": "https://registry.npmjs.org/regjsparser/-/regjsparser-0.1.5.tgz",
                  "dependencies": {
                    "jsesc": {
                      "version": "0.5.0",
                      "from": "jsesc@>=0.5.0 <0.6.0",
                      "resolved": "https://registry.npmjs.org/jsesc/-/jsesc-0.5.0.tgz"
                    }
                  }
                }
              }
            }
          }
        },
        "babel-plugin-check-es2015-constants": {
          "version": "6.7.2",
          "from": "babel-plugin-check-es2015-constants@>=6.3.13 <7.0.0",
          "resolved": "https://registry.npmjs.org/babel-plugin-check-es2015-constants/-/babel-plugin-check-es2015-constants-6.7.2.tgz",
          "dependencies": {
            "babel-runtime": {
              "version": "5.8.38",
              "from": "babel-runtime@>=5.0.0 <6.0.0",
              "resolved": "https://registry.npmjs.org/babel-runtime/-/babel-runtime-5.8.38.tgz",
              "dependencies": {
                "core-js": {
                  "version": "1.2.6",
                  "from": "core-js@>=1.0.0 <2.0.0",
                  "resolved": "https://registry.npmjs.org/core-js/-/core-js-1.2.6.tgz"
                }
              }
            }
          }
        },
        "babel-plugin-transform-es2015-spread": {
          "version": "6.6.5",
          "from": "babel-plugin-transform-es2015-spread@>=6.3.13 <7.0.0",
          "resolved": "https://registry.npmjs.org/babel-plugin-transform-es2015-spread/-/babel-plugin-transform-es2015-spread-6.6.5.tgz",
          "dependencies": {
            "babel-runtime": {
              "version": "5.8.38",
              "from": "babel-runtime@>=5.0.0 <6.0.0",
              "resolved": "https://registry.npmjs.org/babel-runtime/-/babel-runtime-5.8.38.tgz",
              "dependencies": {
                "core-js": {
                  "version": "1.2.6",
                  "from": "core-js@>=1.0.0 <2.0.0",
                  "resolved": "https://registry.npmjs.org/core-js/-/core-js-1.2.6.tgz"
                }
              }
            }
          }
        },
        "babel-plugin-transform-es2015-parameters": {
          "version": "6.7.0",
          "from": "babel-plugin-transform-es2015-parameters@>=6.6.0 <7.0.0",
          "resolved": "https://registry.npmjs.org/babel-plugin-transform-es2015-parameters/-/babel-plugin-transform-es2015-parameters-6.7.0.tgz",
          "dependencies": {
            "babel-traverse": {
              "version": "6.7.6",
              "from": "babel-traverse@>=6.7.0 <7.0.0",
              "resolved": "https://registry.npmjs.org/babel-traverse/-/babel-traverse-6.7.6.tgz",
              "dependencies": {
                "babel-code-frame": {
                  "version": "6.7.7",
                  "from": "babel-code-frame@>=6.7.5 <7.0.0",
                  "resolved": "https://registry.npmjs.org/babel-code-frame/-/babel-code-frame-6.7.7.tgz",
                  "dependencies": {
                    "chalk": {
                      "version": "1.1.3",
                      "from": "chalk@>=1.1.0 <2.0.0",
                      "resolved": "https://registry.npmjs.org/chalk/-/chalk-1.1.3.tgz",
                      "dependencies": {
                        "ansi-styles": {
                          "version": "2.2.1",
                          "from": "ansi-styles@>=2.2.1 <3.0.0",
                          "resolved": "https://registry.npmjs.org/ansi-styles/-/ansi-styles-2.2.1.tgz"
                        },
                        "escape-string-regexp": {
                          "version": "1.0.5",
                          "from": "escape-string-regexp@>=1.0.2 <2.0.0",
                          "resolved": "https://registry.npmjs.org/escape-string-regexp/-/escape-string-regexp-1.0.5.tgz"
                        },
                        "has-ansi": {
                          "version": "2.0.0",
                          "from": "has-ansi@>=2.0.0 <3.0.0",
                          "resolved": "https://registry.npmjs.org/has-ansi/-/has-ansi-2.0.0.tgz",
                          "dependencies": {
                            "ansi-regex": {
                              "version": "2.0.0",
                              "from": "ansi-regex@>=2.0.0 <3.0.0",
                              "resolved": "https://registry.npmjs.org/ansi-regex/-/ansi-regex-2.0.0.tgz"
                            }
                          }
                        },
                        "strip-ansi": {
                          "version": "3.0.1",
                          "from": "strip-ansi@>=3.0.0 <4.0.0",
                          "resolved": "https://registry.npmjs.org/strip-ansi/-/strip-ansi-3.0.1.tgz",
                          "dependencies": {
                            "ansi-regex": {
                              "version": "2.0.0",
                              "from": "ansi-regex@>=2.0.0 <3.0.0",
                              "resolved": "https://registry.npmjs.org/ansi-regex/-/ansi-regex-2.0.0.tgz"
                            }
                          }
                        },
                        "supports-color": {
                          "version": "2.0.0",
                          "from": "supports-color@>=2.0.0 <3.0.0",
                          "resolved": "https://registry.npmjs.org/supports-color/-/supports-color-2.0.0.tgz"
                        }
                      }
                    },
                    "esutils": {
                      "version": "2.0.2",
                      "from": "esutils@>=2.0.2 <3.0.0",
                      "resolved": "https://registry.npmjs.org/esutils/-/esutils-2.0.2.tgz"
                    },
                    "js-tokens": {
                      "version": "1.0.3",
                      "from": "js-tokens@>=1.0.2 <2.0.0",
                      "resolved": "https://registry.npmjs.org/js-tokens/-/js-tokens-1.0.3.tgz"
                    }
                  }
                },
                "babel-messages": {
                  "version": "6.7.2",
                  "from": "babel-messages@>=6.7.2 <7.0.0",
                  "resolved": "https://registry.npmjs.org/babel-messages/-/babel-messages-6.7.2.tgz"
                },
                "babylon": {
                  "version": "6.7.0",
                  "from": "babylon@>=6.7.0 <7.0.0",
                  "resolved": "https://registry.npmjs.org/babylon/-/babylon-6.7.0.tgz"
                },
                "debug": {
                  "version": "2.2.0",
                  "from": "debug@>=2.2.0 <3.0.0",
                  "resolved": "https://registry.npmjs.org/debug/-/debug-2.2.0.tgz",
                  "dependencies": {
                    "ms": {
                      "version": "0.7.1",
                      "from": "ms@0.7.1",
                      "resolved": "https://registry.npmjs.org/ms/-/ms-0.7.1.tgz"
                    }
                  }
                },
                "globals": {
                  "version": "8.18.0",
                  "from": "globals@>=8.3.0 <9.0.0",
                  "resolved": "https://registry.npmjs.org/globals/-/globals-8.18.0.tgz"
                },
                "invariant": {
                  "version": "2.2.1",
                  "from": "invariant@>=2.2.0 <3.0.0",
                  "resolved": "https://registry.npmjs.org/invariant/-/invariant-2.2.1.tgz",
                  "dependencies": {
                    "loose-envify": {
                      "version": "1.1.0",
                      "from": "loose-envify@>=1.0.0 <2.0.0",
                      "resolved": "https://registry.npmjs.org/loose-envify/-/loose-envify-1.1.0.tgz",
                      "dependencies": {
                        "js-tokens": {
                          "version": "1.0.3",
                          "from": "js-tokens@>=1.0.1 <2.0.0",
                          "resolved": "https://registry.npmjs.org/js-tokens/-/js-tokens-1.0.3.tgz"
                        }
                      }
                    }
                  }
                },
                "lodash": {
                  "version": "3.10.1",
                  "from": "lodash@>=3.10.1 <4.0.0",
                  "resolved": "https://registry.npmjs.org/lodash/-/lodash-3.10.1.tgz"
                },
                "repeating": {
                  "version": "1.1.3",
                  "from": "repeating@>=1.1.3 <2.0.0",
                  "resolved": "https://registry.npmjs.org/repeating/-/repeating-1.1.3.tgz",
                  "dependencies": {
                    "is-finite": {
                      "version": "1.0.1",
                      "from": "is-finite@>=1.0.0 <2.0.0",
                      "resolved": "https://registry.npmjs.org/is-finite/-/is-finite-1.0.1.tgz",
                      "dependencies": {
                        "number-is-nan": {
                          "version": "1.0.0",
                          "from": "number-is-nan@>=1.0.0 <2.0.0",
                          "resolved": "https://registry.npmjs.org/number-is-nan/-/number-is-nan-1.0.0.tgz"
                        }
                      }
                    }
                  }
                }
              }
            },
            "babel-helper-call-delegate": {
              "version": "6.6.5",
              "from": "babel-helper-call-delegate@>=6.6.5 <7.0.0",
              "resolved": "https://registry.npmjs.org/babel-helper-call-delegate/-/babel-helper-call-delegate-6.6.5.tgz",
              "dependencies": {
                "babel-helper-hoist-variables": {
                  "version": "6.6.5",
                  "from": "babel-helper-hoist-variables@>=6.6.5 <7.0.0",
                  "resolved": "https://registry.npmjs.org/babel-helper-hoist-variables/-/babel-helper-hoist-variables-6.6.5.tgz"
                }
              }
            },
            "babel-helper-get-function-arity": {
              "version": "6.6.5",
              "from": "babel-helper-get-function-arity@>=6.6.5 <7.0.0",
              "resolved": "https://registry.npmjs.org/babel-helper-get-function-arity/-/babel-helper-get-function-arity-6.6.5.tgz"
            },
            "babel-template": {
              "version": "6.7.0",
              "from": "babel-template@>=6.7.0 <7.0.0",
              "resolved": "https://registry.npmjs.org/babel-template/-/babel-template-6.7.0.tgz",
              "dependencies": {
                "babylon": {
                  "version": "6.7.0",
                  "from": "babylon@>=6.7.0 <7.0.0",
                  "resolved": "https://registry.npmjs.org/babylon/-/babylon-6.7.0.tgz"
                },
                "lodash": {
                  "version": "3.10.1",
                  "from": "lodash@>=3.10.1 <4.0.0",
                  "resolved": "https://registry.npmjs.org/lodash/-/lodash-3.10.1.tgz"
                }
              }
            },
            "babel-types": {
              "version": "6.7.7",
              "from": "babel-types@>=6.7.0 <7.0.0",
              "resolved": "https://registry.npmjs.org/babel-types/-/babel-types-6.7.7.tgz",
              "dependencies": {
                "esutils": {
                  "version": "2.0.2",
                  "from": "esutils@>=2.0.2 <3.0.0",
                  "resolved": "https://registry.npmjs.org/esutils/-/esutils-2.0.2.tgz"
                },
                "lodash": {
                  "version": "3.10.1",
                  "from": "lodash@>=3.10.1 <4.0.0",
                  "resolved": "https://registry.npmjs.org/lodash/-/lodash-3.10.1.tgz"
                },
                "to-fast-properties": {
                  "version": "1.0.2",
                  "from": "to-fast-properties@>=1.0.1 <2.0.0",
                  "resolved": "https://registry.npmjs.org/to-fast-properties/-/to-fast-properties-1.0.2.tgz"
                }
              }
            },
            "babel-runtime": {
              "version": "5.8.38",
              "from": "babel-runtime@>=5.0.0 <6.0.0",
              "resolved": "https://registry.npmjs.org/babel-runtime/-/babel-runtime-5.8.38.tgz",
              "dependencies": {
                "core-js": {
                  "version": "1.2.6",
                  "from": "core-js@>=1.0.0 <2.0.0",
                  "resolved": "https://registry.npmjs.org/core-js/-/core-js-1.2.6.tgz"
                }
              }
            }
          }
        },
        "babel-plugin-transform-es2015-destructuring": {
          "version": "6.6.5",
          "from": "babel-plugin-transform-es2015-destructuring@>=6.6.0 <7.0.0",
          "resolved": "https://registry.npmjs.org/babel-plugin-transform-es2015-destructuring/-/babel-plugin-transform-es2015-destructuring-6.6.5.tgz",
          "dependencies": {
            "babel-runtime": {
              "version": "5.8.38",
              "from": "babel-runtime@>=5.0.0 <6.0.0",
              "resolved": "https://registry.npmjs.org/babel-runtime/-/babel-runtime-5.8.38.tgz",
              "dependencies": {
                "core-js": {
                  "version": "1.2.6",
                  "from": "core-js@>=1.0.0 <2.0.0",
                  "resolved": "https://registry.npmjs.org/core-js/-/core-js-1.2.6.tgz"
                }
              }
            }
          }
        },
        "babel-plugin-transform-es2015-block-scoping": {
          "version": "6.7.1",
          "from": "babel-plugin-transform-es2015-block-scoping@>=6.6.0 <7.0.0",
          "resolved": "https://registry.npmjs.org/babel-plugin-transform-es2015-block-scoping/-/babel-plugin-transform-es2015-block-scoping-6.7.1.tgz",
          "dependencies": {
            "babel-traverse": {
              "version": "6.7.6",
              "from": "babel-traverse@>=6.7.0 <7.0.0",
              "resolved": "https://registry.npmjs.org/babel-traverse/-/babel-traverse-6.7.6.tgz",
              "dependencies": {
                "babel-code-frame": {
                  "version": "6.7.7",
                  "from": "babel-code-frame@>=6.7.5 <7.0.0",
                  "resolved": "https://registry.npmjs.org/babel-code-frame/-/babel-code-frame-6.7.7.tgz",
                  "dependencies": {
                    "chalk": {
                      "version": "1.1.3",
                      "from": "chalk@>=1.1.0 <2.0.0",
                      "resolved": "https://registry.npmjs.org/chalk/-/chalk-1.1.3.tgz",
                      "dependencies": {
                        "ansi-styles": {
                          "version": "2.2.1",
                          "from": "ansi-styles@>=2.2.1 <3.0.0",
                          "resolved": "https://registry.npmjs.org/ansi-styles/-/ansi-styles-2.2.1.tgz"
                        },
                        "escape-string-regexp": {
                          "version": "1.0.5",
                          "from": "escape-string-regexp@>=1.0.2 <2.0.0",
                          "resolved": "https://registry.npmjs.org/escape-string-regexp/-/escape-string-regexp-1.0.5.tgz"
                        },
                        "has-ansi": {
                          "version": "2.0.0",
                          "from": "has-ansi@>=2.0.0 <3.0.0",
                          "resolved": "https://registry.npmjs.org/has-ansi/-/has-ansi-2.0.0.tgz",
                          "dependencies": {
                            "ansi-regex": {
                              "version": "2.0.0",
                              "from": "ansi-regex@>=2.0.0 <3.0.0",
                              "resolved": "https://registry.npmjs.org/ansi-regex/-/ansi-regex-2.0.0.tgz"
                            }
                          }
                        },
                        "strip-ansi": {
                          "version": "3.0.1",
                          "from": "strip-ansi@>=3.0.0 <4.0.0",
                          "resolved": "https://registry.npmjs.org/strip-ansi/-/strip-ansi-3.0.1.tgz",
                          "dependencies": {
                            "ansi-regex": {
                              "version": "2.0.0",
                              "from": "ansi-regex@>=2.0.0 <3.0.0",
                              "resolved": "https://registry.npmjs.org/ansi-regex/-/ansi-regex-2.0.0.tgz"
                            }
                          }
                        },
                        "supports-color": {
                          "version": "2.0.0",
                          "from": "supports-color@>=2.0.0 <3.0.0",
                          "resolved": "https://registry.npmjs.org/supports-color/-/supports-color-2.0.0.tgz"
                        }
                      }
                    },
                    "esutils": {
                      "version": "2.0.2",
                      "from": "esutils@>=2.0.2 <3.0.0",
                      "resolved": "https://registry.npmjs.org/esutils/-/esutils-2.0.2.tgz"
                    },
                    "js-tokens": {
                      "version": "1.0.3",
                      "from": "js-tokens@>=1.0.2 <2.0.0",
                      "resolved": "https://registry.npmjs.org/js-tokens/-/js-tokens-1.0.3.tgz"
                    }
                  }
                },
                "babel-messages": {
                  "version": "6.7.2",
                  "from": "babel-messages@>=6.7.2 <7.0.0",
                  "resolved": "https://registry.npmjs.org/babel-messages/-/babel-messages-6.7.2.tgz"
                },
                "babylon": {
                  "version": "6.7.0",
                  "from": "babylon@>=6.7.0 <7.0.0",
                  "resolved": "https://registry.npmjs.org/babylon/-/babylon-6.7.0.tgz"
                },
                "debug": {
                  "version": "2.2.0",
                  "from": "debug@>=2.2.0 <3.0.0",
                  "resolved": "https://registry.npmjs.org/debug/-/debug-2.2.0.tgz",
                  "dependencies": {
                    "ms": {
                      "version": "0.7.1",
                      "from": "ms@0.7.1",
                      "resolved": "https://registry.npmjs.org/ms/-/ms-0.7.1.tgz"
                    }
                  }
                },
                "globals": {
                  "version": "8.18.0",
                  "from": "globals@>=8.3.0 <9.0.0",
                  "resolved": "https://registry.npmjs.org/globals/-/globals-8.18.0.tgz"
                },
                "invariant": {
                  "version": "2.2.1",
                  "from": "invariant@>=2.2.0 <3.0.0",
                  "resolved": "https://registry.npmjs.org/invariant/-/invariant-2.2.1.tgz",
                  "dependencies": {
                    "loose-envify": {
                      "version": "1.1.0",
                      "from": "loose-envify@>=1.0.0 <2.0.0",
                      "resolved": "https://registry.npmjs.org/loose-envify/-/loose-envify-1.1.0.tgz",
                      "dependencies": {
                        "js-tokens": {
                          "version": "1.0.3",
                          "from": "js-tokens@>=1.0.1 <2.0.0",
                          "resolved": "https://registry.npmjs.org/js-tokens/-/js-tokens-1.0.3.tgz"
                        }
                      }
                    }
                  }
                },
                "repeating": {
                  "version": "1.1.3",
                  "from": "repeating@>=1.1.3 <2.0.0",
                  "resolved": "https://registry.npmjs.org/repeating/-/repeating-1.1.3.tgz",
                  "dependencies": {
                    "is-finite": {
                      "version": "1.0.1",
                      "from": "is-finite@>=1.0.0 <2.0.0",
                      "resolved": "https://registry.npmjs.org/is-finite/-/is-finite-1.0.1.tgz",
                      "dependencies": {
                        "number-is-nan": {
                          "version": "1.0.0",
                          "from": "number-is-nan@>=1.0.0 <2.0.0",
                          "resolved": "https://registry.npmjs.org/number-is-nan/-/number-is-nan-1.0.0.tgz"
                        }
                      }
                    }
                  }
                }
              }
            },
            "babel-types": {
              "version": "6.7.7",
              "from": "babel-types@>=6.4.0 <7.0.0",
              "resolved": "https://registry.npmjs.org/babel-types/-/babel-types-6.7.7.tgz",
              "dependencies": {
                "esutils": {
                  "version": "2.0.2",
                  "from": "esutils@>=2.0.2 <3.0.0",
                  "resolved": "https://registry.npmjs.org/esutils/-/esutils-2.0.2.tgz"
                },
                "to-fast-properties": {
                  "version": "1.0.2",
                  "from": "to-fast-properties@>=1.0.1 <2.0.0",
                  "resolved": "https://registry.npmjs.org/to-fast-properties/-/to-fast-properties-1.0.2.tgz"
                }
              }
            },
            "babel-template": {
              "version": "6.7.0",
              "from": "babel-template@>=6.7.0 <7.0.0",
              "resolved": "https://registry.npmjs.org/babel-template/-/babel-template-6.7.0.tgz",
              "dependencies": {
                "babylon": {
                  "version": "6.7.0",
                  "from": "babylon@>=6.7.0 <7.0.0",
                  "resolved": "https://registry.npmjs.org/babylon/-/babylon-6.7.0.tgz"
                }
              }
            },
            "lodash": {
              "version": "3.10.1",
              "from": "lodash@>=3.10.0 <4.0.0",
              "resolved": "https://registry.npmjs.org/lodash/-/lodash-3.10.1.tgz"
            },
            "babel-runtime": {
              "version": "5.8.38",
              "from": "babel-runtime@>=5.0.0 <6.0.0",
              "resolved": "https://registry.npmjs.org/babel-runtime/-/babel-runtime-5.8.38.tgz",
              "dependencies": {
                "core-js": {
                  "version": "1.2.6",
                  "from": "core-js@>=1.0.0 <2.0.0",
                  "resolved": "https://registry.npmjs.org/core-js/-/core-js-1.2.6.tgz"
                }
              }
            }
          }
        },
        "babel-plugin-transform-es2015-typeof-symbol": {
          "version": "6.6.0",
          "from": "babel-plugin-transform-es2015-typeof-symbol@>=6.6.0 <7.0.0",
          "resolved": "https://registry.npmjs.org/babel-plugin-transform-es2015-typeof-symbol/-/babel-plugin-transform-es2015-typeof-symbol-6.6.0.tgz",
          "dependencies": {
            "babel-runtime": {
              "version": "5.8.38",
              "from": "babel-runtime@>=5.0.0 <6.0.0",
              "resolved": "https://registry.npmjs.org/babel-runtime/-/babel-runtime-5.8.38.tgz",
              "dependencies": {
                "core-js": {
                  "version": "1.2.6",
                  "from": "core-js@>=1.0.0 <2.0.0",
                  "resolved": "https://registry.npmjs.org/core-js/-/core-js-1.2.6.tgz"
                }
              }
            }
          }
        },
        "babel-plugin-transform-es2015-modules-commonjs": {
          "version": "6.7.7",
          "from": "babel-plugin-transform-es2015-modules-commonjs@>=6.6.0 <7.0.0",
          "resolved": "https://registry.npmjs.org/babel-plugin-transform-es2015-modules-commonjs/-/babel-plugin-transform-es2015-modules-commonjs-6.7.7.tgz",
          "dependencies": {
            "babel-types": {
              "version": "6.7.7",
              "from": "babel-types@>=6.4.0 <7.0.0",
              "resolved": "https://registry.npmjs.org/babel-types/-/babel-types-6.7.7.tgz",
              "dependencies": {
                "babel-traverse": {
                  "version": "6.7.6",
                  "from": "babel-traverse@>=6.7.2 <7.0.0",
                  "resolved": "https://registry.npmjs.org/babel-traverse/-/babel-traverse-6.7.6.tgz",
                  "dependencies": {
                    "babel-code-frame": {
                      "version": "6.7.7",
                      "from": "babel-code-frame@>=6.7.5 <7.0.0",
                      "resolved": "https://registry.npmjs.org/babel-code-frame/-/babel-code-frame-6.7.7.tgz",
                      "dependencies": {
                        "chalk": {
                          "version": "1.1.3",
                          "from": "chalk@>=1.1.0 <2.0.0",
                          "resolved": "https://registry.npmjs.org/chalk/-/chalk-1.1.3.tgz",
                          "dependencies": {
                            "ansi-styles": {
                              "version": "2.2.1",
                              "from": "ansi-styles@>=2.2.1 <3.0.0",
                              "resolved": "https://registry.npmjs.org/ansi-styles/-/ansi-styles-2.2.1.tgz"
                            },
                            "escape-string-regexp": {
                              "version": "1.0.5",
                              "from": "escape-string-regexp@>=1.0.2 <2.0.0",
                              "resolved": "https://registry.npmjs.org/escape-string-regexp/-/escape-string-regexp-1.0.5.tgz"
                            },
                            "has-ansi": {
                              "version": "2.0.0",
                              "from": "has-ansi@>=2.0.0 <3.0.0",
                              "resolved": "https://registry.npmjs.org/has-ansi/-/has-ansi-2.0.0.tgz",
                              "dependencies": {
                                "ansi-regex": {
                                  "version": "2.0.0",
                                  "from": "ansi-regex@>=2.0.0 <3.0.0",
                                  "resolved": "https://registry.npmjs.org/ansi-regex/-/ansi-regex-2.0.0.tgz"
                                }
                              }
                            },
                            "strip-ansi": {
                              "version": "3.0.1",
                              "from": "strip-ansi@>=3.0.0 <4.0.0",
                              "resolved": "https://registry.npmjs.org/strip-ansi/-/strip-ansi-3.0.1.tgz",
                              "dependencies": {
                                "ansi-regex": {
                                  "version": "2.0.0",
                                  "from": "ansi-regex@>=2.0.0 <3.0.0",
                                  "resolved": "https://registry.npmjs.org/ansi-regex/-/ansi-regex-2.0.0.tgz"
                                }
                              }
                            },
                            "supports-color": {
                              "version": "2.0.0",
                              "from": "supports-color@>=2.0.0 <3.0.0",
                              "resolved": "https://registry.npmjs.org/supports-color/-/supports-color-2.0.0.tgz"
                            }
                          }
                        },
                        "js-tokens": {
                          "version": "1.0.3",
                          "from": "js-tokens@>=1.0.1 <2.0.0",
                          "resolved": "https://registry.npmjs.org/js-tokens/-/js-tokens-1.0.3.tgz"
                        }
                      }
                    },
                    "babel-messages": {
                      "version": "6.7.2",
                      "from": "babel-messages@>=6.7.2 <7.0.0",
                      "resolved": "https://registry.npmjs.org/babel-messages/-/babel-messages-6.7.2.tgz"
                    },
                    "babylon": {
                      "version": "6.7.0",
                      "from": "babylon@>=6.7.0 <7.0.0",
                      "resolved": "https://registry.npmjs.org/babylon/-/babylon-6.7.0.tgz"
                    },
                    "debug": {
                      "version": "2.2.0",
                      "from": "debug@>=2.2.0 <3.0.0",
                      "resolved": "https://registry.npmjs.org/debug/-/debug-2.2.0.tgz",
                      "dependencies": {
                        "ms": {
                          "version": "0.7.1",
                          "from": "ms@0.7.1",
                          "resolved": "https://registry.npmjs.org/ms/-/ms-0.7.1.tgz"
                        }
                      }
                    },
                    "globals": {
                      "version": "8.18.0",
                      "from": "globals@>=8.3.0 <9.0.0",
                      "resolved": "https://registry.npmjs.org/globals/-/globals-8.18.0.tgz"
                    },
                    "invariant": {
                      "version": "2.2.1",
                      "from": "invariant@>=2.2.0 <3.0.0",
                      "resolved": "https://registry.npmjs.org/invariant/-/invariant-2.2.1.tgz",
                      "dependencies": {
                        "loose-envify": {
                          "version": "1.1.0",
                          "from": "loose-envify@>=1.0.0 <2.0.0",
                          "resolved": "https://registry.npmjs.org/loose-envify/-/loose-envify-1.1.0.tgz",
                          "dependencies": {
                            "js-tokens": {
                              "version": "1.0.3",
                              "from": "js-tokens@>=1.0.1 <2.0.0",
                              "resolved": "https://registry.npmjs.org/js-tokens/-/js-tokens-1.0.3.tgz"
                            }
                          }
                        }
                      }
                    },
                    "repeating": {
                      "version": "1.1.3",
                      "from": "repeating@>=1.1.3 <2.0.0",
                      "resolved": "https://registry.npmjs.org/repeating/-/repeating-1.1.3.tgz",
                      "dependencies": {
                        "is-finite": {
                          "version": "1.0.1",
                          "from": "is-finite@>=1.0.0 <2.0.0",
                          "resolved": "https://registry.npmjs.org/is-finite/-/is-finite-1.0.1.tgz",
                          "dependencies": {
                            "number-is-nan": {
                              "version": "1.0.0",
                              "from": "number-is-nan@>=1.0.0 <2.0.0",
                              "resolved": "https://registry.npmjs.org/number-is-nan/-/number-is-nan-1.0.0.tgz"
                            }
                          }
                        }
                      }
                    }
                  }
                },
                "esutils": {
                  "version": "2.0.2",
                  "from": "esutils@>=2.0.2 <3.0.0",
                  "resolved": "https://registry.npmjs.org/esutils/-/esutils-2.0.2.tgz"
                },
                "lodash": {
                  "version": "3.10.1",
                  "from": "lodash@>=3.10.1 <4.0.0",
                  "resolved": "https://registry.npmjs.org/lodash/-/lodash-3.10.1.tgz"
                },
                "to-fast-properties": {
                  "version": "1.0.2",
                  "from": "to-fast-properties@>=1.0.1 <2.0.0",
                  "resolved": "https://registry.npmjs.org/to-fast-properties/-/to-fast-properties-1.0.2.tgz"
                }
              }
            },
            "babel-runtime": {
              "version": "5.8.38",
              "from": "babel-runtime@>=5.0.0 <6.0.0",
              "resolved": "https://registry.npmjs.org/babel-runtime/-/babel-runtime-5.8.38.tgz",
              "dependencies": {
                "core-js": {
                  "version": "1.2.6",
                  "from": "core-js@>=1.0.0 <2.0.0",
                  "resolved": "https://registry.npmjs.org/core-js/-/core-js-1.2.6.tgz"
                }
              }
            },
            "babel-template": {
              "version": "6.7.0",
              "from": "babel-template@>=6.7.0 <7.0.0",
              "resolved": "https://registry.npmjs.org/babel-template/-/babel-template-6.7.0.tgz",
              "dependencies": {
                "babylon": {
                  "version": "6.7.0",
                  "from": "babylon@>=6.7.0 <7.0.0",
                  "resolved": "https://registry.npmjs.org/babylon/-/babylon-6.7.0.tgz"
                },
                "babel-traverse": {
                  "version": "6.7.6",
                  "from": "babel-traverse@>=6.7.0 <7.0.0",
                  "resolved": "https://registry.npmjs.org/babel-traverse/-/babel-traverse-6.7.6.tgz",
                  "dependencies": {
                    "babel-code-frame": {
                      "version": "6.7.7",
                      "from": "babel-code-frame@>=6.7.5 <7.0.0",
                      "resolved": "https://registry.npmjs.org/babel-code-frame/-/babel-code-frame-6.7.7.tgz",
                      "dependencies": {
                        "chalk": {
                          "version": "1.1.3",
                          "from": "chalk@>=1.1.0 <2.0.0",
                          "resolved": "https://registry.npmjs.org/chalk/-/chalk-1.1.3.tgz",
                          "dependencies": {
                            "ansi-styles": {
                              "version": "2.2.1",
                              "from": "ansi-styles@>=2.2.1 <3.0.0",
                              "resolved": "https://registry.npmjs.org/ansi-styles/-/ansi-styles-2.2.1.tgz"
                            },
                            "escape-string-regexp": {
                              "version": "1.0.5",
                              "from": "escape-string-regexp@>=1.0.2 <2.0.0",
                              "resolved": "https://registry.npmjs.org/escape-string-regexp/-/escape-string-regexp-1.0.5.tgz"
                            },
                            "has-ansi": {
                              "version": "2.0.0",
                              "from": "has-ansi@>=2.0.0 <3.0.0",
                              "resolved": "https://registry.npmjs.org/has-ansi/-/has-ansi-2.0.0.tgz",
                              "dependencies": {
                                "ansi-regex": {
                                  "version": "2.0.0",
                                  "from": "ansi-regex@>=2.0.0 <3.0.0",
                                  "resolved": "https://registry.npmjs.org/ansi-regex/-/ansi-regex-2.0.0.tgz"
                                }
                              }
                            },
                            "strip-ansi": {
                              "version": "3.0.1",
                              "from": "strip-ansi@>=3.0.0 <4.0.0",
                              "resolved": "https://registry.npmjs.org/strip-ansi/-/strip-ansi-3.0.1.tgz",
                              "dependencies": {
                                "ansi-regex": {
                                  "version": "2.0.0",
                                  "from": "ansi-regex@>=2.0.0 <3.0.0",
                                  "resolved": "https://registry.npmjs.org/ansi-regex/-/ansi-regex-2.0.0.tgz"
                                }
                              }
                            },
                            "supports-color": {
                              "version": "2.0.0",
                              "from": "supports-color@>=2.0.0 <3.0.0",
                              "resolved": "https://registry.npmjs.org/supports-color/-/supports-color-2.0.0.tgz"
                            }
                          }
                        },
                        "esutils": {
                          "version": "2.0.2",
                          "from": "esutils@>=2.0.2 <3.0.0",
                          "resolved": "https://registry.npmjs.org/esutils/-/esutils-2.0.2.tgz"
                        },
                        "js-tokens": {
                          "version": "1.0.3",
                          "from": "js-tokens@>=1.0.2 <2.0.0",
                          "resolved": "https://registry.npmjs.org/js-tokens/-/js-tokens-1.0.3.tgz"
                        }
                      }
                    },
                    "babel-messages": {
                      "version": "6.7.2",
                      "from": "babel-messages@>=6.7.2 <7.0.0",
                      "resolved": "https://registry.npmjs.org/babel-messages/-/babel-messages-6.7.2.tgz"
                    },
                    "debug": {
                      "version": "2.2.0",
                      "from": "debug@>=2.2.0 <3.0.0",
                      "resolved": "https://registry.npmjs.org/debug/-/debug-2.2.0.tgz",
                      "dependencies": {
                        "ms": {
                          "version": "0.7.1",
                          "from": "ms@0.7.1",
                          "resolved": "https://registry.npmjs.org/ms/-/ms-0.7.1.tgz"
                        }
                      }
                    },
                    "globals": {
                      "version": "8.18.0",
                      "from": "globals@>=8.3.0 <9.0.0",
                      "resolved": "https://registry.npmjs.org/globals/-/globals-8.18.0.tgz"
                    },
                    "invariant": {
                      "version": "2.2.1",
                      "from": "invariant@>=2.2.0 <3.0.0",
                      "resolved": "https://registry.npmjs.org/invariant/-/invariant-2.2.1.tgz",
                      "dependencies": {
                        "loose-envify": {
                          "version": "1.1.0",
                          "from": "loose-envify@>=1.0.0 <2.0.0",
                          "resolved": "https://registry.npmjs.org/loose-envify/-/loose-envify-1.1.0.tgz",
                          "dependencies": {
                            "js-tokens": {
                              "version": "1.0.3",
                              "from": "js-tokens@>=1.0.1 <2.0.0",
                              "resolved": "https://registry.npmjs.org/js-tokens/-/js-tokens-1.0.3.tgz"
                            }
                          }
                        }
                      }
                    },
                    "repeating": {
                      "version": "1.1.3",
                      "from": "repeating@>=1.1.3 <2.0.0",
                      "resolved": "https://registry.npmjs.org/repeating/-/repeating-1.1.3.tgz",
                      "dependencies": {
                        "is-finite": {
                          "version": "1.0.1",
                          "from": "is-finite@>=1.0.0 <2.0.0",
                          "resolved": "https://registry.npmjs.org/is-finite/-/is-finite-1.0.1.tgz",
                          "dependencies": {
                            "number-is-nan": {
                              "version": "1.0.0",
                              "from": "number-is-nan@>=1.0.0 <2.0.0",
                              "resolved": "https://registry.npmjs.org/number-is-nan/-/number-is-nan-1.0.0.tgz"
                            }
                          }
                        }
                      }
                    }
                  }
                },
                "lodash": {
                  "version": "3.10.1",
                  "from": "lodash@>=3.10.0 <4.0.0",
                  "resolved": "https://registry.npmjs.org/lodash/-/lodash-3.10.1.tgz"
                }
              }
            },
            "babel-plugin-transform-strict-mode": {
              "version": "6.6.5",
              "from": "babel-plugin-transform-strict-mode@>=6.6.5 <7.0.0",
              "resolved": "https://registry.npmjs.org/babel-plugin-transform-strict-mode/-/babel-plugin-transform-strict-mode-6.6.5.tgz"
            }
          }
        },
        "babel-plugin-transform-regenerator": {
          "version": "6.6.5",
          "from": "babel-plugin-transform-regenerator@>=6.6.0 <7.0.0",
          "resolved": "https://registry.npmjs.org/babel-plugin-transform-regenerator/-/babel-plugin-transform-regenerator-6.6.5.tgz",
          "dependencies": {
            "babel-plugin-syntax-async-functions": {
              "version": "6.5.0",
              "from": "babel-plugin-syntax-async-functions@>=6.3.13 <7.0.0",
              "resolved": "https://registry.npmjs.org/babel-plugin-syntax-async-functions/-/babel-plugin-syntax-async-functions-6.5.0.tgz"
            },
            "babel-core": {
              "version": "6.7.7",
              "from": "babel-core@>=6.6.5 <7.0.0",
              "resolved": "https://registry.npmjs.org/babel-core/-/babel-core-6.7.7.tgz",
              "dependencies": {
                "babel-code-frame": {
                  "version": "6.7.7",
                  "from": "babel-code-frame@>=6.7.7 <7.0.0",
                  "resolved": "https://registry.npmjs.org/babel-code-frame/-/babel-code-frame-6.7.7.tgz",
                  "dependencies": {
                    "chalk": {
                      "version": "1.1.3",
                      "from": "chalk@>=1.1.0 <2.0.0",
                      "resolved": "https://registry.npmjs.org/chalk/-/chalk-1.1.3.tgz",
                      "dependencies": {
                        "ansi-styles": {
                          "version": "2.2.1",
                          "from": "ansi-styles@>=2.2.1 <3.0.0",
                          "resolved": "https://registry.npmjs.org/ansi-styles/-/ansi-styles-2.2.1.tgz"
                        },
                        "escape-string-regexp": {
                          "version": "1.0.5",
                          "from": "escape-string-regexp@>=1.0.2 <2.0.0",
                          "resolved": "https://registry.npmjs.org/escape-string-regexp/-/escape-string-regexp-1.0.5.tgz"
                        },
                        "has-ansi": {
                          "version": "2.0.0",
                          "from": "has-ansi@>=2.0.0 <3.0.0",
                          "resolved": "https://registry.npmjs.org/has-ansi/-/has-ansi-2.0.0.tgz",
                          "dependencies": {
                            "ansi-regex": {
                              "version": "2.0.0",
                              "from": "ansi-regex@>=2.0.0 <3.0.0",
                              "resolved": "https://registry.npmjs.org/ansi-regex/-/ansi-regex-2.0.0.tgz"
                            }
                          }
                        },
                        "strip-ansi": {
                          "version": "3.0.1",
                          "from": "strip-ansi@>=3.0.0 <4.0.0",
                          "resolved": "https://registry.npmjs.org/strip-ansi/-/strip-ansi-3.0.1.tgz",
                          "dependencies": {
                            "ansi-regex": {
                              "version": "2.0.0",
                              "from": "ansi-regex@>=2.0.0 <3.0.0",
                              "resolved": "https://registry.npmjs.org/ansi-regex/-/ansi-regex-2.0.0.tgz"
                            }
                          }
                        },
                        "supports-color": {
                          "version": "2.0.0",
                          "from": "supports-color@>=2.0.0 <3.0.0",
                          "resolved": "https://registry.npmjs.org/supports-color/-/supports-color-2.0.0.tgz"
                        }
                      }
                    },
                    "esutils": {
                      "version": "2.0.2",
                      "from": "esutils@>=2.0.2 <3.0.0",
                      "resolved": "https://registry.npmjs.org/esutils/-/esutils-2.0.2.tgz"
                    },
                    "js-tokens": {
                      "version": "1.0.3",
                      "from": "js-tokens@>=1.0.2 <2.0.0",
                      "resolved": "https://registry.npmjs.org/js-tokens/-/js-tokens-1.0.3.tgz"
                    }
                  }
                },
                "babel-generator": {
                  "version": "6.7.7",
                  "from": "babel-generator@>=6.7.7 <7.0.0",
                  "resolved": "https://registry.npmjs.org/babel-generator/-/babel-generator-6.7.7.tgz",
                  "dependencies": {
                    "detect-indent": {
                      "version": "3.0.1",
                      "from": "detect-indent@>=3.0.1 <4.0.0",
                      "resolved": "https://registry.npmjs.org/detect-indent/-/detect-indent-3.0.1.tgz",
                      "dependencies": {
                        "get-stdin": {
                          "version": "4.0.1",
                          "from": "get-stdin@>=4.0.1 <5.0.0",
                          "resolved": "https://registry.npmjs.org/get-stdin/-/get-stdin-4.0.1.tgz"
                        },
                        "minimist": {
                          "version": "1.2.0",
                          "from": "minimist@>=1.1.0 <2.0.0",
                          "resolved": "https://registry.npmjs.org/minimist/-/minimist-1.2.0.tgz"
                        }
                      }
                    },
                    "is-integer": {
                      "version": "1.0.6",
                      "from": "is-integer@>=1.0.4 <2.0.0",
                      "resolved": "https://registry.npmjs.org/is-integer/-/is-integer-1.0.6.tgz",
                      "dependencies": {
                        "is-finite": {
                          "version": "1.0.1",
                          "from": "is-finite@>=1.0.0 <2.0.0",
                          "resolved": "https://registry.npmjs.org/is-finite/-/is-finite-1.0.1.tgz",
                          "dependencies": {
                            "number-is-nan": {
                              "version": "1.0.0",
                              "from": "number-is-nan@>=1.0.0 <2.0.0",
                              "resolved": "https://registry.npmjs.org/number-is-nan/-/number-is-nan-1.0.0.tgz"
                            }
                          }
                        }
                      }
                    },
                    "repeating": {
                      "version": "1.1.3",
                      "from": "repeating@>=1.1.3 <2.0.0",
                      "resolved": "https://registry.npmjs.org/repeating/-/repeating-1.1.3.tgz",
                      "dependencies": {
                        "is-finite": {
                          "version": "1.0.1",
                          "from": "is-finite@>=1.0.0 <2.0.0",
                          "resolved": "https://registry.npmjs.org/is-finite/-/is-finite-1.0.1.tgz",
                          "dependencies": {
                            "number-is-nan": {
                              "version": "1.0.0",
                              "from": "number-is-nan@>=1.0.0 <2.0.0",
                              "resolved": "https://registry.npmjs.org/number-is-nan/-/number-is-nan-1.0.0.tgz"
                            }
                          }
                        }
                      }
                    },
                    "trim-right": {
                      "version": "1.0.1",
                      "from": "trim-right@>=1.0.1 <2.0.0",
                      "resolved": "https://registry.npmjs.org/trim-right/-/trim-right-1.0.1.tgz"
                    }
                  }
                },
                "babel-helpers": {
                  "version": "6.6.0",
                  "from": "babel-helpers@>=6.6.0 <7.0.0",
                  "resolved": "https://registry.npmjs.org/babel-helpers/-/babel-helpers-6.6.0.tgz"
                },
                "babel-messages": {
                  "version": "6.7.2",
                  "from": "babel-messages@>=6.7.2 <7.0.0",
                  "resolved": "https://registry.npmjs.org/babel-messages/-/babel-messages-6.7.2.tgz"
                },
                "babel-template": {
                  "version": "6.7.0",
                  "from": "babel-template@>=6.7.0 <7.0.0",
                  "resolved": "https://registry.npmjs.org/babel-template/-/babel-template-6.7.0.tgz"
                },
                "babel-register": {
                  "version": "6.7.2",
                  "from": "babel-register@>=6.7.2 <7.0.0",
                  "resolved": "https://registry.npmjs.org/babel-register/-/babel-register-6.7.2.tgz",
                  "dependencies": {
                    "core-js": {
                      "version": "2.3.0",
                      "from": "core-js@>=2.1.0 <3.0.0",
                      "resolved": "https://registry.npmjs.org/core-js/-/core-js-2.3.0.tgz"
                    },
                    "home-or-tmp": {
                      "version": "1.0.0",
                      "from": "home-or-tmp@>=1.0.0 <2.0.0",
                      "resolved": "https://registry.npmjs.org/home-or-tmp/-/home-or-tmp-1.0.0.tgz",
                      "dependencies": {
                        "os-tmpdir": {
                          "version": "1.0.1",
                          "from": "os-tmpdir@>=1.0.1 <2.0.0",
                          "resolved": "https://registry.npmjs.org/os-tmpdir/-/os-tmpdir-1.0.1.tgz"
                        },
                        "user-home": {
                          "version": "1.1.1",
                          "from": "user-home@>=1.1.1 <2.0.0",
                          "resolved": "https://registry.npmjs.org/user-home/-/user-home-1.1.1.tgz"
                        }
                      }
                    },
                    "mkdirp": {
                      "version": "0.5.1",
                      "from": "mkdirp@>=0.5.1 <0.6.0",
                      "resolved": "https://registry.npmjs.org/mkdirp/-/mkdirp-0.5.1.tgz",
                      "dependencies": {
                        "minimist": {
                          "version": "0.0.8",
                          "from": "minimist@0.0.8",
                          "resolved": "https://registry.npmjs.org/minimist/-/minimist-0.0.8.tgz"
                        }
                      }
                    }
                  }
                },
                "convert-source-map": {
                  "version": "1.2.0",
                  "from": "convert-source-map@>=1.1.0 <2.0.0",
                  "resolved": "https://registry.npmjs.org/convert-source-map/-/convert-source-map-1.2.0.tgz"
                },
                "debug": {
                  "version": "2.2.0",
                  "from": "debug@>=2.1.1 <3.0.0",
                  "resolved": "https://registry.npmjs.org/debug/-/debug-2.2.0.tgz",
                  "dependencies": {
                    "ms": {
                      "version": "0.7.1",
                      "from": "ms@0.7.1",
                      "resolved": "https://registry.npmjs.org/ms/-/ms-0.7.1.tgz"
                    }
                  }
                },
                "json5": {
                  "version": "0.4.0",
                  "from": "json5@>=0.4.0 <0.5.0",
                  "resolved": "https://registry.npmjs.org/json5/-/json5-0.4.0.tgz"
                },
                "lodash": {
                  "version": "3.10.1",
                  "from": "lodash@>=3.10.0 <4.0.0",
                  "resolved": "https://registry.npmjs.org/lodash/-/lodash-3.10.1.tgz"
                },
                "minimatch": {
                  "version": "2.0.10",
                  "from": "minimatch@>=2.0.3 <3.0.0",
                  "resolved": "https://registry.npmjs.org/minimatch/-/minimatch-2.0.10.tgz",
                  "dependencies": {
                    "brace-expansion": {
                      "version": "1.1.3",
                      "from": "brace-expansion@>=1.0.0 <2.0.0",
                      "resolved": "https://registry.npmjs.org/brace-expansion/-/brace-expansion-1.1.3.tgz",
                      "dependencies": {
                        "balanced-match": {
                          "version": "0.3.0",
                          "from": "balanced-match@>=0.3.0 <0.4.0",
                          "resolved": "https://registry.npmjs.org/balanced-match/-/balanced-match-0.3.0.tgz"
                        },
                        "concat-map": {
                          "version": "0.0.1",
                          "from": "concat-map@0.0.1",
                          "resolved": "https://registry.npmjs.org/concat-map/-/concat-map-0.0.1.tgz"
                        }
                      }
                    }
                  }
                },
                "path-exists": {
                  "version": "1.0.0",
                  "from": "path-exists@>=1.0.0 <2.0.0",
                  "resolved": "https://registry.npmjs.org/path-exists/-/path-exists-1.0.0.tgz"
                },
                "path-is-absolute": {
                  "version": "1.0.0",
                  "from": "path-is-absolute@>=1.0.0 <2.0.0",
                  "resolved": "https://registry.npmjs.org/path-is-absolute/-/path-is-absolute-1.0.0.tgz"
                },
                "shebang-regex": {
                  "version": "1.0.0",
                  "from": "shebang-regex@>=1.0.0 <2.0.0",
                  "resolved": "https://registry.npmjs.org/shebang-regex/-/shebang-regex-1.0.0.tgz"
                },
                "slash": {
                  "version": "1.0.0",
                  "from": "slash@>=1.0.0 <2.0.0",
                  "resolved": "https://registry.npmjs.org/slash/-/slash-1.0.0.tgz"
                },
                "source-map": {
                  "version": "0.5.5",
                  "from": "source-map@>=0.5.0 <0.6.0",
                  "resolved": "https://registry.npmjs.org/source-map/-/source-map-0.5.5.tgz"
                }
              }
            },
            "babel-runtime": {
              "version": "5.8.38",
              "from": "babel-runtime@>=5.0.0 <6.0.0",
              "resolved": "https://registry.npmjs.org/babel-runtime/-/babel-runtime-5.8.38.tgz",
              "dependencies": {
                "core-js": {
                  "version": "1.2.6",
                  "from": "core-js@>=1.0.0 <2.0.0",
                  "resolved": "https://registry.npmjs.org/core-js/-/core-js-1.2.6.tgz"
                }
              }
            },
            "babel-traverse": {
              "version": "6.7.6",
              "from": "babel-traverse@>=6.6.5 <7.0.0",
              "resolved": "https://registry.npmjs.org/babel-traverse/-/babel-traverse-6.7.6.tgz",
              "dependencies": {
                "babel-code-frame": {
                  "version": "6.7.7",
                  "from": "babel-code-frame@>=6.7.5 <7.0.0",
                  "resolved": "https://registry.npmjs.org/babel-code-frame/-/babel-code-frame-6.7.7.tgz",
                  "dependencies": {
                    "chalk": {
                      "version": "1.1.3",
                      "from": "chalk@>=1.1.0 <2.0.0",
                      "resolved": "https://registry.npmjs.org/chalk/-/chalk-1.1.3.tgz",
                      "dependencies": {
                        "ansi-styles": {
                          "version": "2.2.1",
                          "from": "ansi-styles@>=2.2.1 <3.0.0",
                          "resolved": "https://registry.npmjs.org/ansi-styles/-/ansi-styles-2.2.1.tgz"
                        },
                        "escape-string-regexp": {
                          "version": "1.0.5",
                          "from": "escape-string-regexp@>=1.0.2 <2.0.0",
                          "resolved": "https://registry.npmjs.org/escape-string-regexp/-/escape-string-regexp-1.0.5.tgz"
                        },
                        "has-ansi": {
                          "version": "2.0.0",
                          "from": "has-ansi@>=2.0.0 <3.0.0",
                          "resolved": "https://registry.npmjs.org/has-ansi/-/has-ansi-2.0.0.tgz",
                          "dependencies": {
                            "ansi-regex": {
                              "version": "2.0.0",
                              "from": "ansi-regex@>=2.0.0 <3.0.0",
                              "resolved": "https://registry.npmjs.org/ansi-regex/-/ansi-regex-2.0.0.tgz"
                            }
                          }
                        },
                        "strip-ansi": {
                          "version": "3.0.1",
                          "from": "strip-ansi@>=3.0.0 <4.0.0",
                          "resolved": "https://registry.npmjs.org/strip-ansi/-/strip-ansi-3.0.1.tgz",
                          "dependencies": {
                            "ansi-regex": {
                              "version": "2.0.0",
                              "from": "ansi-regex@>=2.0.0 <3.0.0",
                              "resolved": "https://registry.npmjs.org/ansi-regex/-/ansi-regex-2.0.0.tgz"
                            }
                          }
                        },
                        "supports-color": {
                          "version": "2.0.0",
                          "from": "supports-color@>=2.0.0 <3.0.0",
                          "resolved": "https://registry.npmjs.org/supports-color/-/supports-color-2.0.0.tgz"
                        }
                      }
                    },
                    "esutils": {
                      "version": "2.0.2",
                      "from": "esutils@>=2.0.2 <3.0.0",
                      "resolved": "https://registry.npmjs.org/esutils/-/esutils-2.0.2.tgz"
                    },
                    "js-tokens": {
                      "version": "1.0.3",
                      "from": "js-tokens@>=1.0.2 <2.0.0",
                      "resolved": "https://registry.npmjs.org/js-tokens/-/js-tokens-1.0.3.tgz"
                    }
                  }
                },
                "babel-messages": {
                  "version": "6.7.2",
                  "from": "babel-messages@>=6.7.2 <7.0.0",
                  "resolved": "https://registry.npmjs.org/babel-messages/-/babel-messages-6.7.2.tgz"
                },
                "debug": {
                  "version": "2.2.0",
                  "from": "debug@>=2.2.0 <3.0.0",
                  "resolved": "https://registry.npmjs.org/debug/-/debug-2.2.0.tgz",
                  "dependencies": {
                    "ms": {
                      "version": "0.7.1",
                      "from": "ms@0.7.1",
                      "resolved": "https://registry.npmjs.org/ms/-/ms-0.7.1.tgz"
                    }
                  }
                },
                "globals": {
                  "version": "8.18.0",
                  "from": "globals@>=8.3.0 <9.0.0",
                  "resolved": "https://registry.npmjs.org/globals/-/globals-8.18.0.tgz"
                },
                "invariant": {
                  "version": "2.2.1",
                  "from": "invariant@>=2.2.0 <3.0.0",
                  "resolved": "https://registry.npmjs.org/invariant/-/invariant-2.2.1.tgz",
                  "dependencies": {
                    "loose-envify": {
                      "version": "1.1.0",
                      "from": "loose-envify@>=1.0.0 <2.0.0",
                      "resolved": "https://registry.npmjs.org/loose-envify/-/loose-envify-1.1.0.tgz",
                      "dependencies": {
                        "js-tokens": {
                          "version": "1.0.3",
                          "from": "js-tokens@>=1.0.1 <2.0.0",
                          "resolved": "https://registry.npmjs.org/js-tokens/-/js-tokens-1.0.3.tgz"
                        }
                      }
                    }
                  }
                },
                "lodash": {
                  "version": "3.10.1",
                  "from": "lodash@>=3.10.1 <4.0.0",
                  "resolved": "https://registry.npmjs.org/lodash/-/lodash-3.10.1.tgz"
                },
                "repeating": {
                  "version": "1.1.3",
                  "from": "repeating@>=1.1.3 <2.0.0",
                  "resolved": "https://registry.npmjs.org/repeating/-/repeating-1.1.3.tgz",
                  "dependencies": {
                    "is-finite": {
                      "version": "1.0.1",
                      "from": "is-finite@>=1.0.0 <2.0.0",
                      "resolved": "https://registry.npmjs.org/is-finite/-/is-finite-1.0.1.tgz",
                      "dependencies": {
                        "number-is-nan": {
                          "version": "1.0.0",
                          "from": "number-is-nan@>=1.0.0 <2.0.0",
                          "resolved": "https://registry.npmjs.org/number-is-nan/-/number-is-nan-1.0.0.tgz"
                        }
                      }
                    }
                  }
                }
              }
            },
            "babel-types": {
              "version": "6.7.7",
              "from": "babel-types@>=6.6.5 <7.0.0",
              "resolved": "https://registry.npmjs.org/babel-types/-/babel-types-6.7.7.tgz",
              "dependencies": {
                "esutils": {
                  "version": "2.0.2",
                  "from": "esutils@>=2.0.2 <3.0.0",
                  "resolved": "https://registry.npmjs.org/esutils/-/esutils-2.0.2.tgz"
                },
                "lodash": {
                  "version": "3.10.1",
                  "from": "lodash@>=3.10.1 <4.0.0",
                  "resolved": "https://registry.npmjs.org/lodash/-/lodash-3.10.1.tgz"
                },
                "to-fast-properties": {
                  "version": "1.0.2",
                  "from": "to-fast-properties@>=1.0.1 <2.0.0",
                  "resolved": "https://registry.npmjs.org/to-fast-properties/-/to-fast-properties-1.0.2.tgz"
                }
              }
            },
            "babylon": {
              "version": "6.7.0",
              "from": "babylon@>=6.6.5 <7.0.0",
              "resolved": "https://registry.npmjs.org/babylon/-/babylon-6.7.0.tgz"
            },
            "private": {
              "version": "0.1.6",
              "from": "private@>=0.1.5 <0.2.0",
              "resolved": "https://registry.npmjs.org/private/-/private-0.1.6.tgz"
            }
          }
        }
      }
    },
    "babel-preset-jest": {
      "version": "12.0.1",
      "from": "babel-preset-jest@>=12.0.1 <13.0.0",
      "resolved": "https://registry.npmjs.org/babel-preset-jest/-/babel-preset-jest-12.0.1.tgz"
    },
    "babel-preset-react": {
      "version": "6.5.0",
      "from": "babel-preset-react@>=6.5.0 <7.0.0",
      "resolved": "https://registry.npmjs.org/babel-preset-react/-/babel-preset-react-6.5.0.tgz",
      "dependencies": {
        "babel-plugin-syntax-flow": {
          "version": "6.5.0",
          "from": "babel-plugin-syntax-flow@>=6.3.13 <7.0.0",
          "resolved": "https://registry.npmjs.org/babel-plugin-syntax-flow/-/babel-plugin-syntax-flow-6.5.0.tgz",
          "dependencies": {
            "babel-runtime": {
              "version": "5.8.38",
              "from": "babel-runtime@>=5.0.0 <6.0.0",
              "resolved": "https://registry.npmjs.org/babel-runtime/-/babel-runtime-5.8.38.tgz",
              "dependencies": {
                "core-js": {
                  "version": "1.2.6",
                  "from": "core-js@>=1.0.0 <2.0.0",
                  "resolved": "https://registry.npmjs.org/core-js/-/core-js-1.2.6.tgz"
                }
              }
            }
          }
        },
        "babel-plugin-syntax-jsx": {
          "version": "6.5.0",
          "from": "babel-plugin-syntax-jsx@>=6.3.13 <7.0.0",
          "resolved": "https://registry.npmjs.org/babel-plugin-syntax-jsx/-/babel-plugin-syntax-jsx-6.5.0.tgz",
          "dependencies": {
            "babel-runtime": {
              "version": "5.8.38",
              "from": "babel-runtime@>=5.0.0 <6.0.0",
              "resolved": "https://registry.npmjs.org/babel-runtime/-/babel-runtime-5.8.38.tgz",
              "dependencies": {
                "core-js": {
                  "version": "1.2.6",
                  "from": "core-js@>=1.0.0 <2.0.0",
                  "resolved": "https://registry.npmjs.org/core-js/-/core-js-1.2.6.tgz"
                }
              }
            }
          }
        },
        "babel-plugin-transform-flow-strip-types": {
          "version": "6.7.0",
          "from": "babel-plugin-transform-flow-strip-types@>=6.3.13 <7.0.0",
          "resolved": "https://registry.npmjs.org/babel-plugin-transform-flow-strip-types/-/babel-plugin-transform-flow-strip-types-6.7.0.tgz",
          "dependencies": {
            "babel-runtime": {
              "version": "5.8.38",
              "from": "babel-runtime@>=5.0.0 <6.0.0",
              "resolved": "https://registry.npmjs.org/babel-runtime/-/babel-runtime-5.8.38.tgz",
              "dependencies": {
                "core-js": {
                  "version": "1.2.6",
                  "from": "core-js@>=1.0.0 <2.0.0",
                  "resolved": "https://registry.npmjs.org/core-js/-/core-js-1.2.6.tgz"
                }
              }
            }
          }
        },
        "babel-plugin-transform-react-display-name": {
          "version": "6.5.0",
          "from": "babel-plugin-transform-react-display-name@>=6.3.13 <7.0.0",
          "resolved": "https://registry.npmjs.org/babel-plugin-transform-react-display-name/-/babel-plugin-transform-react-display-name-6.5.0.tgz",
          "dependencies": {
            "babel-runtime": {
              "version": "5.8.38",
              "from": "babel-runtime@>=5.0.0 <6.0.0",
              "resolved": "https://registry.npmjs.org/babel-runtime/-/babel-runtime-5.8.38.tgz",
              "dependencies": {
                "core-js": {
                  "version": "1.2.6",
                  "from": "core-js@>=1.0.0 <2.0.0",
                  "resolved": "https://registry.npmjs.org/core-js/-/core-js-1.2.6.tgz"
                }
              }
            }
          }
        },
        "babel-plugin-transform-react-jsx": {
          "version": "6.7.5",
          "from": "babel-plugin-transform-react-jsx@>=6.3.13 <7.0.0",
          "resolved": "https://registry.npmjs.org/babel-plugin-transform-react-jsx/-/babel-plugin-transform-react-jsx-6.7.5.tgz",
          "dependencies": {
            "babel-runtime": {
              "version": "5.8.38",
              "from": "babel-runtime@>=5.0.0 <6.0.0",
              "resolved": "https://registry.npmjs.org/babel-runtime/-/babel-runtime-5.8.38.tgz",
              "dependencies": {
                "core-js": {
                  "version": "1.2.6",
                  "from": "core-js@>=1.0.0 <2.0.0",
                  "resolved": "https://registry.npmjs.org/core-js/-/core-js-1.2.6.tgz"
                }
              }
            },
            "babel-helper-builder-react-jsx": {
              "version": "6.7.5",
              "from": "babel-helper-builder-react-jsx@>=6.7.5 <7.0.0",
              "resolved": "https://registry.npmjs.org/babel-helper-builder-react-jsx/-/babel-helper-builder-react-jsx-6.7.5.tgz",
              "dependencies": {
                "babel-types": {
                  "version": "6.7.7",
                  "from": "babel-types@>=6.6.5 <7.0.0",
                  "resolved": "https://registry.npmjs.org/babel-types/-/babel-types-6.7.7.tgz",
                  "dependencies": {
                    "babel-traverse": {
                      "version": "6.7.6",
                      "from": "babel-traverse@>=6.7.2 <7.0.0",
                      "resolved": "https://registry.npmjs.org/babel-traverse/-/babel-traverse-6.7.6.tgz",
                      "dependencies": {
                        "babel-code-frame": {
                          "version": "6.7.7",
                          "from": "babel-code-frame@>=6.7.5 <7.0.0",
                          "resolved": "https://registry.npmjs.org/babel-code-frame/-/babel-code-frame-6.7.7.tgz",
                          "dependencies": {
                            "chalk": {
                              "version": "1.1.3",
                              "from": "chalk@>=1.1.0 <2.0.0",
                              "resolved": "https://registry.npmjs.org/chalk/-/chalk-1.1.3.tgz",
                              "dependencies": {
                                "ansi-styles": {
                                  "version": "2.2.1",
                                  "from": "ansi-styles@>=2.2.1 <3.0.0",
                                  "resolved": "https://registry.npmjs.org/ansi-styles/-/ansi-styles-2.2.1.tgz"
                                },
                                "escape-string-regexp": {
                                  "version": "1.0.5",
                                  "from": "escape-string-regexp@>=1.0.2 <2.0.0",
                                  "resolved": "https://registry.npmjs.org/escape-string-regexp/-/escape-string-regexp-1.0.5.tgz"
                                },
                                "has-ansi": {
                                  "version": "2.0.0",
                                  "from": "has-ansi@>=2.0.0 <3.0.0",
                                  "resolved": "https://registry.npmjs.org/has-ansi/-/has-ansi-2.0.0.tgz",
                                  "dependencies": {
                                    "ansi-regex": {
                                      "version": "2.0.0",
                                      "from": "ansi-regex@>=2.0.0 <3.0.0",
                                      "resolved": "https://registry.npmjs.org/ansi-regex/-/ansi-regex-2.0.0.tgz"
                                    }
                                  }
                                },
                                "strip-ansi": {
                                  "version": "3.0.1",
                                  "from": "strip-ansi@>=3.0.0 <4.0.0",
                                  "resolved": "https://registry.npmjs.org/strip-ansi/-/strip-ansi-3.0.1.tgz",
                                  "dependencies": {
                                    "ansi-regex": {
                                      "version": "2.0.0",
                                      "from": "ansi-regex@>=2.0.0 <3.0.0",
                                      "resolved": "https://registry.npmjs.org/ansi-regex/-/ansi-regex-2.0.0.tgz"
                                    }
                                  }
                                },
                                "supports-color": {
                                  "version": "2.0.0",
                                  "from": "supports-color@>=2.0.0 <3.0.0",
                                  "resolved": "https://registry.npmjs.org/supports-color/-/supports-color-2.0.0.tgz"
                                }
                              }
                            },
                            "js-tokens": {
                              "version": "1.0.3",
                              "from": "js-tokens@>=1.0.2 <2.0.0",
                              "resolved": "https://registry.npmjs.org/js-tokens/-/js-tokens-1.0.3.tgz"
                            }
                          }
                        },
                        "babel-messages": {
                          "version": "6.7.2",
                          "from": "babel-messages@>=6.7.2 <7.0.0",
                          "resolved": "https://registry.npmjs.org/babel-messages/-/babel-messages-6.7.2.tgz"
                        },
                        "babylon": {
                          "version": "6.7.0",
                          "from": "babylon@>=6.7.0 <7.0.0",
                          "resolved": "https://registry.npmjs.org/babylon/-/babylon-6.7.0.tgz"
                        },
                        "debug": {
                          "version": "2.2.0",
                          "from": "debug@>=2.2.0 <3.0.0",
                          "resolved": "https://registry.npmjs.org/debug/-/debug-2.2.0.tgz",
                          "dependencies": {
                            "ms": {
                              "version": "0.7.1",
                              "from": "ms@0.7.1",
                              "resolved": "https://registry.npmjs.org/ms/-/ms-0.7.1.tgz"
                            }
                          }
                        },
                        "globals": {
                          "version": "8.18.0",
                          "from": "globals@>=8.3.0 <9.0.0",
                          "resolved": "https://registry.npmjs.org/globals/-/globals-8.18.0.tgz"
                        },
                        "invariant": {
                          "version": "2.2.1",
                          "from": "invariant@>=2.2.0 <3.0.0",
                          "resolved": "https://registry.npmjs.org/invariant/-/invariant-2.2.1.tgz",
                          "dependencies": {
                            "loose-envify": {
                              "version": "1.1.0",
                              "from": "loose-envify@>=1.0.0 <2.0.0",
                              "resolved": "https://registry.npmjs.org/loose-envify/-/loose-envify-1.1.0.tgz",
                              "dependencies": {
                                "js-tokens": {
                                  "version": "1.0.3",
                                  "from": "js-tokens@>=1.0.1 <2.0.0",
                                  "resolved": "https://registry.npmjs.org/js-tokens/-/js-tokens-1.0.3.tgz"
                                }
                              }
                            }
                          }
                        },
                        "repeating": {
                          "version": "1.1.3",
                          "from": "repeating@>=1.1.3 <2.0.0",
                          "resolved": "https://registry.npmjs.org/repeating/-/repeating-1.1.3.tgz",
                          "dependencies": {
                            "is-finite": {
                              "version": "1.0.1",
                              "from": "is-finite@>=1.0.0 <2.0.0",
                              "resolved": "https://registry.npmjs.org/is-finite/-/is-finite-1.0.1.tgz",
                              "dependencies": {
                                "number-is-nan": {
                                  "version": "1.0.0",
                                  "from": "number-is-nan@>=1.0.0 <2.0.0",
                                  "resolved": "https://registry.npmjs.org/number-is-nan/-/number-is-nan-1.0.0.tgz"
                                }
                              }
                            }
                          }
                        }
                      }
                    },
                    "to-fast-properties": {
                      "version": "1.0.2",
                      "from": "to-fast-properties@>=1.0.1 <2.0.0",
                      "resolved": "https://registry.npmjs.org/to-fast-properties/-/to-fast-properties-1.0.2.tgz"
                    }
                  }
                },
                "esutils": {
                  "version": "2.0.2",
                  "from": "esutils@>=2.0.0 <3.0.0",
                  "resolved": "https://registry.npmjs.org/esutils/-/esutils-2.0.2.tgz"
                },
                "lodash": {
                  "version": "3.10.1",
                  "from": "lodash@>=3.10.0 <4.0.0",
                  "resolved": "https://registry.npmjs.org/lodash/-/lodash-3.10.1.tgz"
                }
              }
            }
          }
        },
        "babel-plugin-transform-react-jsx-source": {
          "version": "6.5.0",
          "from": "babel-plugin-transform-react-jsx-source@>=6.3.13 <7.0.0",
          "resolved": "https://registry.npmjs.org/babel-plugin-transform-react-jsx-source/-/babel-plugin-transform-react-jsx-source-6.5.0.tgz",
          "dependencies": {
            "babel-runtime": {
              "version": "5.8.38",
              "from": "babel-runtime@>=5.0.0 <6.0.0",
              "resolved": "https://registry.npmjs.org/babel-runtime/-/babel-runtime-5.8.38.tgz",
              "dependencies": {
                "core-js": {
                  "version": "1.2.6",
                  "from": "core-js@>=1.0.0 <2.0.0",
                  "resolved": "https://registry.npmjs.org/core-js/-/core-js-1.2.6.tgz"
                }
              }
            }
          }
        }
      }
    },
    "babel-regenerator-runtime": {
      "version": "6.5.0",
      "from": "babel-regenerator-runtime@>=6.3.13 <7.0.0",
      "resolved": "https://registry.npmjs.org/babel-regenerator-runtime/-/babel-regenerator-runtime-6.5.0.tgz"
    },
    "babel-runtime": {
      "version": "5.8.38",
      "from": "babel-runtime@>=5.0.0 <6.0.0",
      "resolved": "https://registry.npmjs.org/babel-runtime/-/babel-runtime-5.8.38.tgz",
      "dependencies": {
        "core-js": {
          "version": "1.2.6",
          "from": "core-js@>=1.0.0 <2.0.0",
          "resolved": "https://registry.npmjs.org/core-js/-/core-js-1.2.6.tgz"
        }
      }
    },
    "brace": {
      "version": "0.3.0",
      "from": "https://registry.npmjs.org/brace/-/brace-0.3.0.tgz",
      "resolved": "https://registry.npmjs.org/brace/-/brace-0.3.0.tgz",
      "dependencies": {
        "w3c-blob": {
          "version": "0.0.1",
          "from": "https://registry.npmjs.org/w3c-blob/-/w3c-blob-0.0.1.tgz",
          "resolved": "https://registry.npmjs.org/w3c-blob/-/w3c-blob-0.0.1.tgz"
        }
      }
    },
    "ckeditor": {
      "version": "0.1.0",
      "from": "node_shims/ckeditor",
      "resolved": "file:node_shims/ckeditor"
    },
    "color": {
      "version": "0.10.1",
      "from": "https://registry.npmjs.org/color/-/color-0.10.1.tgz",
      "resolved": "https://registry.npmjs.org/color/-/color-0.10.1.tgz",
      "dependencies": {
        "color-convert": {
          "version": "0.5.3",
          "from": "https://registry.npmjs.org/color-convert/-/color-convert-0.5.3.tgz",
          "resolved": "https://registry.npmjs.org/color-convert/-/color-convert-0.5.3.tgz"
        },
        "color-string": {
          "version": "0.3.0",
          "from": "https://registry.npmjs.org/color-string/-/color-string-0.3.0.tgz",
          "resolved": "https://registry.npmjs.org/color-string/-/color-string-0.3.0.tgz",
          "dependencies": {
            "color-name": {
              "version": "1.0.1",
              "from": "https://registry.npmjs.org/color-name/-/color-name-1.0.1.tgz",
              "resolved": "https://registry.npmjs.org/color-name/-/color-name-1.0.1.tgz"
            }
          }
        }
      }
    },
    "cookie-monster": {
      "version": "0.0.7",
      "from": "https://registry.npmjs.org/cookie-monster/-/cookie-monster-0.0.7.tgz",
      "resolved": "https://registry.npmjs.org/cookie-monster/-/cookie-monster-0.0.7.tgz"
    },
    "core-js": {
      "version": "2.3.0",
      "from": "core-js@>=2.1.0 <3.0.0",
      "resolved": "https://registry.npmjs.org/core-js/-/core-js-2.3.0.tgz"
    },
    "d3": {
      "version": "3.5.6",
      "from": "https://registry.npmjs.org/d3/-/d3-3.5.6.tgz",
      "resolved": "https://registry.npmjs.org/d3/-/d3-3.5.6.tgz"
    },
    "dagre-d3": {
      "version": "0.4.3-pre",
      "from": "git+https://github.com/ENCODE-DCC/dagre-d3.git#6dc456e09a43a20ad08905479077b27897740293",
      "resolved": "git+https://github.com/ENCODE-DCC/dagre-d3.git#6dc456e09a43a20ad08905479077b27897740293",
      "dependencies": {
        "dagre": {
          "version": "0.7.4",
          "from": "https://registry.npmjs.org/dagre/-/dagre-0.7.4.tgz",
          "resolved": "https://registry.npmjs.org/dagre/-/dagre-0.7.4.tgz",
          "dependencies": {
            "lodash": {
              "version": "3.10.1",
              "from": "https://registry.npmjs.org/lodash/-/lodash-3.10.1.tgz",
              "resolved": "https://registry.npmjs.org/lodash/-/lodash-3.10.1.tgz"
            }
          }
        },
        "graphlib": {
          "version": "1.0.7",
          "from": "https://registry.npmjs.org/graphlib/-/graphlib-1.0.7.tgz",
          "resolved": "https://registry.npmjs.org/graphlib/-/graphlib-1.0.7.tgz",
          "dependencies": {
            "lodash": {
              "version": "3.10.1",
              "from": "https://registry.npmjs.org/lodash/-/lodash-3.10.1.tgz",
              "resolved": "https://registry.npmjs.org/lodash/-/lodash-3.10.1.tgz"
            }
          }
        },
>>>>>>> 0895d06f
        "lodash": {
          "version": "2.4.2",
          "from": "https://registry.npmjs.org/lodash/-/lodash-2.4.2.tgz",
          "resolved": "https://registry.npmjs.org/lodash/-/lodash-2.4.2.tgz"
        }
      }
    },
    "domready": {
      "version": "0.3.0",
      "from": "https://registry.npmjs.org/domready/-/domready-0.3.0.tgz",
      "resolved": "https://registry.npmjs.org/domready/-/domready-0.3.0.tgz"
    },
<<<<<<< HEAD
=======
    "envify": {
      "version": "3.4.0",
      "from": "https://registry.npmjs.org/envify/-/envify-3.4.0.tgz",
      "resolved": "https://registry.npmjs.org/envify/-/envify-3.4.0.tgz",
      "dependencies": {
        "jstransform": {
          "version": "10.1.0",
          "from": "https://registry.npmjs.org/jstransform/-/jstransform-10.1.0.tgz",
          "resolved": "https://registry.npmjs.org/jstransform/-/jstransform-10.1.0.tgz",
          "dependencies": {
            "base62": {
              "version": "0.1.1",
              "from": "https://registry.npmjs.org/base62/-/base62-0.1.1.tgz",
              "resolved": "https://registry.npmjs.org/base62/-/base62-0.1.1.tgz"
            },
            "esprima-fb": {
              "version": "13001.1001.0-dev-harmony-fb",
              "from": "https://registry.npmjs.org/esprima-fb/-/esprima-fb-13001.1001.0-dev-harmony-fb.tgz",
              "resolved": "https://registry.npmjs.org/esprima-fb/-/esprima-fb-13001.1001.0-dev-harmony-fb.tgz"
            },
            "source-map": {
              "version": "0.1.31",
              "from": "https://registry.npmjs.org/source-map/-/source-map-0.1.31.tgz",
              "resolved": "https://registry.npmjs.org/source-map/-/source-map-0.1.31.tgz",
              "dependencies": {
                "amdefine": {
                  "version": "1.0.0",
                  "from": "https://registry.npmjs.org/amdefine/-/amdefine-1.0.0.tgz",
                  "resolved": "https://registry.npmjs.org/amdefine/-/amdefine-1.0.0.tgz"
                }
              }
            }
          }
        }
      }
    },
>>>>>>> 0895d06f
    "form-serialize": {
      "version": "0.6.0",
      "from": "https://registry.npmjs.org/form-serialize/-/form-serialize-0.6.0.tgz",
      "resolved": "https://registry.npmjs.org/form-serialize/-/form-serialize-0.6.0.tgz"
    },
    "google-analytics": {
      "version": "0.1.0",
      "from": "node_shims/google-analytics",
      "resolved": "file:node_shims/google-analytics"
    },
<<<<<<< HEAD
=======
    "gulp": {
      "version": "3.9.1",
      "from": "gulp@>=3.9.1 <4.0.0",
      "resolved": "https://registry.npmjs.org/gulp/-/gulp-3.9.1.tgz",
      "dependencies": {
        "archy": {
          "version": "1.0.0",
          "from": "archy@>=1.0.0 <2.0.0",
          "resolved": "https://registry.npmjs.org/archy/-/archy-1.0.0.tgz"
        },
        "chalk": {
          "version": "1.1.3",
          "from": "chalk@>=1.0.0 <2.0.0",
          "resolved": "https://registry.npmjs.org/chalk/-/chalk-1.1.3.tgz",
          "dependencies": {
            "ansi-styles": {
              "version": "2.2.1",
              "from": "ansi-styles@>=2.2.1 <3.0.0",
              "resolved": "https://registry.npmjs.org/ansi-styles/-/ansi-styles-2.2.1.tgz"
            },
            "escape-string-regexp": {
              "version": "1.0.5",
              "from": "escape-string-regexp@>=1.0.2 <2.0.0",
              "resolved": "https://registry.npmjs.org/escape-string-regexp/-/escape-string-regexp-1.0.5.tgz"
            },
            "has-ansi": {
              "version": "2.0.0",
              "from": "has-ansi@>=2.0.0 <3.0.0",
              "resolved": "https://registry.npmjs.org/has-ansi/-/has-ansi-2.0.0.tgz",
              "dependencies": {
                "ansi-regex": {
                  "version": "2.0.0",
                  "from": "ansi-regex@>=2.0.0 <3.0.0",
                  "resolved": "https://registry.npmjs.org/ansi-regex/-/ansi-regex-2.0.0.tgz"
                }
              }
            },
            "strip-ansi": {
              "version": "3.0.1",
              "from": "strip-ansi@>=3.0.0 <4.0.0",
              "resolved": "https://registry.npmjs.org/strip-ansi/-/strip-ansi-3.0.1.tgz",
              "dependencies": {
                "ansi-regex": {
                  "version": "2.0.0",
                  "from": "ansi-regex@>=2.0.0 <3.0.0",
                  "resolved": "https://registry.npmjs.org/ansi-regex/-/ansi-regex-2.0.0.tgz"
                }
              }
            },
            "supports-color": {
              "version": "2.0.0",
              "from": "supports-color@>=2.0.0 <3.0.0",
              "resolved": "https://registry.npmjs.org/supports-color/-/supports-color-2.0.0.tgz"
            }
          }
        },
        "deprecated": {
          "version": "0.0.1",
          "from": "deprecated@>=0.0.1 <0.0.2",
          "resolved": "https://registry.npmjs.org/deprecated/-/deprecated-0.0.1.tgz"
        },
        "interpret": {
          "version": "1.0.0",
          "from": "interpret@>=1.0.0 <2.0.0",
          "resolved": "https://registry.npmjs.org/interpret/-/interpret-1.0.0.tgz"
        },
        "liftoff": {
          "version": "2.2.1",
          "from": "liftoff@>=2.1.0 <3.0.0",
          "resolved": "https://registry.npmjs.org/liftoff/-/liftoff-2.2.1.tgz",
          "dependencies": {
            "extend": {
              "version": "2.0.1",
              "from": "extend@>=2.0.1 <3.0.0",
              "resolved": "https://registry.npmjs.org/extend/-/extend-2.0.1.tgz"
            },
            "findup-sync": {
              "version": "0.3.0",
              "from": "findup-sync@>=0.3.0 <0.4.0",
              "resolved": "https://registry.npmjs.org/findup-sync/-/findup-sync-0.3.0.tgz",
              "dependencies": {
                "glob": {
                  "version": "5.0.15",
                  "from": "glob@>=5.0.0 <5.1.0",
                  "resolved": "https://registry.npmjs.org/glob/-/glob-5.0.15.tgz",
                  "dependencies": {
                    "inflight": {
                      "version": "1.0.4",
                      "from": "inflight@>=1.0.4 <2.0.0",
                      "resolved": "https://registry.npmjs.org/inflight/-/inflight-1.0.4.tgz",
                      "dependencies": {
                        "wrappy": {
                          "version": "1.0.1",
                          "from": "wrappy@>=1.0.0 <2.0.0",
                          "resolved": "https://registry.npmjs.org/wrappy/-/wrappy-1.0.1.tgz"
                        }
                      }
                    },
                    "inherits": {
                      "version": "2.0.1",
                      "from": "inherits@>=2.0.0 <3.0.0",
                      "resolved": "https://registry.npmjs.org/inherits/-/inherits-2.0.1.tgz"
                    },
                    "minimatch": {
                      "version": "3.0.0",
                      "from": "minimatch@>=2.0.0 <3.0.0||>=3.0.0 <4.0.0",
                      "resolved": "https://registry.npmjs.org/minimatch/-/minimatch-3.0.0.tgz",
                      "dependencies": {
                        "brace-expansion": {
                          "version": "1.1.3",
                          "from": "brace-expansion@>=1.0.0 <2.0.0",
                          "resolved": "https://registry.npmjs.org/brace-expansion/-/brace-expansion-1.1.3.tgz",
                          "dependencies": {
                            "balanced-match": {
                              "version": "0.3.0",
                              "from": "balanced-match@>=0.3.0 <0.4.0",
                              "resolved": "https://registry.npmjs.org/balanced-match/-/balanced-match-0.3.0.tgz"
                            },
                            "concat-map": {
                              "version": "0.0.1",
                              "from": "concat-map@0.0.1",
                              "resolved": "https://registry.npmjs.org/concat-map/-/concat-map-0.0.1.tgz"
                            }
                          }
                        }
                      }
                    },
                    "once": {
                      "version": "1.3.3",
                      "from": "once@>=1.3.0 <2.0.0",
                      "resolved": "https://registry.npmjs.org/once/-/once-1.3.3.tgz",
                      "dependencies": {
                        "wrappy": {
                          "version": "1.0.1",
                          "from": "wrappy@>=1.0.0 <2.0.0",
                          "resolved": "https://registry.npmjs.org/wrappy/-/wrappy-1.0.1.tgz"
                        }
                      }
                    },
                    "path-is-absolute": {
                      "version": "1.0.0",
                      "from": "path-is-absolute@>=1.0.0 <2.0.0",
                      "resolved": "https://registry.npmjs.org/path-is-absolute/-/path-is-absolute-1.0.0.tgz"
                    }
                  }
                }
              }
            },
            "flagged-respawn": {
              "version": "0.3.2",
              "from": "flagged-respawn@>=0.3.2 <0.4.0",
              "resolved": "https://registry.npmjs.org/flagged-respawn/-/flagged-respawn-0.3.2.tgz"
            },
            "rechoir": {
              "version": "0.6.2",
              "from": "rechoir@>=0.6.0 <0.7.0",
              "resolved": "https://registry.npmjs.org/rechoir/-/rechoir-0.6.2.tgz"
            },
            "resolve": {
              "version": "1.1.7",
              "from": "resolve@>=1.1.6 <2.0.0",
              "resolved": "https://registry.npmjs.org/resolve/-/resolve-1.1.7.tgz"
            }
          }
        },
        "minimist": {
          "version": "1.2.0",
          "from": "minimist@>=1.1.0 <2.0.0",
          "resolved": "https://registry.npmjs.org/minimist/-/minimist-1.2.0.tgz"
        },
        "orchestrator": {
          "version": "0.3.7",
          "from": "orchestrator@>=0.3.0 <0.4.0",
          "resolved": "https://registry.npmjs.org/orchestrator/-/orchestrator-0.3.7.tgz",
          "dependencies": {
            "end-of-stream": {
              "version": "0.1.5",
              "from": "end-of-stream@>=0.1.5 <0.2.0",
              "resolved": "https://registry.npmjs.org/end-of-stream/-/end-of-stream-0.1.5.tgz",
              "dependencies": {
                "once": {
                  "version": "1.3.3",
                  "from": "once@>=1.3.0 <1.4.0",
                  "resolved": "https://registry.npmjs.org/once/-/once-1.3.3.tgz",
                  "dependencies": {
                    "wrappy": {
                      "version": "1.0.1",
                      "from": "wrappy@>=1.0.0 <2.0.0",
                      "resolved": "https://registry.npmjs.org/wrappy/-/wrappy-1.0.1.tgz"
                    }
                  }
                }
              }
            },
            "sequencify": {
              "version": "0.0.7",
              "from": "sequencify@>=0.0.7 <0.1.0",
              "resolved": "https://registry.npmjs.org/sequencify/-/sequencify-0.0.7.tgz"
            },
            "stream-consume": {
              "version": "0.1.0",
              "from": "stream-consume@>=0.1.0 <0.2.0",
              "resolved": "https://registry.npmjs.org/stream-consume/-/stream-consume-0.1.0.tgz"
            }
          }
        },
        "pretty-hrtime": {
          "version": "1.0.2",
          "from": "pretty-hrtime@>=1.0.0 <2.0.0",
          "resolved": "https://registry.npmjs.org/pretty-hrtime/-/pretty-hrtime-1.0.2.tgz"
        },
        "semver": {
          "version": "4.3.6",
          "from": "semver@>=4.1.0 <5.0.0",
          "resolved": "https://registry.npmjs.org/semver/-/semver-4.3.6.tgz"
        },
        "tildify": {
          "version": "1.2.0",
          "from": "tildify@>=1.0.0 <2.0.0",
          "resolved": "https://registry.npmjs.org/tildify/-/tildify-1.2.0.tgz",
          "dependencies": {
            "os-homedir": {
              "version": "1.0.1",
              "from": "os-homedir@>=1.0.0 <2.0.0",
              "resolved": "https://registry.npmjs.org/os-homedir/-/os-homedir-1.0.1.tgz"
            }
          }
        },
        "v8flags": {
          "version": "2.0.11",
          "from": "v8flags@>=2.0.2 <3.0.0",
          "resolved": "https://registry.npmjs.org/v8flags/-/v8flags-2.0.11.tgz",
          "dependencies": {
            "user-home": {
              "version": "1.1.1",
              "from": "user-home@>=1.1.1 <2.0.0",
              "resolved": "https://registry.npmjs.org/user-home/-/user-home-1.1.1.tgz"
            }
          }
        },
        "vinyl-fs": {
          "version": "0.3.14",
          "from": "vinyl-fs@>=0.3.0 <0.4.0",
          "resolved": "https://registry.npmjs.org/vinyl-fs/-/vinyl-fs-0.3.14.tgz",
          "dependencies": {
            "defaults": {
              "version": "1.0.3",
              "from": "defaults@>=1.0.0 <2.0.0",
              "resolved": "https://registry.npmjs.org/defaults/-/defaults-1.0.3.tgz",
              "dependencies": {
                "clone": {
                  "version": "1.0.2",
                  "from": "clone@>=1.0.2 <2.0.0",
                  "resolved": "https://registry.npmjs.org/clone/-/clone-1.0.2.tgz"
                }
              }
            },
            "glob-stream": {
              "version": "3.1.18",
              "from": "glob-stream@>=3.1.5 <4.0.0",
              "resolved": "https://registry.npmjs.org/glob-stream/-/glob-stream-3.1.18.tgz",
              "dependencies": {
                "glob": {
                  "version": "4.5.3",
                  "from": "glob@>=4.3.1 <5.0.0",
                  "resolved": "https://registry.npmjs.org/glob/-/glob-4.5.3.tgz",
                  "dependencies": {
                    "inflight": {
                      "version": "1.0.4",
                      "from": "inflight@>=1.0.4 <2.0.0",
                      "resolved": "https://registry.npmjs.org/inflight/-/inflight-1.0.4.tgz",
                      "dependencies": {
                        "wrappy": {
                          "version": "1.0.1",
                          "from": "wrappy@>=1.0.0 <2.0.0",
                          "resolved": "https://registry.npmjs.org/wrappy/-/wrappy-1.0.1.tgz"
                        }
                      }
                    },
                    "inherits": {
                      "version": "2.0.1",
                      "from": "inherits@>=2.0.0 <3.0.0",
                      "resolved": "https://registry.npmjs.org/inherits/-/inherits-2.0.1.tgz"
                    },
                    "once": {
                      "version": "1.3.3",
                      "from": "once@>=1.3.0 <2.0.0",
                      "resolved": "https://registry.npmjs.org/once/-/once-1.3.3.tgz",
                      "dependencies": {
                        "wrappy": {
                          "version": "1.0.1",
                          "from": "wrappy@>=1.0.0 <2.0.0",
                          "resolved": "https://registry.npmjs.org/wrappy/-/wrappy-1.0.1.tgz"
                        }
                      }
                    }
                  }
                },
                "minimatch": {
                  "version": "2.0.10",
                  "from": "minimatch@>=2.0.1 <3.0.0",
                  "resolved": "https://registry.npmjs.org/minimatch/-/minimatch-2.0.10.tgz",
                  "dependencies": {
                    "brace-expansion": {
                      "version": "1.1.3",
                      "from": "brace-expansion@>=1.0.0 <2.0.0",
                      "resolved": "https://registry.npmjs.org/brace-expansion/-/brace-expansion-1.1.3.tgz",
                      "dependencies": {
                        "balanced-match": {
                          "version": "0.3.0",
                          "from": "balanced-match@>=0.3.0 <0.4.0",
                          "resolved": "https://registry.npmjs.org/balanced-match/-/balanced-match-0.3.0.tgz"
                        },
                        "concat-map": {
                          "version": "0.0.1",
                          "from": "concat-map@0.0.1",
                          "resolved": "https://registry.npmjs.org/concat-map/-/concat-map-0.0.1.tgz"
                        }
                      }
                    }
                  }
                },
                "ordered-read-streams": {
                  "version": "0.1.0",
                  "from": "ordered-read-streams@>=0.1.0 <0.2.0",
                  "resolved": "https://registry.npmjs.org/ordered-read-streams/-/ordered-read-streams-0.1.0.tgz"
                },
                "glob2base": {
                  "version": "0.0.12",
                  "from": "glob2base@>=0.0.12 <0.0.13",
                  "resolved": "https://registry.npmjs.org/glob2base/-/glob2base-0.0.12.tgz",
                  "dependencies": {
                    "find-index": {
                      "version": "0.1.1",
                      "from": "find-index@>=0.1.1 <0.2.0",
                      "resolved": "https://registry.npmjs.org/find-index/-/find-index-0.1.1.tgz"
                    }
                  }
                },
                "unique-stream": {
                  "version": "1.0.0",
                  "from": "unique-stream@>=1.0.0 <2.0.0",
                  "resolved": "https://registry.npmjs.org/unique-stream/-/unique-stream-1.0.0.tgz"
                }
              }
            },
            "glob-watcher": {
              "version": "0.0.6",
              "from": "glob-watcher@>=0.0.6 <0.0.7",
              "resolved": "https://registry.npmjs.org/glob-watcher/-/glob-watcher-0.0.6.tgz",
              "dependencies": {
                "gaze": {
                  "version": "0.5.2",
                  "from": "gaze@>=0.5.1 <0.6.0",
                  "resolved": "https://registry.npmjs.org/gaze/-/gaze-0.5.2.tgz",
                  "dependencies": {
                    "globule": {
                      "version": "0.1.0",
                      "from": "globule@>=0.1.0 <0.2.0",
                      "resolved": "https://registry.npmjs.org/globule/-/globule-0.1.0.tgz",
                      "dependencies": {
                        "lodash": {
                          "version": "1.0.2",
                          "from": "lodash@>=1.0.1 <1.1.0",
                          "resolved": "https://registry.npmjs.org/lodash/-/lodash-1.0.2.tgz"
                        },
                        "glob": {
                          "version": "3.1.21",
                          "from": "glob@>=3.1.21 <3.2.0",
                          "resolved": "https://registry.npmjs.org/glob/-/glob-3.1.21.tgz",
                          "dependencies": {
                            "graceful-fs": {
                              "version": "1.2.3",
                              "from": "graceful-fs@>=1.2.0 <1.3.0",
                              "resolved": "https://registry.npmjs.org/graceful-fs/-/graceful-fs-1.2.3.tgz"
                            },
                            "inherits": {
                              "version": "1.0.2",
                              "from": "inherits@>=1.0.0 <2.0.0",
                              "resolved": "https://registry.npmjs.org/inherits/-/inherits-1.0.2.tgz"
                            }
                          }
                        },
                        "minimatch": {
                          "version": "0.2.14",
                          "from": "minimatch@>=0.2.11 <0.3.0",
                          "resolved": "https://registry.npmjs.org/minimatch/-/minimatch-0.2.14.tgz",
                          "dependencies": {
                            "lru-cache": {
                              "version": "2.7.3",
                              "from": "lru-cache@>=2.0.0 <3.0.0",
                              "resolved": "https://registry.npmjs.org/lru-cache/-/lru-cache-2.7.3.tgz"
                            },
                            "sigmund": {
                              "version": "1.0.1",
                              "from": "sigmund@>=1.0.0 <1.1.0",
                              "resolved": "https://registry.npmjs.org/sigmund/-/sigmund-1.0.1.tgz"
                            }
                          }
                        }
                      }
                    }
                  }
                }
              }
            },
            "graceful-fs": {
              "version": "3.0.8",
              "from": "graceful-fs@>=3.0.0 <4.0.0",
              "resolved": "https://registry.npmjs.org/graceful-fs/-/graceful-fs-3.0.8.tgz"
            },
            "mkdirp": {
              "version": "0.5.1",
              "from": "mkdirp@>=0.5.0 <0.6.0",
              "resolved": "https://registry.npmjs.org/mkdirp/-/mkdirp-0.5.1.tgz",
              "dependencies": {
                "minimist": {
                  "version": "0.0.8",
                  "from": "minimist@0.0.8",
                  "resolved": "https://registry.npmjs.org/minimist/-/minimist-0.0.8.tgz"
                }
              }
            },
            "strip-bom": {
              "version": "1.0.0",
              "from": "strip-bom@>=1.0.0 <2.0.0",
              "resolved": "https://registry.npmjs.org/strip-bom/-/strip-bom-1.0.0.tgz",
              "dependencies": {
                "first-chunk-stream": {
                  "version": "1.0.0",
                  "from": "first-chunk-stream@>=1.0.0 <2.0.0",
                  "resolved": "https://registry.npmjs.org/first-chunk-stream/-/first-chunk-stream-1.0.0.tgz"
                },
                "is-utf8": {
                  "version": "0.2.1",
                  "from": "is-utf8@>=0.2.0 <0.3.0",
                  "resolved": "https://registry.npmjs.org/is-utf8/-/is-utf8-0.2.1.tgz"
                }
              }
            },
            "through2": {
              "version": "0.6.5",
              "from": "through2@>=0.6.1 <0.7.0",
              "resolved": "https://registry.npmjs.org/through2/-/through2-0.6.5.tgz",
              "dependencies": {
                "readable-stream": {
                  "version": "1.0.34",
                  "from": "readable-stream@>=1.0.33-1 <1.1.0-0",
                  "resolved": "https://registry.npmjs.org/readable-stream/-/readable-stream-1.0.34.tgz",
                  "dependencies": {
                    "core-util-is": {
                      "version": "1.0.2",
                      "from": "core-util-is@>=1.0.0 <1.1.0",
                      "resolved": "https://registry.npmjs.org/core-util-is/-/core-util-is-1.0.2.tgz"
                    },
                    "isarray": {
                      "version": "0.0.1",
                      "from": "isarray@0.0.1",
                      "resolved": "https://registry.npmjs.org/isarray/-/isarray-0.0.1.tgz"
                    },
                    "string_decoder": {
                      "version": "0.10.31",
                      "from": "string_decoder@>=0.10.0 <0.11.0",
                      "resolved": "https://registry.npmjs.org/string_decoder/-/string_decoder-0.10.31.tgz"
                    },
                    "inherits": {
                      "version": "2.0.1",
                      "from": "inherits@>=2.0.1 <2.1.0",
                      "resolved": "https://registry.npmjs.org/inherits/-/inherits-2.0.1.tgz"
                    }
                  }
                },
                "xtend": {
                  "version": "4.0.1",
                  "from": "xtend@>=4.0.0 <4.1.0-0",
                  "resolved": "https://registry.npmjs.org/xtend/-/xtend-4.0.1.tgz"
                }
              }
            },
            "vinyl": {
              "version": "0.4.6",
              "from": "vinyl@>=0.4.0 <0.5.0",
              "resolved": "https://registry.npmjs.org/vinyl/-/vinyl-0.4.6.tgz",
              "dependencies": {
                "clone": {
                  "version": "0.2.0",
                  "from": "clone@>=0.2.0 <0.3.0",
                  "resolved": "https://registry.npmjs.org/clone/-/clone-0.2.0.tgz"
                },
                "clone-stats": {
                  "version": "0.0.1",
                  "from": "clone-stats@>=0.0.1 <0.0.2",
                  "resolved": "https://registry.npmjs.org/clone-stats/-/clone-stats-0.0.1.tgz"
                }
              }
            }
          }
        }
      }
    },
    "gulp-util": {
      "version": "3.0.7",
      "from": "gulp-util@>=3.0.7 <4.0.0",
      "resolved": "https://registry.npmjs.org/gulp-util/-/gulp-util-3.0.7.tgz",
      "dependencies": {
        "array-differ": {
          "version": "1.0.0",
          "from": "array-differ@>=1.0.0 <2.0.0",
          "resolved": "https://registry.npmjs.org/array-differ/-/array-differ-1.0.0.tgz"
        },
        "array-uniq": {
          "version": "1.0.2",
          "from": "array-uniq@>=1.0.2 <2.0.0",
          "resolved": "https://registry.npmjs.org/array-uniq/-/array-uniq-1.0.2.tgz"
        },
        "beeper": {
          "version": "1.1.0",
          "from": "beeper@>=1.0.0 <2.0.0",
          "resolved": "https://registry.npmjs.org/beeper/-/beeper-1.1.0.tgz"
        },
        "chalk": {
          "version": "1.1.3",
          "from": "chalk@>=1.0.0 <2.0.0",
          "resolved": "https://registry.npmjs.org/chalk/-/chalk-1.1.3.tgz",
          "dependencies": {
            "ansi-styles": {
              "version": "2.2.1",
              "from": "ansi-styles@>=2.2.1 <3.0.0",
              "resolved": "https://registry.npmjs.org/ansi-styles/-/ansi-styles-2.2.1.tgz"
            },
            "escape-string-regexp": {
              "version": "1.0.5",
              "from": "escape-string-regexp@>=1.0.2 <2.0.0",
              "resolved": "https://registry.npmjs.org/escape-string-regexp/-/escape-string-regexp-1.0.5.tgz"
            },
            "has-ansi": {
              "version": "2.0.0",
              "from": "has-ansi@>=2.0.0 <3.0.0",
              "resolved": "https://registry.npmjs.org/has-ansi/-/has-ansi-2.0.0.tgz",
              "dependencies": {
                "ansi-regex": {
                  "version": "2.0.0",
                  "from": "ansi-regex@>=2.0.0 <3.0.0",
                  "resolved": "https://registry.npmjs.org/ansi-regex/-/ansi-regex-2.0.0.tgz"
                }
              }
            },
            "strip-ansi": {
              "version": "3.0.1",
              "from": "strip-ansi@>=3.0.0 <4.0.0",
              "resolved": "https://registry.npmjs.org/strip-ansi/-/strip-ansi-3.0.1.tgz",
              "dependencies": {
                "ansi-regex": {
                  "version": "2.0.0",
                  "from": "ansi-regex@>=2.0.0 <3.0.0",
                  "resolved": "https://registry.npmjs.org/ansi-regex/-/ansi-regex-2.0.0.tgz"
                }
              }
            },
            "supports-color": {
              "version": "2.0.0",
              "from": "supports-color@>=2.0.0 <3.0.0",
              "resolved": "https://registry.npmjs.org/supports-color/-/supports-color-2.0.0.tgz"
            }
          }
        },
        "dateformat": {
          "version": "1.0.12",
          "from": "dateformat@>=1.0.11 <2.0.0",
          "resolved": "https://registry.npmjs.org/dateformat/-/dateformat-1.0.12.tgz",
          "dependencies": {
            "get-stdin": {
              "version": "4.0.1",
              "from": "get-stdin@>=4.0.1 <5.0.0",
              "resolved": "https://registry.npmjs.org/get-stdin/-/get-stdin-4.0.1.tgz"
            },
            "meow": {
              "version": "3.7.0",
              "from": "meow@>=3.3.0 <4.0.0",
              "resolved": "https://registry.npmjs.org/meow/-/meow-3.7.0.tgz",
              "dependencies": {
                "camelcase-keys": {
                  "version": "2.1.0",
                  "from": "camelcase-keys@>=2.0.0 <3.0.0",
                  "resolved": "https://registry.npmjs.org/camelcase-keys/-/camelcase-keys-2.1.0.tgz",
                  "dependencies": {
                    "camelcase": {
                      "version": "2.1.1",
                      "from": "camelcase@>=2.0.0 <3.0.0",
                      "resolved": "https://registry.npmjs.org/camelcase/-/camelcase-2.1.1.tgz"
                    }
                  }
                },
                "decamelize": {
                  "version": "1.2.0",
                  "from": "decamelize@>=1.1.2 <2.0.0",
                  "resolved": "https://registry.npmjs.org/decamelize/-/decamelize-1.2.0.tgz"
                },
                "loud-rejection": {
                  "version": "1.3.0",
                  "from": "loud-rejection@>=1.0.0 <2.0.0",
                  "resolved": "https://registry.npmjs.org/loud-rejection/-/loud-rejection-1.3.0.tgz",
                  "dependencies": {
                    "array-find-index": {
                      "version": "1.0.1",
                      "from": "array-find-index@>=1.0.0 <2.0.0",
                      "resolved": "https://registry.npmjs.org/array-find-index/-/array-find-index-1.0.1.tgz"
                    },
                    "signal-exit": {
                      "version": "2.1.2",
                      "from": "signal-exit@>=2.1.2 <3.0.0",
                      "resolved": "https://registry.npmjs.org/signal-exit/-/signal-exit-2.1.2.tgz"
                    }
                  }
                },
                "map-obj": {
                  "version": "1.0.1",
                  "from": "map-obj@>=1.0.1 <2.0.0",
                  "resolved": "https://registry.npmjs.org/map-obj/-/map-obj-1.0.1.tgz"
                },
                "normalize-package-data": {
                  "version": "2.3.5",
                  "from": "normalize-package-data@>=2.3.4 <3.0.0",
                  "resolved": "https://registry.npmjs.org/normalize-package-data/-/normalize-package-data-2.3.5.tgz",
                  "dependencies": {
                    "hosted-git-info": {
                      "version": "2.1.4",
                      "from": "hosted-git-info@>=2.1.4 <3.0.0",
                      "resolved": "https://registry.npmjs.org/hosted-git-info/-/hosted-git-info-2.1.4.tgz"
                    },
                    "is-builtin-module": {
                      "version": "1.0.0",
                      "from": "is-builtin-module@>=1.0.0 <2.0.0",
                      "resolved": "https://registry.npmjs.org/is-builtin-module/-/is-builtin-module-1.0.0.tgz",
                      "dependencies": {
                        "builtin-modules": {
                          "version": "1.1.1",
                          "from": "builtin-modules@>=1.0.0 <2.0.0",
                          "resolved": "https://registry.npmjs.org/builtin-modules/-/builtin-modules-1.1.1.tgz"
                        }
                      }
                    },
                    "semver": {
                      "version": "5.1.0",
                      "from": "semver@>=2.0.0 <3.0.0||>=3.0.0 <4.0.0||>=4.0.0 <5.0.0||>=5.0.0 <6.0.0",
                      "resolved": "https://registry.npmjs.org/semver/-/semver-5.1.0.tgz"
                    },
                    "validate-npm-package-license": {
                      "version": "3.0.1",
                      "from": "validate-npm-package-license@>=3.0.1 <4.0.0",
                      "resolved": "https://registry.npmjs.org/validate-npm-package-license/-/validate-npm-package-license-3.0.1.tgz",
                      "dependencies": {
                        "spdx-correct": {
                          "version": "1.0.2",
                          "from": "spdx-correct@>=1.0.0 <1.1.0",
                          "resolved": "https://registry.npmjs.org/spdx-correct/-/spdx-correct-1.0.2.tgz",
                          "dependencies": {
                            "spdx-license-ids": {
                              "version": "1.2.1",
                              "from": "spdx-license-ids@>=1.0.0 <2.0.0",
                              "resolved": "https://registry.npmjs.org/spdx-license-ids/-/spdx-license-ids-1.2.1.tgz"
                            }
                          }
                        },
                        "spdx-expression-parse": {
                          "version": "1.0.2",
                          "from": "spdx-expression-parse@>=1.0.0 <1.1.0",
                          "resolved": "https://registry.npmjs.org/spdx-expression-parse/-/spdx-expression-parse-1.0.2.tgz",
                          "dependencies": {
                            "spdx-exceptions": {
                              "version": "1.0.4",
                              "from": "spdx-exceptions@>=1.0.4 <2.0.0",
                              "resolved": "https://registry.npmjs.org/spdx-exceptions/-/spdx-exceptions-1.0.4.tgz"
                            },
                            "spdx-license-ids": {
                              "version": "1.2.1",
                              "from": "spdx-license-ids@>=1.0.0 <2.0.0",
                              "resolved": "https://registry.npmjs.org/spdx-license-ids/-/spdx-license-ids-1.2.1.tgz"
                            }
                          }
                        }
                      }
                    }
                  }
                },
                "object-assign": {
                  "version": "4.0.1",
                  "from": "object-assign@>=4.0.1 <5.0.0",
                  "resolved": "https://registry.npmjs.org/object-assign/-/object-assign-4.0.1.tgz"
                },
                "read-pkg-up": {
                  "version": "1.0.1",
                  "from": "read-pkg-up@>=1.0.1 <2.0.0",
                  "resolved": "https://registry.npmjs.org/read-pkg-up/-/read-pkg-up-1.0.1.tgz",
                  "dependencies": {
                    "find-up": {
                      "version": "1.1.2",
                      "from": "find-up@>=1.0.0 <2.0.0",
                      "resolved": "https://registry.npmjs.org/find-up/-/find-up-1.1.2.tgz",
                      "dependencies": {
                        "path-exists": {
                          "version": "2.1.0",
                          "from": "path-exists@>=2.0.0 <3.0.0",
                          "resolved": "https://registry.npmjs.org/path-exists/-/path-exists-2.1.0.tgz"
                        },
                        "pinkie-promise": {
                          "version": "2.0.1",
                          "from": "pinkie-promise@>=2.0.0 <3.0.0",
                          "resolved": "https://registry.npmjs.org/pinkie-promise/-/pinkie-promise-2.0.1.tgz",
                          "dependencies": {
                            "pinkie": {
                              "version": "2.0.4",
                              "from": "pinkie@>=2.0.0 <3.0.0",
                              "resolved": "https://registry.npmjs.org/pinkie/-/pinkie-2.0.4.tgz"
                            }
                          }
                        }
                      }
                    },
                    "read-pkg": {
                      "version": "1.1.0",
                      "from": "read-pkg@>=1.0.0 <2.0.0",
                      "resolved": "https://registry.npmjs.org/read-pkg/-/read-pkg-1.1.0.tgz",
                      "dependencies": {
                        "load-json-file": {
                          "version": "1.1.0",
                          "from": "load-json-file@>=1.0.0 <2.0.0",
                          "resolved": "https://registry.npmjs.org/load-json-file/-/load-json-file-1.1.0.tgz",
                          "dependencies": {
                            "graceful-fs": {
                              "version": "4.1.3",
                              "from": "graceful-fs@>=4.1.2 <5.0.0",
                              "resolved": "https://registry.npmjs.org/graceful-fs/-/graceful-fs-4.1.3.tgz"
                            },
                            "parse-json": {
                              "version": "2.2.0",
                              "from": "parse-json@>=2.2.0 <3.0.0",
                              "resolved": "https://registry.npmjs.org/parse-json/-/parse-json-2.2.0.tgz",
                              "dependencies": {
                                "error-ex": {
                                  "version": "1.3.0",
                                  "from": "error-ex@>=1.2.0 <2.0.0",
                                  "resolved": "https://registry.npmjs.org/error-ex/-/error-ex-1.3.0.tgz",
                                  "dependencies": {
                                    "is-arrayish": {
                                      "version": "0.2.1",
                                      "from": "is-arrayish@>=0.2.1 <0.3.0",
                                      "resolved": "https://registry.npmjs.org/is-arrayish/-/is-arrayish-0.2.1.tgz"
                                    }
                                  }
                                }
                              }
                            },
                            "pify": {
                              "version": "2.3.0",
                              "from": "pify@>=2.0.0 <3.0.0",
                              "resolved": "https://registry.npmjs.org/pify/-/pify-2.3.0.tgz"
                            },
                            "pinkie-promise": {
                              "version": "2.0.1",
                              "from": "pinkie-promise@>=2.0.0 <3.0.0",
                              "resolved": "https://registry.npmjs.org/pinkie-promise/-/pinkie-promise-2.0.1.tgz",
                              "dependencies": {
                                "pinkie": {
                                  "version": "2.0.4",
                                  "from": "pinkie@>=2.0.0 <3.0.0",
                                  "resolved": "https://registry.npmjs.org/pinkie/-/pinkie-2.0.4.tgz"
                                }
                              }
                            },
                            "strip-bom": {
                              "version": "2.0.0",
                              "from": "strip-bom@>=2.0.0 <3.0.0",
                              "resolved": "https://registry.npmjs.org/strip-bom/-/strip-bom-2.0.0.tgz",
                              "dependencies": {
                                "is-utf8": {
                                  "version": "0.2.1",
                                  "from": "is-utf8@>=0.2.0 <0.3.0",
                                  "resolved": "https://registry.npmjs.org/is-utf8/-/is-utf8-0.2.1.tgz"
                                }
                              }
                            }
                          }
                        },
                        "path-type": {
                          "version": "1.1.0",
                          "from": "path-type@>=1.0.0 <2.0.0",
                          "resolved": "https://registry.npmjs.org/path-type/-/path-type-1.1.0.tgz",
                          "dependencies": {
                            "graceful-fs": {
                              "version": "4.1.3",
                              "from": "graceful-fs@>=4.1.2 <5.0.0",
                              "resolved": "https://registry.npmjs.org/graceful-fs/-/graceful-fs-4.1.3.tgz"
                            },
                            "pify": {
                              "version": "2.3.0",
                              "from": "pify@>=2.0.0 <3.0.0",
                              "resolved": "https://registry.npmjs.org/pify/-/pify-2.3.0.tgz"
                            },
                            "pinkie-promise": {
                              "version": "2.0.1",
                              "from": "pinkie-promise@>=2.0.0 <3.0.0",
                              "resolved": "https://registry.npmjs.org/pinkie-promise/-/pinkie-promise-2.0.1.tgz",
                              "dependencies": {
                                "pinkie": {
                                  "version": "2.0.4",
                                  "from": "pinkie@>=2.0.0 <3.0.0",
                                  "resolved": "https://registry.npmjs.org/pinkie/-/pinkie-2.0.4.tgz"
                                }
                              }
                            }
                          }
                        }
                      }
                    }
                  }
                },
                "redent": {
                  "version": "1.0.0",
                  "from": "redent@>=1.0.0 <2.0.0",
                  "resolved": "https://registry.npmjs.org/redent/-/redent-1.0.0.tgz",
                  "dependencies": {
                    "indent-string": {
                      "version": "2.1.0",
                      "from": "indent-string@>=2.1.0 <3.0.0",
                      "resolved": "https://registry.npmjs.org/indent-string/-/indent-string-2.1.0.tgz",
                      "dependencies": {
                        "repeating": {
                          "version": "2.0.1",
                          "from": "repeating@>=2.0.0 <3.0.0",
                          "resolved": "https://registry.npmjs.org/repeating/-/repeating-2.0.1.tgz",
                          "dependencies": {
                            "is-finite": {
                              "version": "1.0.1",
                              "from": "is-finite@>=1.0.0 <2.0.0",
                              "resolved": "https://registry.npmjs.org/is-finite/-/is-finite-1.0.1.tgz",
                              "dependencies": {
                                "number-is-nan": {
                                  "version": "1.0.0",
                                  "from": "number-is-nan@>=1.0.0 <2.0.0",
                                  "resolved": "https://registry.npmjs.org/number-is-nan/-/number-is-nan-1.0.0.tgz"
                                }
                              }
                            }
                          }
                        }
                      }
                    },
                    "strip-indent": {
                      "version": "1.0.1",
                      "from": "strip-indent@>=1.0.1 <2.0.0",
                      "resolved": "https://registry.npmjs.org/strip-indent/-/strip-indent-1.0.1.tgz"
                    }
                  }
                },
                "trim-newlines": {
                  "version": "1.0.0",
                  "from": "trim-newlines@>=1.0.0 <2.0.0",
                  "resolved": "https://registry.npmjs.org/trim-newlines/-/trim-newlines-1.0.0.tgz"
                }
              }
            }
          }
        },
        "fancy-log": {
          "version": "1.2.0",
          "from": "fancy-log@>=1.1.0 <2.0.0",
          "resolved": "https://registry.npmjs.org/fancy-log/-/fancy-log-1.2.0.tgz",
          "dependencies": {
            "time-stamp": {
              "version": "1.0.1",
              "from": "time-stamp@>=1.0.0 <2.0.0",
              "resolved": "https://registry.npmjs.org/time-stamp/-/time-stamp-1.0.1.tgz"
            }
          }
        },
        "gulplog": {
          "version": "1.0.0",
          "from": "gulplog@>=1.0.0 <2.0.0",
          "resolved": "https://registry.npmjs.org/gulplog/-/gulplog-1.0.0.tgz",
          "dependencies": {
            "glogg": {
              "version": "1.0.0",
              "from": "glogg@>=1.0.0 <2.0.0",
              "resolved": "https://registry.npmjs.org/glogg/-/glogg-1.0.0.tgz",
              "dependencies": {
                "sparkles": {
                  "version": "1.0.0",
                  "from": "sparkles@>=1.0.0 <2.0.0",
                  "resolved": "https://registry.npmjs.org/sparkles/-/sparkles-1.0.0.tgz"
                }
              }
            }
          }
        },
        "has-gulplog": {
          "version": "0.1.0",
          "from": "has-gulplog@>=0.1.0 <0.2.0",
          "resolved": "https://registry.npmjs.org/has-gulplog/-/has-gulplog-0.1.0.tgz",
          "dependencies": {
            "sparkles": {
              "version": "1.0.0",
              "from": "sparkles@>=1.0.0 <2.0.0",
              "resolved": "https://registry.npmjs.org/sparkles/-/sparkles-1.0.0.tgz"
            }
          }
        },
        "lodash._reescape": {
          "version": "3.0.0",
          "from": "lodash._reescape@>=3.0.0 <4.0.0",
          "resolved": "https://registry.npmjs.org/lodash._reescape/-/lodash._reescape-3.0.0.tgz"
        },
        "lodash._reevaluate": {
          "version": "3.0.0",
          "from": "lodash._reevaluate@>=3.0.0 <4.0.0",
          "resolved": "https://registry.npmjs.org/lodash._reevaluate/-/lodash._reevaluate-3.0.0.tgz"
        },
        "lodash._reinterpolate": {
          "version": "3.0.0",
          "from": "lodash._reinterpolate@>=3.0.0 <4.0.0",
          "resolved": "https://registry.npmjs.org/lodash._reinterpolate/-/lodash._reinterpolate-3.0.0.tgz"
        },
        "lodash.template": {
          "version": "3.6.2",
          "from": "lodash.template@>=3.0.0 <4.0.0",
          "resolved": "https://registry.npmjs.org/lodash.template/-/lodash.template-3.6.2.tgz",
          "dependencies": {
            "lodash._basecopy": {
              "version": "3.0.1",
              "from": "lodash._basecopy@>=3.0.0 <4.0.0",
              "resolved": "https://registry.npmjs.org/lodash._basecopy/-/lodash._basecopy-3.0.1.tgz"
            },
            "lodash._basetostring": {
              "version": "3.0.1",
              "from": "lodash._basetostring@>=3.0.0 <4.0.0",
              "resolved": "https://registry.npmjs.org/lodash._basetostring/-/lodash._basetostring-3.0.1.tgz"
            },
            "lodash._basevalues": {
              "version": "3.0.0",
              "from": "lodash._basevalues@>=3.0.0 <4.0.0",
              "resolved": "https://registry.npmjs.org/lodash._basevalues/-/lodash._basevalues-3.0.0.tgz"
            },
            "lodash._isiterateecall": {
              "version": "3.0.9",
              "from": "lodash._isiterateecall@>=3.0.0 <4.0.0",
              "resolved": "https://registry.npmjs.org/lodash._isiterateecall/-/lodash._isiterateecall-3.0.9.tgz"
            },
            "lodash.escape": {
              "version": "3.2.0",
              "from": "lodash.escape@>=3.0.0 <4.0.0",
              "resolved": "https://registry.npmjs.org/lodash.escape/-/lodash.escape-3.2.0.tgz",
              "dependencies": {
                "lodash._root": {
                  "version": "3.0.1",
                  "from": "lodash._root@>=3.0.0 <4.0.0",
                  "resolved": "https://registry.npmjs.org/lodash._root/-/lodash._root-3.0.1.tgz"
                }
              }
            },
            "lodash.keys": {
              "version": "3.1.2",
              "from": "lodash.keys@>=3.0.0 <4.0.0",
              "resolved": "https://registry.npmjs.org/lodash.keys/-/lodash.keys-3.1.2.tgz",
              "dependencies": {
                "lodash._getnative": {
                  "version": "3.9.1",
                  "from": "lodash._getnative@>=3.0.0 <4.0.0",
                  "resolved": "https://registry.npmjs.org/lodash._getnative/-/lodash._getnative-3.9.1.tgz"
                },
                "lodash.isarguments": {
                  "version": "3.0.8",
                  "from": "lodash.isarguments@>=3.0.0 <4.0.0",
                  "resolved": "https://registry.npmjs.org/lodash.isarguments/-/lodash.isarguments-3.0.8.tgz"
                },
                "lodash.isarray": {
                  "version": "3.0.4",
                  "from": "lodash.isarray@>=3.0.0 <4.0.0",
                  "resolved": "https://registry.npmjs.org/lodash.isarray/-/lodash.isarray-3.0.4.tgz"
                }
              }
            },
            "lodash.restparam": {
              "version": "3.6.1",
              "from": "lodash.restparam@>=3.0.0 <4.0.0",
              "resolved": "https://registry.npmjs.org/lodash.restparam/-/lodash.restparam-3.6.1.tgz"
            },
            "lodash.templatesettings": {
              "version": "3.1.1",
              "from": "lodash.templatesettings@>=3.0.0 <4.0.0",
              "resolved": "https://registry.npmjs.org/lodash.templatesettings/-/lodash.templatesettings-3.1.1.tgz"
            }
          }
        },
        "minimist": {
          "version": "1.2.0",
          "from": "minimist@>=1.1.0 <2.0.0",
          "resolved": "https://registry.npmjs.org/minimist/-/minimist-1.2.0.tgz"
        },
        "multipipe": {
          "version": "0.1.2",
          "from": "multipipe@>=0.1.2 <0.2.0",
          "resolved": "https://registry.npmjs.org/multipipe/-/multipipe-0.1.2.tgz",
          "dependencies": {
            "duplexer2": {
              "version": "0.0.2",
              "from": "duplexer2@0.0.2",
              "resolved": "https://registry.npmjs.org/duplexer2/-/duplexer2-0.0.2.tgz",
              "dependencies": {
                "readable-stream": {
                  "version": "1.1.14",
                  "from": "readable-stream@>=1.1.9 <1.2.0",
                  "resolved": "https://registry.npmjs.org/readable-stream/-/readable-stream-1.1.14.tgz",
                  "dependencies": {
                    "core-util-is": {
                      "version": "1.0.2",
                      "from": "core-util-is@>=1.0.0 <1.1.0",
                      "resolved": "https://registry.npmjs.org/core-util-is/-/core-util-is-1.0.2.tgz"
                    },
                    "isarray": {
                      "version": "0.0.1",
                      "from": "isarray@0.0.1",
                      "resolved": "https://registry.npmjs.org/isarray/-/isarray-0.0.1.tgz"
                    },
                    "string_decoder": {
                      "version": "0.10.31",
                      "from": "string_decoder@>=0.10.0 <0.11.0",
                      "resolved": "https://registry.npmjs.org/string_decoder/-/string_decoder-0.10.31.tgz"
                    },
                    "inherits": {
                      "version": "2.0.1",
                      "from": "inherits@>=2.0.1 <2.1.0",
                      "resolved": "https://registry.npmjs.org/inherits/-/inherits-2.0.1.tgz"
                    }
                  }
                }
              }
            }
          }
        },
        "object-assign": {
          "version": "3.0.0",
          "from": "object-assign@>=3.0.0 <4.0.0",
          "resolved": "https://registry.npmjs.org/object-assign/-/object-assign-3.0.0.tgz"
        },
        "replace-ext": {
          "version": "0.0.1",
          "from": "replace-ext@0.0.1",
          "resolved": "https://registry.npmjs.org/replace-ext/-/replace-ext-0.0.1.tgz"
        },
        "through2": {
          "version": "2.0.1",
          "from": "through2@>=2.0.0 <3.0.0",
          "resolved": "https://registry.npmjs.org/through2/-/through2-2.0.1.tgz",
          "dependencies": {
            "readable-stream": {
              "version": "2.0.6",
              "from": "readable-stream@>=2.0.0 <2.1.0",
              "resolved": "https://registry.npmjs.org/readable-stream/-/readable-stream-2.0.6.tgz",
              "dependencies": {
                "core-util-is": {
                  "version": "1.0.2",
                  "from": "core-util-is@>=1.0.0 <1.1.0",
                  "resolved": "https://registry.npmjs.org/core-util-is/-/core-util-is-1.0.2.tgz"
                },
                "inherits": {
                  "version": "2.0.1",
                  "from": "inherits@>=2.0.1 <2.1.0",
                  "resolved": "https://registry.npmjs.org/inherits/-/inherits-2.0.1.tgz"
                },
                "isarray": {
                  "version": "1.0.0",
                  "from": "isarray@>=1.0.0 <1.1.0",
                  "resolved": "https://registry.npmjs.org/isarray/-/isarray-1.0.0.tgz"
                },
                "process-nextick-args": {
                  "version": "1.0.6",
                  "from": "process-nextick-args@>=1.0.6 <1.1.0",
                  "resolved": "https://registry.npmjs.org/process-nextick-args/-/process-nextick-args-1.0.6.tgz"
                },
                "string_decoder": {
                  "version": "0.10.31",
                  "from": "string_decoder@>=0.10.0 <0.11.0",
                  "resolved": "https://registry.npmjs.org/string_decoder/-/string_decoder-0.10.31.tgz"
                },
                "util-deprecate": {
                  "version": "1.0.2",
                  "from": "util-deprecate@>=1.0.1 <1.1.0",
                  "resolved": "https://registry.npmjs.org/util-deprecate/-/util-deprecate-1.0.2.tgz"
                }
              }
            },
            "xtend": {
              "version": "4.0.1",
              "from": "xtend@>=4.0.0 <4.1.0",
              "resolved": "https://registry.npmjs.org/xtend/-/xtend-4.0.1.tgz"
            }
          }
        },
        "vinyl": {
          "version": "0.5.3",
          "from": "vinyl@>=0.5.0 <0.6.0",
          "resolved": "https://registry.npmjs.org/vinyl/-/vinyl-0.5.3.tgz",
          "dependencies": {
            "clone": {
              "version": "1.0.2",
              "from": "clone@>=1.0.0 <2.0.0",
              "resolved": "https://registry.npmjs.org/clone/-/clone-1.0.2.tgz"
            },
            "clone-stats": {
              "version": "0.0.1",
              "from": "clone-stats@>=0.0.1 <0.0.2",
              "resolved": "https://registry.npmjs.org/clone-stats/-/clone-stats-0.0.1.tgz"
            }
          }
        }
      }
    },
>>>>>>> 0895d06f
    "immutable": {
      "version": "3.7.5",
      "from": "https://registry.npmjs.org/immutable/-/immutable-3.7.5.tgz",
      "resolved": "https://registry.npmjs.org/immutable/-/immutable-3.7.5.tgz"
    },
<<<<<<< HEAD
=======
    "jest-cli": {
      "version": "12.0.1",
      "from": "jest-cli@>=12.0.0 <13.0.0",
      "resolved": "https://registry.npmjs.org/jest-cli/-/jest-cli-12.0.1.tgz",
      "dependencies": {
        "chalk": {
          "version": "1.1.3",
          "from": "chalk@>=1.1.1 <2.0.0",
          "resolved": "https://registry.npmjs.org/chalk/-/chalk-1.1.3.tgz",
          "dependencies": {
            "ansi-styles": {
              "version": "2.2.1",
              "from": "ansi-styles@>=2.2.1 <3.0.0",
              "resolved": "https://registry.npmjs.org/ansi-styles/-/ansi-styles-2.2.1.tgz"
            },
            "escape-string-regexp": {
              "version": "1.0.5",
              "from": "escape-string-regexp@>=1.0.2 <2.0.0",
              "resolved": "https://registry.npmjs.org/escape-string-regexp/-/escape-string-regexp-1.0.5.tgz"
            },
            "has-ansi": {
              "version": "2.0.0",
              "from": "has-ansi@>=2.0.0 <3.0.0",
              "resolved": "https://registry.npmjs.org/has-ansi/-/has-ansi-2.0.0.tgz",
              "dependencies": {
                "ansi-regex": {
                  "version": "2.0.0",
                  "from": "ansi-regex@>=2.0.0 <3.0.0",
                  "resolved": "https://registry.npmjs.org/ansi-regex/-/ansi-regex-2.0.0.tgz"
                }
              }
            },
            "strip-ansi": {
              "version": "3.0.1",
              "from": "strip-ansi@>=3.0.0 <4.0.0",
              "resolved": "https://registry.npmjs.org/strip-ansi/-/strip-ansi-3.0.1.tgz",
              "dependencies": {
                "ansi-regex": {
                  "version": "2.0.0",
                  "from": "ansi-regex@>=2.0.0 <3.0.0",
                  "resolved": "https://registry.npmjs.org/ansi-regex/-/ansi-regex-2.0.0.tgz"
                }
              }
            },
            "supports-color": {
              "version": "2.0.0",
              "from": "supports-color@>=2.0.0 <3.0.0",
              "resolved": "https://registry.npmjs.org/supports-color/-/supports-color-2.0.0.tgz"
            }
          }
        },
        "cover": {
          "version": "0.2.9",
          "from": "cover@>=0.2.9 <0.3.0",
          "resolved": "https://registry.npmjs.org/cover/-/cover-0.2.9.tgz",
          "dependencies": {
            "cli-table": {
              "version": "0.0.2",
              "from": "cli-table@>=0.0.0 <0.1.0",
              "resolved": "https://registry.npmjs.org/cli-table/-/cli-table-0.0.2.tgz",
              "dependencies": {
                "colors": {
                  "version": "0.3.0",
                  "from": "colors@0.3.0",
                  "resolved": "https://registry.npmjs.org/colors/-/colors-0.3.0.tgz"
                }
              }
            },
            "underscore": {
              "version": "1.2.4",
              "from": "underscore@>=1.2.0 <1.3.0",
              "resolved": "https://registry.npmjs.org/underscore/-/underscore-1.2.4.tgz"
            },
            "underscore.string": {
              "version": "2.0.0",
              "from": "underscore.string@>=2.0.0 <2.1.0",
              "resolved": "https://registry.npmjs.org/underscore.string/-/underscore.string-2.0.0.tgz"
            },
            "which": {
              "version": "1.0.9",
              "from": "which@>=1.0.0 <1.1.0",
              "resolved": "https://registry.npmjs.org/which/-/which-1.0.9.tgz"
            }
          }
        },
        "diff": {
          "version": "2.2.2",
          "from": "diff@>=2.1.1 <3.0.0",
          "resolved": "https://registry.npmjs.org/diff/-/diff-2.2.2.tgz"
        },
        "graceful-fs": {
          "version": "4.1.3",
          "from": "graceful-fs@>=4.1.3 <5.0.0",
          "resolved": "https://registry.npmjs.org/graceful-fs/-/graceful-fs-4.1.3.tgz"
        },
        "istanbul": {
          "version": "0.4.3",
          "from": "istanbul@>=0.4.2 <0.5.0",
          "resolved": "https://registry.npmjs.org/istanbul/-/istanbul-0.4.3.tgz",
          "dependencies": {
            "abbrev": {
              "version": "1.0.7",
              "from": "abbrev@>=1.0.0 <1.1.0",
              "resolved": "https://registry.npmjs.org/abbrev/-/abbrev-1.0.7.tgz"
            },
            "async": {
              "version": "1.5.2",
              "from": "async@>=1.0.0 <2.0.0",
              "resolved": "https://registry.npmjs.org/async/-/async-1.5.2.tgz"
            },
            "escodegen": {
              "version": "1.8.0",
              "from": "escodegen@>=1.8.0 <1.9.0",
              "resolved": "https://registry.npmjs.org/escodegen/-/escodegen-1.8.0.tgz",
              "dependencies": {
                "estraverse": {
                  "version": "1.9.3",
                  "from": "estraverse@>=1.9.1 <2.0.0",
                  "resolved": "https://registry.npmjs.org/estraverse/-/estraverse-1.9.3.tgz"
                },
                "esutils": {
                  "version": "2.0.2",
                  "from": "esutils@>=2.0.2 <3.0.0",
                  "resolved": "https://registry.npmjs.org/esutils/-/esutils-2.0.2.tgz"
                },
                "optionator": {
                  "version": "0.8.1",
                  "from": "optionator@>=0.8.1 <0.9.0",
                  "resolved": "https://registry.npmjs.org/optionator/-/optionator-0.8.1.tgz",
                  "dependencies": {
                    "prelude-ls": {
                      "version": "1.1.2",
                      "from": "prelude-ls@>=1.1.2 <1.2.0",
                      "resolved": "https://registry.npmjs.org/prelude-ls/-/prelude-ls-1.1.2.tgz"
                    },
                    "deep-is": {
                      "version": "0.1.3",
                      "from": "deep-is@>=0.1.3 <0.2.0",
                      "resolved": "https://registry.npmjs.org/deep-is/-/deep-is-0.1.3.tgz"
                    },
                    "type-check": {
                      "version": "0.3.2",
                      "from": "type-check@>=0.3.2 <0.4.0",
                      "resolved": "https://registry.npmjs.org/type-check/-/type-check-0.3.2.tgz"
                    },
                    "levn": {
                      "version": "0.3.0",
                      "from": "levn@>=0.3.0 <0.4.0",
                      "resolved": "https://registry.npmjs.org/levn/-/levn-0.3.0.tgz"
                    },
                    "fast-levenshtein": {
                      "version": "1.1.3",
                      "from": "fast-levenshtein@>=1.1.0 <2.0.0",
                      "resolved": "https://registry.npmjs.org/fast-levenshtein/-/fast-levenshtein-1.1.3.tgz"
                    }
                  }
                },
                "source-map": {
                  "version": "0.2.0",
                  "from": "source-map@>=0.2.0 <0.3.0",
                  "resolved": "https://registry.npmjs.org/source-map/-/source-map-0.2.0.tgz",
                  "dependencies": {
                    "amdefine": {
                      "version": "1.0.0",
                      "from": "amdefine@>=0.0.4",
                      "resolved": "https://registry.npmjs.org/amdefine/-/amdefine-1.0.0.tgz"
                    }
                  }
                }
              }
            },
            "esprima": {
              "version": "2.7.2",
              "from": "esprima@>=2.7.0 <2.8.0",
              "resolved": "https://registry.npmjs.org/esprima/-/esprima-2.7.2.tgz"
            },
            "fileset": {
              "version": "0.2.1",
              "from": "fileset@>=0.2.0 <0.3.0",
              "resolved": "https://registry.npmjs.org/fileset/-/fileset-0.2.1.tgz",
              "dependencies": {
                "minimatch": {
                  "version": "2.0.10",
                  "from": "minimatch@>=2.0.0 <3.0.0",
                  "resolved": "https://registry.npmjs.org/minimatch/-/minimatch-2.0.10.tgz",
                  "dependencies": {
                    "brace-expansion": {
                      "version": "1.1.3",
                      "from": "brace-expansion@>=1.0.0 <2.0.0",
                      "resolved": "https://registry.npmjs.org/brace-expansion/-/brace-expansion-1.1.3.tgz",
                      "dependencies": {
                        "balanced-match": {
                          "version": "0.3.0",
                          "from": "balanced-match@>=0.3.0 <0.4.0",
                          "resolved": "https://registry.npmjs.org/balanced-match/-/balanced-match-0.3.0.tgz"
                        },
                        "concat-map": {
                          "version": "0.0.1",
                          "from": "concat-map@0.0.1",
                          "resolved": "https://registry.npmjs.org/concat-map/-/concat-map-0.0.1.tgz"
                        }
                      }
                    }
                  }
                },
                "glob": {
                  "version": "5.0.15",
                  "from": "glob@>=5.0.0 <6.0.0",
                  "resolved": "https://registry.npmjs.org/glob/-/glob-5.0.15.tgz",
                  "dependencies": {
                    "inflight": {
                      "version": "1.0.4",
                      "from": "inflight@>=1.0.4 <2.0.0",
                      "resolved": "https://registry.npmjs.org/inflight/-/inflight-1.0.4.tgz",
                      "dependencies": {
                        "wrappy": {
                          "version": "1.0.1",
                          "from": "wrappy@>=1.0.0 <2.0.0",
                          "resolved": "https://registry.npmjs.org/wrappy/-/wrappy-1.0.1.tgz"
                        }
                      }
                    },
                    "inherits": {
                      "version": "2.0.1",
                      "from": "inherits@>=2.0.0 <3.0.0",
                      "resolved": "https://registry.npmjs.org/inherits/-/inherits-2.0.1.tgz"
                    },
                    "path-is-absolute": {
                      "version": "1.0.0",
                      "from": "path-is-absolute@>=1.0.0 <2.0.0",
                      "resolved": "https://registry.npmjs.org/path-is-absolute/-/path-is-absolute-1.0.0.tgz"
                    }
                  }
                }
              }
            },
            "handlebars": {
              "version": "4.0.5",
              "from": "handlebars@>=4.0.1 <5.0.0",
              "resolved": "https://registry.npmjs.org/handlebars/-/handlebars-4.0.5.tgz",
              "dependencies": {
                "source-map": {
                  "version": "0.4.4",
                  "from": "source-map@>=0.4.4 <0.5.0",
                  "resolved": "https://registry.npmjs.org/source-map/-/source-map-0.4.4.tgz",
                  "dependencies": {
                    "amdefine": {
                      "version": "1.0.0",
                      "from": "amdefine@>=0.0.4",
                      "resolved": "https://registry.npmjs.org/amdefine/-/amdefine-1.0.0.tgz"
                    }
                  }
                },
                "uglify-js": {
                  "version": "2.6.2",
                  "from": "uglify-js@>=2.6.0 <3.0.0",
                  "resolved": "https://registry.npmjs.org/uglify-js/-/uglify-js-2.6.2.tgz",
                  "dependencies": {
                    "async": {
                      "version": "0.2.10",
                      "from": "async@>=0.2.6 <0.3.0",
                      "resolved": "https://registry.npmjs.org/async/-/async-0.2.10.tgz"
                    },
                    "source-map": {
                      "version": "0.5.5",
                      "from": "source-map@>=0.5.1 <0.6.0",
                      "resolved": "https://registry.npmjs.org/source-map/-/source-map-0.5.5.tgz"
                    },
                    "uglify-to-browserify": {
                      "version": "1.0.2",
                      "from": "uglify-to-browserify@>=1.0.0 <1.1.0",
                      "resolved": "https://registry.npmjs.org/uglify-to-browserify/-/uglify-to-browserify-1.0.2.tgz"
                    },
                    "yargs": {
                      "version": "3.10.0",
                      "from": "yargs@>=3.10.0 <3.11.0",
                      "resolved": "https://registry.npmjs.org/yargs/-/yargs-3.10.0.tgz",
                      "dependencies": {
                        "camelcase": {
                          "version": "1.2.1",
                          "from": "camelcase@>=1.0.2 <2.0.0",
                          "resolved": "https://registry.npmjs.org/camelcase/-/camelcase-1.2.1.tgz"
                        },
                        "cliui": {
                          "version": "2.1.0",
                          "from": "cliui@>=2.1.0 <3.0.0",
                          "resolved": "https://registry.npmjs.org/cliui/-/cliui-2.1.0.tgz",
                          "dependencies": {
                            "center-align": {
                              "version": "0.1.3",
                              "from": "center-align@>=0.1.1 <0.2.0",
                              "resolved": "https://registry.npmjs.org/center-align/-/center-align-0.1.3.tgz",
                              "dependencies": {
                                "align-text": {
                                  "version": "0.1.4",
                                  "from": "align-text@>=0.1.1 <0.2.0",
                                  "resolved": "https://registry.npmjs.org/align-text/-/align-text-0.1.4.tgz",
                                  "dependencies": {
                                    "kind-of": {
                                      "version": "3.0.2",
                                      "from": "kind-of@>=3.0.2 <4.0.0",
                                      "resolved": "https://registry.npmjs.org/kind-of/-/kind-of-3.0.2.tgz",
                                      "dependencies": {
                                        "is-buffer": {
                                          "version": "1.1.3",
                                          "from": "is-buffer@>=1.0.2 <2.0.0",
                                          "resolved": "https://registry.npmjs.org/is-buffer/-/is-buffer-1.1.3.tgz"
                                        }
                                      }
                                    },
                                    "longest": {
                                      "version": "1.0.1",
                                      "from": "longest@>=1.0.1 <2.0.0",
                                      "resolved": "https://registry.npmjs.org/longest/-/longest-1.0.1.tgz"
                                    },
                                    "repeat-string": {
                                      "version": "1.5.4",
                                      "from": "repeat-string@>=1.5.2 <2.0.0",
                                      "resolved": "https://registry.npmjs.org/repeat-string/-/repeat-string-1.5.4.tgz"
                                    }
                                  }
                                },
                                "lazy-cache": {
                                  "version": "1.0.4",
                                  "from": "lazy-cache@>=1.0.3 <2.0.0",
                                  "resolved": "https://registry.npmjs.org/lazy-cache/-/lazy-cache-1.0.4.tgz"
                                }
                              }
                            },
                            "right-align": {
                              "version": "0.1.3",
                              "from": "right-align@>=0.1.1 <0.2.0",
                              "resolved": "https://registry.npmjs.org/right-align/-/right-align-0.1.3.tgz",
                              "dependencies": {
                                "align-text": {
                                  "version": "0.1.4",
                                  "from": "align-text@>=0.1.1 <0.2.0",
                                  "resolved": "https://registry.npmjs.org/align-text/-/align-text-0.1.4.tgz",
                                  "dependencies": {
                                    "kind-of": {
                                      "version": "3.0.2",
                                      "from": "kind-of@>=3.0.2 <4.0.0",
                                      "resolved": "https://registry.npmjs.org/kind-of/-/kind-of-3.0.2.tgz",
                                      "dependencies": {
                                        "is-buffer": {
                                          "version": "1.1.3",
                                          "from": "is-buffer@>=1.0.2 <2.0.0",
                                          "resolved": "https://registry.npmjs.org/is-buffer/-/is-buffer-1.1.3.tgz"
                                        }
                                      }
                                    },
                                    "longest": {
                                      "version": "1.0.1",
                                      "from": "longest@>=1.0.1 <2.0.0",
                                      "resolved": "https://registry.npmjs.org/longest/-/longest-1.0.1.tgz"
                                    },
                                    "repeat-string": {
                                      "version": "1.5.4",
                                      "from": "repeat-string@>=1.5.2 <2.0.0",
                                      "resolved": "https://registry.npmjs.org/repeat-string/-/repeat-string-1.5.4.tgz"
                                    }
                                  }
                                }
                              }
                            },
                            "wordwrap": {
                              "version": "0.0.2",
                              "from": "wordwrap@0.0.2",
                              "resolved": "https://registry.npmjs.org/wordwrap/-/wordwrap-0.0.2.tgz"
                            }
                          }
                        },
                        "decamelize": {
                          "version": "1.2.0",
                          "from": "decamelize@>=1.0.0 <2.0.0",
                          "resolved": "https://registry.npmjs.org/decamelize/-/decamelize-1.2.0.tgz"
                        },
                        "window-size": {
                          "version": "0.1.0",
                          "from": "window-size@0.1.0",
                          "resolved": "https://registry.npmjs.org/window-size/-/window-size-0.1.0.tgz"
                        }
                      }
                    }
                  }
                }
              }
            },
            "js-yaml": {
              "version": "3.6.0",
              "from": "js-yaml@>=3.0.0 <4.0.0",
              "resolved": "https://registry.npmjs.org/js-yaml/-/js-yaml-3.6.0.tgz",
              "dependencies": {
                "argparse": {
                  "version": "1.0.7",
                  "from": "argparse@>=1.0.7 <2.0.0",
                  "resolved": "https://registry.npmjs.org/argparse/-/argparse-1.0.7.tgz",
                  "dependencies": {
                    "sprintf-js": {
                      "version": "1.0.3",
                      "from": "sprintf-js@>=1.0.2 <1.1.0",
                      "resolved": "https://registry.npmjs.org/sprintf-js/-/sprintf-js-1.0.3.tgz"
                    }
                  }
                }
              }
            },
            "nopt": {
              "version": "3.0.6",
              "from": "nopt@>=3.0.0 <4.0.0",
              "resolved": "https://registry.npmjs.org/nopt/-/nopt-3.0.6.tgz"
            },
            "once": {
              "version": "1.3.3",
              "from": "once@>=1.0.0 <2.0.0",
              "resolved": "https://registry.npmjs.org/once/-/once-1.3.3.tgz",
              "dependencies": {
                "wrappy": {
                  "version": "1.0.1",
                  "from": "wrappy@>=1.0.0 <2.0.0",
                  "resolved": "https://registry.npmjs.org/wrappy/-/wrappy-1.0.1.tgz"
                }
              }
            },
            "supports-color": {
              "version": "3.1.2",
              "from": "supports-color@>=3.1.0 <4.0.0",
              "resolved": "https://registry.npmjs.org/supports-color/-/supports-color-3.1.2.tgz",
              "dependencies": {
                "has-flag": {
                  "version": "1.0.0",
                  "from": "has-flag@>=1.0.0 <2.0.0",
                  "resolved": "https://registry.npmjs.org/has-flag/-/has-flag-1.0.0.tgz"
                }
              }
            },
            "wordwrap": {
              "version": "1.0.0",
              "from": "wordwrap@>=1.0.0 <2.0.0",
              "resolved": "https://registry.npmjs.org/wordwrap/-/wordwrap-1.0.0.tgz"
            }
          }
        },
        "jest-environment-jsdom": {
          "version": "12.0.1",
          "from": "jest-environment-jsdom@>=12.0.1 <13.0.0",
          "resolved": "https://registry.npmjs.org/jest-environment-jsdom/-/jest-environment-jsdom-12.0.1.tgz",
          "dependencies": {
            "jsdom": {
              "version": "8.4.0",
              "from": "jsdom@>=8.3.1 <9.0.0",
              "resolved": "https://registry.npmjs.org/jsdom/-/jsdom-8.4.0.tgz",
              "dependencies": {
                "abab": {
                  "version": "1.0.3",
                  "from": "abab@>=1.0.0 <2.0.0",
                  "resolved": "https://registry.npmjs.org/abab/-/abab-1.0.3.tgz"
                },
                "acorn": {
                  "version": "2.7.0",
                  "from": "acorn@>=2.4.0 <3.0.0",
                  "resolved": "https://registry.npmjs.org/acorn/-/acorn-2.7.0.tgz"
                },
                "acorn-globals": {
                  "version": "1.0.9",
                  "from": "acorn-globals@>=1.0.4 <2.0.0",
                  "resolved": "https://registry.npmjs.org/acorn-globals/-/acorn-globals-1.0.9.tgz"
                },
                "array-equal": {
                  "version": "1.0.0",
                  "from": "array-equal@>=1.0.0 <2.0.0",
                  "resolved": "https://registry.npmjs.org/array-equal/-/array-equal-1.0.0.tgz"
                },
                "cssom": {
                  "version": "0.3.1",
                  "from": "cssom@>=0.3.0 <0.4.0",
                  "resolved": "https://registry.npmjs.org/cssom/-/cssom-0.3.1.tgz"
                },
                "cssstyle": {
                  "version": "0.2.34",
                  "from": "cssstyle@>=0.2.34 <0.3.0",
                  "resolved": "https://registry.npmjs.org/cssstyle/-/cssstyle-0.2.34.tgz"
                },
                "escodegen": {
                  "version": "1.8.0",
                  "from": "escodegen@>=1.6.1 <2.0.0",
                  "resolved": "https://registry.npmjs.org/escodegen/-/escodegen-1.8.0.tgz",
                  "dependencies": {
                    "estraverse": {
                      "version": "1.9.3",
                      "from": "estraverse@>=1.9.1 <2.0.0",
                      "resolved": "https://registry.npmjs.org/estraverse/-/estraverse-1.9.3.tgz"
                    },
                    "esutils": {
                      "version": "2.0.2",
                      "from": "esutils@>=2.0.2 <3.0.0",
                      "resolved": "https://registry.npmjs.org/esutils/-/esutils-2.0.2.tgz"
                    },
                    "esprima": {
                      "version": "2.7.2",
                      "from": "esprima@>=2.7.1 <3.0.0",
                      "resolved": "https://registry.npmjs.org/esprima/-/esprima-2.7.2.tgz"
                    },
                    "optionator": {
                      "version": "0.8.1",
                      "from": "optionator@>=0.8.1 <0.9.0",
                      "resolved": "https://registry.npmjs.org/optionator/-/optionator-0.8.1.tgz",
                      "dependencies": {
                        "prelude-ls": {
                          "version": "1.1.2",
                          "from": "prelude-ls@>=1.1.2 <1.2.0",
                          "resolved": "https://registry.npmjs.org/prelude-ls/-/prelude-ls-1.1.2.tgz"
                        },
                        "deep-is": {
                          "version": "0.1.3",
                          "from": "deep-is@>=0.1.3 <0.2.0",
                          "resolved": "https://registry.npmjs.org/deep-is/-/deep-is-0.1.3.tgz"
                        },
                        "wordwrap": {
                          "version": "1.0.0",
                          "from": "wordwrap@>=1.0.0 <1.1.0",
                          "resolved": "https://registry.npmjs.org/wordwrap/-/wordwrap-1.0.0.tgz"
                        },
                        "type-check": {
                          "version": "0.3.2",
                          "from": "type-check@>=0.3.2 <0.4.0",
                          "resolved": "https://registry.npmjs.org/type-check/-/type-check-0.3.2.tgz"
                        },
                        "levn": {
                          "version": "0.3.0",
                          "from": "levn@>=0.3.0 <0.4.0",
                          "resolved": "https://registry.npmjs.org/levn/-/levn-0.3.0.tgz"
                        },
                        "fast-levenshtein": {
                          "version": "1.1.3",
                          "from": "fast-levenshtein@>=1.1.0 <2.0.0",
                          "resolved": "https://registry.npmjs.org/fast-levenshtein/-/fast-levenshtein-1.1.3.tgz"
                        }
                      }
                    },
                    "source-map": {
                      "version": "0.2.0",
                      "from": "source-map@>=0.2.0 <0.3.0",
                      "resolved": "https://registry.npmjs.org/source-map/-/source-map-0.2.0.tgz",
                      "dependencies": {
                        "amdefine": {
                          "version": "1.0.0",
                          "from": "amdefine@>=0.0.4",
                          "resolved": "https://registry.npmjs.org/amdefine/-/amdefine-1.0.0.tgz"
                        }
                      }
                    }
                  }
                },
                "nwmatcher": {
                  "version": "1.3.7",
                  "from": "nwmatcher@>=1.3.7 <2.0.0",
                  "resolved": "https://registry.npmjs.org/nwmatcher/-/nwmatcher-1.3.7.tgz"
                },
                "parse5": {
                  "version": "1.5.1",
                  "from": "parse5@>=1.5.1 <2.0.0",
                  "resolved": "https://registry.npmjs.org/parse5/-/parse5-1.5.1.tgz"
                },
                "request": {
                  "version": "2.72.0",
                  "from": "request@>=2.55.0 <3.0.0",
                  "resolved": "https://registry.npmjs.org/request/-/request-2.72.0.tgz",
                  "dependencies": {
                    "aws-sign2": {
                      "version": "0.6.0",
                      "from": "aws-sign2@>=0.6.0 <0.7.0",
                      "resolved": "https://registry.npmjs.org/aws-sign2/-/aws-sign2-0.6.0.tgz"
                    },
                    "aws4": {
                      "version": "1.3.2",
                      "from": "aws4@>=1.2.1 <2.0.0",
                      "resolved": "https://registry.npmjs.org/aws4/-/aws4-1.3.2.tgz",
                      "dependencies": {
                        "lru-cache": {
                          "version": "4.0.1",
                          "from": "lru-cache@>=4.0.0 <5.0.0",
                          "resolved": "https://registry.npmjs.org/lru-cache/-/lru-cache-4.0.1.tgz",
                          "dependencies": {
                            "pseudomap": {
                              "version": "1.0.2",
                              "from": "pseudomap@>=1.0.1 <2.0.0",
                              "resolved": "https://registry.npmjs.org/pseudomap/-/pseudomap-1.0.2.tgz"
                            },
                            "yallist": {
                              "version": "2.0.0",
                              "from": "yallist@>=2.0.0 <3.0.0",
                              "resolved": "https://registry.npmjs.org/yallist/-/yallist-2.0.0.tgz"
                            }
                          }
                        }
                      }
                    },
                    "bl": {
                      "version": "1.1.2",
                      "from": "bl@>=1.1.2 <1.2.0",
                      "resolved": "https://registry.npmjs.org/bl/-/bl-1.1.2.tgz",
                      "dependencies": {
                        "readable-stream": {
                          "version": "2.0.6",
                          "from": "readable-stream@>=2.0.5 <2.1.0",
                          "resolved": "https://registry.npmjs.org/readable-stream/-/readable-stream-2.0.6.tgz",
                          "dependencies": {
                            "core-util-is": {
                              "version": "1.0.2",
                              "from": "core-util-is@>=1.0.0 <1.1.0",
                              "resolved": "https://registry.npmjs.org/core-util-is/-/core-util-is-1.0.2.tgz"
                            },
                            "inherits": {
                              "version": "2.0.1",
                              "from": "inherits@>=2.0.1 <2.1.0",
                              "resolved": "https://registry.npmjs.org/inherits/-/inherits-2.0.1.tgz"
                            },
                            "isarray": {
                              "version": "1.0.0",
                              "from": "isarray@>=1.0.0 <1.1.0",
                              "resolved": "https://registry.npmjs.org/isarray/-/isarray-1.0.0.tgz"
                            },
                            "process-nextick-args": {
                              "version": "1.0.6",
                              "from": "process-nextick-args@>=1.0.6 <1.1.0",
                              "resolved": "https://registry.npmjs.org/process-nextick-args/-/process-nextick-args-1.0.6.tgz"
                            },
                            "string_decoder": {
                              "version": "0.10.31",
                              "from": "string_decoder@>=0.10.0 <0.11.0",
                              "resolved": "https://registry.npmjs.org/string_decoder/-/string_decoder-0.10.31.tgz"
                            },
                            "util-deprecate": {
                              "version": "1.0.2",
                              "from": "util-deprecate@>=1.0.1 <1.1.0",
                              "resolved": "https://registry.npmjs.org/util-deprecate/-/util-deprecate-1.0.2.tgz"
                            }
                          }
                        }
                      }
                    },
                    "caseless": {
                      "version": "0.11.0",
                      "from": "caseless@>=0.11.0 <0.12.0",
                      "resolved": "https://registry.npmjs.org/caseless/-/caseless-0.11.0.tgz"
                    },
                    "combined-stream": {
                      "version": "1.0.5",
                      "from": "combined-stream@>=1.0.5 <1.1.0",
                      "resolved": "https://registry.npmjs.org/combined-stream/-/combined-stream-1.0.5.tgz",
                      "dependencies": {
                        "delayed-stream": {
                          "version": "1.0.0",
                          "from": "delayed-stream@>=1.0.0 <1.1.0",
                          "resolved": "https://registry.npmjs.org/delayed-stream/-/delayed-stream-1.0.0.tgz"
                        }
                      }
                    },
                    "extend": {
                      "version": "3.0.0",
                      "from": "extend@>=3.0.0 <3.1.0",
                      "resolved": "https://registry.npmjs.org/extend/-/extend-3.0.0.tgz"
                    },
                    "forever-agent": {
                      "version": "0.6.1",
                      "from": "forever-agent@>=0.6.1 <0.7.0",
                      "resolved": "https://registry.npmjs.org/forever-agent/-/forever-agent-0.6.1.tgz"
                    },
                    "form-data": {
                      "version": "1.0.0-rc4",
                      "from": "form-data@>=1.0.0-rc3 <1.1.0",
                      "resolved": "https://registry.npmjs.org/form-data/-/form-data-1.0.0-rc4.tgz",
                      "dependencies": {
                        "async": {
                          "version": "1.5.2",
                          "from": "async@>=1.5.2 <2.0.0",
                          "resolved": "https://registry.npmjs.org/async/-/async-1.5.2.tgz"
                        }
                      }
                    },
                    "har-validator": {
                      "version": "2.0.6",
                      "from": "har-validator@>=2.0.6 <2.1.0",
                      "resolved": "https://registry.npmjs.org/har-validator/-/har-validator-2.0.6.tgz",
                      "dependencies": {
                        "commander": {
                          "version": "2.9.0",
                          "from": "commander@>=2.9.0 <3.0.0",
                          "resolved": "https://registry.npmjs.org/commander/-/commander-2.9.0.tgz",
                          "dependencies": {
                            "graceful-readlink": {
                              "version": "1.0.1",
                              "from": "graceful-readlink@>=1.0.0",
                              "resolved": "https://registry.npmjs.org/graceful-readlink/-/graceful-readlink-1.0.1.tgz"
                            }
                          }
                        },
                        "is-my-json-valid": {
                          "version": "2.13.1",
                          "from": "is-my-json-valid@>=2.12.4 <3.0.0",
                          "resolved": "https://registry.npmjs.org/is-my-json-valid/-/is-my-json-valid-2.13.1.tgz",
                          "dependencies": {
                            "generate-function": {
                              "version": "2.0.0",
                              "from": "generate-function@>=2.0.0 <3.0.0",
                              "resolved": "https://registry.npmjs.org/generate-function/-/generate-function-2.0.0.tgz"
                            },
                            "generate-object-property": {
                              "version": "1.2.0",
                              "from": "generate-object-property@>=1.1.0 <2.0.0",
                              "resolved": "https://registry.npmjs.org/generate-object-property/-/generate-object-property-1.2.0.tgz",
                              "dependencies": {
                                "is-property": {
                                  "version": "1.0.2",
                                  "from": "is-property@>=1.0.0 <2.0.0",
                                  "resolved": "https://registry.npmjs.org/is-property/-/is-property-1.0.2.tgz"
                                }
                              }
                            },
                            "jsonpointer": {
                              "version": "2.0.0",
                              "from": "jsonpointer@2.0.0",
                              "resolved": "https://registry.npmjs.org/jsonpointer/-/jsonpointer-2.0.0.tgz"
                            },
                            "xtend": {
                              "version": "4.0.1",
                              "from": "xtend@>=4.0.0 <5.0.0",
                              "resolved": "https://registry.npmjs.org/xtend/-/xtend-4.0.1.tgz"
                            }
                          }
                        },
                        "pinkie-promise": {
                          "version": "2.0.1",
                          "from": "pinkie-promise@>=2.0.0 <3.0.0",
                          "resolved": "https://registry.npmjs.org/pinkie-promise/-/pinkie-promise-2.0.1.tgz",
                          "dependencies": {
                            "pinkie": {
                              "version": "2.0.4",
                              "from": "pinkie@>=2.0.0 <3.0.0",
                              "resolved": "https://registry.npmjs.org/pinkie/-/pinkie-2.0.4.tgz"
                            }
                          }
                        }
                      }
                    },
                    "hawk": {
                      "version": "3.1.3",
                      "from": "hawk@>=3.1.3 <3.2.0",
                      "resolved": "https://registry.npmjs.org/hawk/-/hawk-3.1.3.tgz",
                      "dependencies": {
                        "hoek": {
                          "version": "2.16.3",
                          "from": "hoek@>=2.0.0 <3.0.0",
                          "resolved": "https://registry.npmjs.org/hoek/-/hoek-2.16.3.tgz"
                        },
                        "boom": {
                          "version": "2.10.1",
                          "from": "boom@>=2.0.0 <3.0.0",
                          "resolved": "https://registry.npmjs.org/boom/-/boom-2.10.1.tgz"
                        },
                        "cryptiles": {
                          "version": "2.0.5",
                          "from": "cryptiles@>=2.0.0 <3.0.0",
                          "resolved": "https://registry.npmjs.org/cryptiles/-/cryptiles-2.0.5.tgz"
                        },
                        "sntp": {
                          "version": "1.0.9",
                          "from": "sntp@>=1.0.0 <2.0.0",
                          "resolved": "https://registry.npmjs.org/sntp/-/sntp-1.0.9.tgz"
                        }
                      }
                    },
                    "http-signature": {
                      "version": "1.1.1",
                      "from": "http-signature@>=1.1.0 <1.2.0",
                      "resolved": "https://registry.npmjs.org/http-signature/-/http-signature-1.1.1.tgz",
                      "dependencies": {
                        "assert-plus": {
                          "version": "0.2.0",
                          "from": "assert-plus@>=0.2.0 <0.3.0",
                          "resolved": "https://registry.npmjs.org/assert-plus/-/assert-plus-0.2.0.tgz"
                        },
                        "jsprim": {
                          "version": "1.2.2",
                          "from": "jsprim@>=1.2.2 <2.0.0",
                          "resolved": "https://registry.npmjs.org/jsprim/-/jsprim-1.2.2.tgz",
                          "dependencies": {
                            "extsprintf": {
                              "version": "1.0.2",
                              "from": "extsprintf@1.0.2",
                              "resolved": "https://registry.npmjs.org/extsprintf/-/extsprintf-1.0.2.tgz"
                            },
                            "json-schema": {
                              "version": "0.2.2",
                              "from": "json-schema@0.2.2",
                              "resolved": "https://registry.npmjs.org/json-schema/-/json-schema-0.2.2.tgz"
                            },
                            "verror": {
                              "version": "1.3.6",
                              "from": "verror@1.3.6",
                              "resolved": "https://registry.npmjs.org/verror/-/verror-1.3.6.tgz"
                            }
                          }
                        },
                        "sshpk": {
                          "version": "1.8.2",
                          "from": "sshpk@>=1.7.0 <2.0.0",
                          "resolved": "https://registry.npmjs.org/sshpk/-/sshpk-1.8.2.tgz",
                          "dependencies": {
                            "asn1": {
                              "version": "0.2.3",
                              "from": "asn1@>=0.2.3 <0.3.0",
                              "resolved": "https://registry.npmjs.org/asn1/-/asn1-0.2.3.tgz"
                            },
                            "assert-plus": {
                              "version": "1.0.0",
                              "from": "assert-plus@>=1.0.0 <2.0.0",
                              "resolved": "https://registry.npmjs.org/assert-plus/-/assert-plus-1.0.0.tgz"
                            },
                            "dashdash": {
                              "version": "1.13.1",
                              "from": "dashdash@>=1.12.0 <2.0.0",
                              "resolved": "https://registry.npmjs.org/dashdash/-/dashdash-1.13.1.tgz"
                            },
                            "getpass": {
                              "version": "0.1.5",
                              "from": "getpass@>=0.1.1 <0.2.0",
                              "resolved": "https://registry.npmjs.org/getpass/-/getpass-0.1.5.tgz"
                            },
                            "jsbn": {
                              "version": "0.1.0",
                              "from": "jsbn@>=0.1.0 <0.2.0",
                              "resolved": "https://registry.npmjs.org/jsbn/-/jsbn-0.1.0.tgz"
                            },
                            "tweetnacl": {
                              "version": "0.13.3",
                              "from": "tweetnacl@>=0.13.0 <0.14.0",
                              "resolved": "https://registry.npmjs.org/tweetnacl/-/tweetnacl-0.13.3.tgz"
                            },
                            "jodid25519": {
                              "version": "1.0.2",
                              "from": "jodid25519@>=1.0.0 <2.0.0",
                              "resolved": "https://registry.npmjs.org/jodid25519/-/jodid25519-1.0.2.tgz"
                            },
                            "ecc-jsbn": {
                              "version": "0.1.1",
                              "from": "ecc-jsbn@>=0.1.1 <0.2.0",
                              "resolved": "https://registry.npmjs.org/ecc-jsbn/-/ecc-jsbn-0.1.1.tgz"
                            }
                          }
                        }
                      }
                    },
                    "is-typedarray": {
                      "version": "1.0.0",
                      "from": "is-typedarray@>=1.0.0 <1.1.0",
                      "resolved": "https://registry.npmjs.org/is-typedarray/-/is-typedarray-1.0.0.tgz"
                    },
                    "isstream": {
                      "version": "0.1.2",
                      "from": "isstream@>=0.1.2 <0.2.0",
                      "resolved": "https://registry.npmjs.org/isstream/-/isstream-0.1.2.tgz"
                    },
                    "json-stringify-safe": {
                      "version": "5.0.1",
                      "from": "json-stringify-safe@>=5.0.1 <5.1.0",
                      "resolved": "https://registry.npmjs.org/json-stringify-safe/-/json-stringify-safe-5.0.1.tgz"
                    },
                    "mime-types": {
                      "version": "2.1.10",
                      "from": "mime-types@>=2.1.7 <2.2.0",
                      "resolved": "https://registry.npmjs.org/mime-types/-/mime-types-2.1.10.tgz",
                      "dependencies": {
                        "mime-db": {
                          "version": "1.22.0",
                          "from": "mime-db@>=1.22.0 <1.23.0",
                          "resolved": "https://registry.npmjs.org/mime-db/-/mime-db-1.22.0.tgz"
                        }
                      }
                    },
                    "node-uuid": {
                      "version": "1.4.7",
                      "from": "node-uuid@>=1.4.7 <1.5.0",
                      "resolved": "https://registry.npmjs.org/node-uuid/-/node-uuid-1.4.7.tgz"
                    },
                    "oauth-sign": {
                      "version": "0.8.1",
                      "from": "oauth-sign@>=0.8.1 <0.9.0",
                      "resolved": "https://registry.npmjs.org/oauth-sign/-/oauth-sign-0.8.1.tgz"
                    },
                    "qs": {
                      "version": "6.1.0",
                      "from": "qs@>=6.1.0 <6.2.0",
                      "resolved": "https://registry.npmjs.org/qs/-/qs-6.1.0.tgz"
                    },
                    "stringstream": {
                      "version": "0.0.5",
                      "from": "stringstream@>=0.0.4 <0.1.0",
                      "resolved": "https://registry.npmjs.org/stringstream/-/stringstream-0.0.5.tgz"
                    },
                    "tunnel-agent": {
                      "version": "0.4.2",
                      "from": "tunnel-agent@>=0.4.1 <0.5.0",
                      "resolved": "https://registry.npmjs.org/tunnel-agent/-/tunnel-agent-0.4.2.tgz"
                    }
                  }
                },
                "sax": {
                  "version": "1.2.1",
                  "from": "sax@>=1.1.4 <2.0.0",
                  "resolved": "https://registry.npmjs.org/sax/-/sax-1.2.1.tgz"
                },
                "symbol-tree": {
                  "version": "3.1.4",
                  "from": "symbol-tree@>=3.1.0 <4.0.0",
                  "resolved": "https://registry.npmjs.org/symbol-tree/-/symbol-tree-3.1.4.tgz"
                },
                "tough-cookie": {
                  "version": "2.2.2",
                  "from": "tough-cookie@>=2.2.0 <3.0.0",
                  "resolved": "https://registry.npmjs.org/tough-cookie/-/tough-cookie-2.2.2.tgz"
                },
                "webidl-conversions": {
                  "version": "3.0.1",
                  "from": "webidl-conversions@>=3.0.1 <4.0.0",
                  "resolved": "https://registry.npmjs.org/webidl-conversions/-/webidl-conversions-3.0.1.tgz"
                },
                "whatwg-url": {
                  "version": "2.0.1",
                  "from": "whatwg-url@>=2.0.1 <3.0.0",
                  "resolved": "https://registry.npmjs.org/whatwg-url/-/whatwg-url-2.0.1.tgz",
                  "dependencies": {
                    "tr46": {
                      "version": "0.0.3",
                      "from": "tr46@>=0.0.3 <0.1.0",
                      "resolved": "https://registry.npmjs.org/tr46/-/tr46-0.0.3.tgz"
                    }
                  }
                },
                "xml-name-validator": {
                  "version": "2.0.1",
                  "from": "xml-name-validator@>=2.0.1 <3.0.0",
                  "resolved": "https://registry.npmjs.org/xml-name-validator/-/xml-name-validator-2.0.1.tgz"
                }
              }
            }
          }
        },
        "jest-environment-node": {
          "version": "12.0.1",
          "from": "jest-environment-node@>=12.0.1 <13.0.0",
          "resolved": "https://registry.npmjs.org/jest-environment-node/-/jest-environment-node-12.0.1.tgz"
        },
        "jest-haste-map": {
          "version": "12.0.1",
          "from": "jest-haste-map@>=12.0.1 <13.0.0",
          "resolved": "https://registry.npmjs.org/jest-haste-map/-/jest-haste-map-12.0.1.tgz",
          "dependencies": {
            "denodeify": {
              "version": "1.2.1",
              "from": "denodeify@>=1.2.1 <2.0.0",
              "resolved": "https://registry.npmjs.org/denodeify/-/denodeify-1.2.1.tgz"
            },
            "fb-watchman": {
              "version": "1.9.0",
              "from": "fb-watchman@>=1.8.0 <2.0.0",
              "resolved": "https://registry.npmjs.org/fb-watchman/-/fb-watchman-1.9.0.tgz",
              "dependencies": {
                "bser": {
                  "version": "1.0.2",
                  "from": "bser@>=1.0.2 <2.0.0",
                  "resolved": "https://registry.npmjs.org/bser/-/bser-1.0.2.tgz",
                  "dependencies": {
                    "node-int64": {
                      "version": "0.4.0",
                      "from": "node-int64@>=0.4.0 <0.5.0",
                      "resolved": "https://registry.npmjs.org/node-int64/-/node-int64-0.4.0.tgz"
                    }
                  }
                }
              }
            }
          }
        },
        "jest-jasmine1": {
          "version": "12.0.1",
          "from": "jest-jasmine1@>=12.0.1 <13.0.0",
          "resolved": "https://registry.npmjs.org/jest-jasmine1/-/jest-jasmine1-12.0.1.tgz"
        },
        "jest-jasmine2": {
          "version": "12.0.1",
          "from": "jest-jasmine2@>=12.0.1 <13.0.0",
          "resolved": "https://registry.npmjs.org/jest-jasmine2/-/jest-jasmine2-12.0.1.tgz"
        },
        "jest-mock": {
          "version": "12.0.1",
          "from": "jest-mock@>=12.0.1 <13.0.0",
          "resolved": "https://registry.npmjs.org/jest-mock/-/jest-mock-12.0.1.tgz"
        },
        "jest-util": {
          "version": "12.0.1",
          "from": "jest-util@>=12.0.1 <13.0.0",
          "resolved": "https://registry.npmjs.org/jest-util/-/jest-util-12.0.1.tgz",
          "dependencies": {
            "jest-mock": {
              "version": "11.0.0",
              "from": "jest-mock@11.0.0",
              "resolved": "https://registry.npmjs.org/jest-mock/-/jest-mock-11.0.0.tgz"
            }
          }
        },
        "json-stable-stringify": {
          "version": "1.0.1",
          "from": "json-stable-stringify@>=1.0.0 <2.0.0",
          "resolved": "https://registry.npmjs.org/json-stable-stringify/-/json-stable-stringify-1.0.1.tgz",
          "dependencies": {
            "jsonify": {
              "version": "0.0.0",
              "from": "jsonify@>=0.0.0 <0.1.0",
              "resolved": "https://registry.npmjs.org/jsonify/-/jsonify-0.0.0.tgz"
            }
          }
        },
        "lodash.template": {
          "version": "4.2.4",
          "from": "lodash.template@>=4.2.4 <5.0.0",
          "resolved": "https://registry.npmjs.org/lodash.template/-/lodash.template-4.2.4.tgz",
          "dependencies": {
            "lodash._reinterpolate": {
              "version": "3.0.0",
              "from": "lodash._reinterpolate@>=3.0.0 <3.1.0",
              "resolved": "https://registry.npmjs.org/lodash._reinterpolate/-/lodash._reinterpolate-3.0.0.tgz"
            },
            "lodash.assigninwith": {
              "version": "4.0.6",
              "from": "lodash.assigninwith@>=4.0.0 <5.0.0",
              "resolved": "https://registry.npmjs.org/lodash.assigninwith/-/lodash.assigninwith-4.0.6.tgz",
              "dependencies": {
                "lodash.keysin": {
                  "version": "4.1.3",
                  "from": "lodash.keysin@>=4.0.0 <5.0.0",
                  "resolved": "https://registry.npmjs.org/lodash.keysin/-/lodash.keysin-4.1.3.tgz"
                }
              }
            },
            "lodash.keys": {
              "version": "4.0.6",
              "from": "lodash.keys@>=4.0.0 <5.0.0",
              "resolved": "https://registry.npmjs.org/lodash.keys/-/lodash.keys-4.0.6.tgz"
            },
            "lodash.rest": {
              "version": "4.0.2",
              "from": "lodash.rest@>=4.0.0 <5.0.0",
              "resolved": "https://registry.npmjs.org/lodash.rest/-/lodash.rest-4.0.2.tgz"
            },
            "lodash.templatesettings": {
              "version": "4.0.1",
              "from": "lodash.templatesettings@>=4.0.0 <5.0.0",
              "resolved": "https://registry.npmjs.org/lodash.templatesettings/-/lodash.templatesettings-4.0.1.tgz",
              "dependencies": {
                "lodash.escape": {
                  "version": "4.0.0",
                  "from": "lodash.escape@>=4.0.0 <5.0.0",
                  "resolved": "https://registry.npmjs.org/lodash.escape/-/lodash.escape-4.0.0.tgz"
                }
              }
            },
            "lodash.tostring": {
              "version": "4.1.2",
              "from": "lodash.tostring@>=4.0.0 <5.0.0",
              "resolved": "https://registry.npmjs.org/lodash.tostring/-/lodash.tostring-4.1.2.tgz"
            }
          }
        },
        "mkdirp": {
          "version": "0.5.1",
          "from": "mkdirp@>=0.5.1 <0.6.0",
          "resolved": "https://registry.npmjs.org/mkdirp/-/mkdirp-0.5.1.tgz",
          "dependencies": {
            "minimist": {
              "version": "0.0.8",
              "from": "minimist@0.0.8",
              "resolved": "https://registry.npmjs.org/minimist/-/minimist-0.0.8.tgz"
            }
          }
        },
        "optimist": {
          "version": "0.6.1",
          "from": "optimist@>=0.6.1 <0.7.0",
          "resolved": "https://registry.npmjs.org/optimist/-/optimist-0.6.1.tgz",
          "dependencies": {
            "wordwrap": {
              "version": "0.0.3",
              "from": "wordwrap@>=0.0.2 <0.1.0",
              "resolved": "https://registry.npmjs.org/wordwrap/-/wordwrap-0.0.3.tgz"
            },
            "minimist": {
              "version": "0.0.10",
              "from": "minimist@>=0.0.1 <0.1.0",
              "resolved": "https://registry.npmjs.org/minimist/-/minimist-0.0.10.tgz"
            }
          }
        },
        "resolve": {
          "version": "1.1.7",
          "from": "resolve@>=1.1.6 <2.0.0",
          "resolved": "https://registry.npmjs.org/resolve/-/resolve-1.1.7.tgz"
        },
        "sane": {
          "version": "1.3.4",
          "from": "sane@>=1.2.0 <2.0.0",
          "resolved": "https://registry.npmjs.org/sane/-/sane-1.3.4.tgz",
          "dependencies": {
            "exec-sh": {
              "version": "0.2.0",
              "from": "exec-sh@>=0.2.0 <0.3.0",
              "resolved": "https://registry.npmjs.org/exec-sh/-/exec-sh-0.2.0.tgz",
              "dependencies": {
                "merge": {
                  "version": "1.2.0",
                  "from": "merge@>=1.1.3 <2.0.0",
                  "resolved": "https://registry.npmjs.org/merge/-/merge-1.2.0.tgz"
                }
              }
            },
            "fb-watchman": {
              "version": "1.9.0",
              "from": "fb-watchman@>=1.8.0 <2.0.0",
              "resolved": "https://registry.npmjs.org/fb-watchman/-/fb-watchman-1.9.0.tgz",
              "dependencies": {
                "bser": {
                  "version": "1.0.2",
                  "from": "bser@>=1.0.2 <2.0.0",
                  "resolved": "https://registry.npmjs.org/bser/-/bser-1.0.2.tgz",
                  "dependencies": {
                    "node-int64": {
                      "version": "0.4.0",
                      "from": "node-int64@>=0.4.0 <0.5.0",
                      "resolved": "https://registry.npmjs.org/node-int64/-/node-int64-0.4.0.tgz"
                    }
                  }
                }
              }
            },
            "minimatch": {
              "version": "0.2.14",
              "from": "minimatch@>=0.2.14 <0.3.0",
              "resolved": "https://registry.npmjs.org/minimatch/-/minimatch-0.2.14.tgz",
              "dependencies": {
                "lru-cache": {
                  "version": "2.7.3",
                  "from": "lru-cache@>=2.0.0 <3.0.0",
                  "resolved": "https://registry.npmjs.org/lru-cache/-/lru-cache-2.7.3.tgz"
                },
                "sigmund": {
                  "version": "1.0.1",
                  "from": "sigmund@>=1.0.0 <1.1.0",
                  "resolved": "https://registry.npmjs.org/sigmund/-/sigmund-1.0.1.tgz"
                }
              }
            },
            "minimist": {
              "version": "1.2.0",
              "from": "minimist@>=1.1.1 <2.0.0",
              "resolved": "https://registry.npmjs.org/minimist/-/minimist-1.2.0.tgz"
            },
            "walker": {
              "version": "1.0.7",
              "from": "walker@>=1.0.5 <1.1.0",
              "resolved": "https://registry.npmjs.org/walker/-/walker-1.0.7.tgz",
              "dependencies": {
                "makeerror": {
                  "version": "1.0.11",
                  "from": "makeerror@>=1.0.0 <1.1.0",
                  "resolved": "https://registry.npmjs.org/makeerror/-/makeerror-1.0.11.tgz",
                  "dependencies": {
                    "tmpl": {
                      "version": "1.0.4",
                      "from": "tmpl@>=1.0.0 <1.1.0",
                      "resolved": "https://registry.npmjs.org/tmpl/-/tmpl-1.0.4.tgz"
                    }
                  }
                }
              }
            },
            "watch": {
              "version": "0.10.0",
              "from": "watch@>=0.10.0 <0.11.0",
              "resolved": "https://registry.npmjs.org/watch/-/watch-0.10.0.tgz"
            }
          }
        },
        "which": {
          "version": "1.2.4",
          "from": "which@>=1.1.1 <2.0.0",
          "resolved": "https://registry.npmjs.org/which/-/which-1.2.4.tgz",
          "dependencies": {
            "is-absolute": {
              "version": "0.1.7",
              "from": "is-absolute@>=0.1.7 <0.2.0",
              "resolved": "https://registry.npmjs.org/is-absolute/-/is-absolute-0.1.7.tgz",
              "dependencies": {
                "is-relative": {
                  "version": "0.1.3",
                  "from": "is-relative@>=0.1.0 <0.2.0",
                  "resolved": "https://registry.npmjs.org/is-relative/-/is-relative-0.1.3.tgz"
                }
              }
            },
            "isexe": {
              "version": "1.1.2",
              "from": "isexe@>=1.1.1 <2.0.0",
              "resolved": "https://registry.npmjs.org/isexe/-/isexe-1.1.2.tgz"
            }
          }
        },
        "worker-farm": {
          "version": "1.3.1",
          "from": "worker-farm@>=1.3.1 <2.0.0",
          "resolved": "https://registry.npmjs.org/worker-farm/-/worker-farm-1.3.1.tgz",
          "dependencies": {
            "errno": {
              "version": "0.1.4",
              "from": "errno@>=0.1.1 <0.2.0-0",
              "resolved": "https://registry.npmjs.org/errno/-/errno-0.1.4.tgz",
              "dependencies": {
                "prr": {
                  "version": "0.0.0",
                  "from": "prr@>=0.0.0 <0.1.0",
                  "resolved": "https://registry.npmjs.org/prr/-/prr-0.0.0.tgz"
                }
              }
            },
            "xtend": {
              "version": "4.0.1",
              "from": "xtend@>=4.0.0 <4.1.0-0",
              "resolved": "https://registry.npmjs.org/xtend/-/xtend-4.0.1.tgz"
            }
          }
        }
      }
    },
    "jsdom": {
      "version": "8.4.0",
      "from": "jsdom@latest",
      "resolved": "https://registry.npmjs.org/jsdom/-/jsdom-8.4.0.tgz",
      "dependencies": {
        "abab": {
          "version": "1.0.3",
          "from": "abab@>=1.0.0 <2.0.0",
          "resolved": "https://registry.npmjs.org/abab/-/abab-1.0.3.tgz"
        },
        "acorn": {
          "version": "2.7.0",
          "from": "acorn@>=2.4.0 <3.0.0",
          "resolved": "https://registry.npmjs.org/acorn/-/acorn-2.7.0.tgz"
        },
        "acorn-globals": {
          "version": "1.0.9",
          "from": "acorn-globals@>=1.0.4 <2.0.0",
          "resolved": "https://registry.npmjs.org/acorn-globals/-/acorn-globals-1.0.9.tgz"
        },
        "array-equal": {
          "version": "1.0.0",
          "from": "array-equal@>=1.0.0 <2.0.0",
          "resolved": "https://registry.npmjs.org/array-equal/-/array-equal-1.0.0.tgz"
        },
        "cssom": {
          "version": "0.3.1",
          "from": "cssom@>=0.3.0 <0.4.0",
          "resolved": "https://registry.npmjs.org/cssom/-/cssom-0.3.1.tgz"
        },
        "cssstyle": {
          "version": "0.2.34",
          "from": "cssstyle@>=0.2.34 <0.3.0",
          "resolved": "https://registry.npmjs.org/cssstyle/-/cssstyle-0.2.34.tgz"
        },
        "escodegen": {
          "version": "1.8.0",
          "from": "escodegen@>=1.6.1 <2.0.0",
          "resolved": "https://registry.npmjs.org/escodegen/-/escodegen-1.8.0.tgz",
          "dependencies": {
            "estraverse": {
              "version": "1.9.3",
              "from": "estraverse@>=1.9.1 <2.0.0",
              "resolved": "https://registry.npmjs.org/estraverse/-/estraverse-1.9.3.tgz"
            },
            "esutils": {
              "version": "2.0.2",
              "from": "esutils@>=2.0.2 <3.0.0",
              "resolved": "https://registry.npmjs.org/esutils/-/esutils-2.0.2.tgz"
            },
            "esprima": {
              "version": "2.7.2",
              "from": "esprima@>=2.7.1 <3.0.0",
              "resolved": "https://registry.npmjs.org/esprima/-/esprima-2.7.2.tgz"
            },
            "optionator": {
              "version": "0.8.1",
              "from": "optionator@>=0.8.1 <0.9.0",
              "resolved": "https://registry.npmjs.org/optionator/-/optionator-0.8.1.tgz",
              "dependencies": {
                "prelude-ls": {
                  "version": "1.1.2",
                  "from": "prelude-ls@>=1.1.2 <1.2.0",
                  "resolved": "https://registry.npmjs.org/prelude-ls/-/prelude-ls-1.1.2.tgz"
                },
                "deep-is": {
                  "version": "0.1.3",
                  "from": "deep-is@>=0.1.3 <0.2.0",
                  "resolved": "https://registry.npmjs.org/deep-is/-/deep-is-0.1.3.tgz"
                },
                "wordwrap": {
                  "version": "1.0.0",
                  "from": "wordwrap@>=1.0.0 <1.1.0",
                  "resolved": "https://registry.npmjs.org/wordwrap/-/wordwrap-1.0.0.tgz"
                },
                "type-check": {
                  "version": "0.3.2",
                  "from": "type-check@>=0.3.2 <0.4.0",
                  "resolved": "https://registry.npmjs.org/type-check/-/type-check-0.3.2.tgz"
                },
                "levn": {
                  "version": "0.3.0",
                  "from": "levn@>=0.3.0 <0.4.0",
                  "resolved": "https://registry.npmjs.org/levn/-/levn-0.3.0.tgz"
                },
                "fast-levenshtein": {
                  "version": "1.1.3",
                  "from": "fast-levenshtein@>=1.1.0 <2.0.0",
                  "resolved": "https://registry.npmjs.org/fast-levenshtein/-/fast-levenshtein-1.1.3.tgz"
                }
              }
            },
            "source-map": {
              "version": "0.2.0",
              "from": "source-map@>=0.2.0 <0.3.0",
              "resolved": "https://registry.npmjs.org/source-map/-/source-map-0.2.0.tgz",
              "dependencies": {
                "amdefine": {
                  "version": "1.0.0",
                  "from": "amdefine@>=0.0.4",
                  "resolved": "https://registry.npmjs.org/amdefine/-/amdefine-1.0.0.tgz"
                }
              }
            }
          }
        },
        "nwmatcher": {
          "version": "1.3.7",
          "from": "nwmatcher@>=1.3.7 <2.0.0",
          "resolved": "https://registry.npmjs.org/nwmatcher/-/nwmatcher-1.3.7.tgz"
        },
        "parse5": {
          "version": "1.5.1",
          "from": "parse5@>=1.5.1 <2.0.0",
          "resolved": "https://registry.npmjs.org/parse5/-/parse5-1.5.1.tgz"
        },
        "request": {
          "version": "2.72.0",
          "from": "request@>=2.55.0 <3.0.0",
          "resolved": "https://registry.npmjs.org/request/-/request-2.72.0.tgz",
          "dependencies": {
            "aws-sign2": {
              "version": "0.6.0",
              "from": "aws-sign2@>=0.6.0 <0.7.0",
              "resolved": "https://registry.npmjs.org/aws-sign2/-/aws-sign2-0.6.0.tgz"
            },
            "aws4": {
              "version": "1.3.2",
              "from": "aws4@>=1.2.1 <2.0.0",
              "resolved": "https://registry.npmjs.org/aws4/-/aws4-1.3.2.tgz",
              "dependencies": {
                "lru-cache": {
                  "version": "4.0.1",
                  "from": "lru-cache@>=4.0.0 <5.0.0",
                  "resolved": "https://registry.npmjs.org/lru-cache/-/lru-cache-4.0.1.tgz",
                  "dependencies": {
                    "pseudomap": {
                      "version": "1.0.2",
                      "from": "pseudomap@>=1.0.1 <2.0.0",
                      "resolved": "https://registry.npmjs.org/pseudomap/-/pseudomap-1.0.2.tgz"
                    },
                    "yallist": {
                      "version": "2.0.0",
                      "from": "yallist@>=2.0.0 <3.0.0",
                      "resolved": "https://registry.npmjs.org/yallist/-/yallist-2.0.0.tgz"
                    }
                  }
                }
              }
            },
            "bl": {
              "version": "1.1.2",
              "from": "bl@>=1.1.2 <1.2.0",
              "resolved": "https://registry.npmjs.org/bl/-/bl-1.1.2.tgz",
              "dependencies": {
                "readable-stream": {
                  "version": "2.0.6",
                  "from": "readable-stream@>=2.0.5 <2.1.0",
                  "resolved": "https://registry.npmjs.org/readable-stream/-/readable-stream-2.0.6.tgz",
                  "dependencies": {
                    "core-util-is": {
                      "version": "1.0.2",
                      "from": "core-util-is@>=1.0.0 <1.1.0",
                      "resolved": "https://registry.npmjs.org/core-util-is/-/core-util-is-1.0.2.tgz"
                    },
                    "inherits": {
                      "version": "2.0.1",
                      "from": "inherits@>=2.0.1 <2.1.0",
                      "resolved": "https://registry.npmjs.org/inherits/-/inherits-2.0.1.tgz"
                    },
                    "isarray": {
                      "version": "1.0.0",
                      "from": "isarray@>=1.0.0 <1.1.0",
                      "resolved": "https://registry.npmjs.org/isarray/-/isarray-1.0.0.tgz"
                    },
                    "process-nextick-args": {
                      "version": "1.0.6",
                      "from": "process-nextick-args@>=1.0.6 <1.1.0",
                      "resolved": "https://registry.npmjs.org/process-nextick-args/-/process-nextick-args-1.0.6.tgz"
                    },
                    "string_decoder": {
                      "version": "0.10.31",
                      "from": "string_decoder@>=0.10.0 <0.11.0",
                      "resolved": "https://registry.npmjs.org/string_decoder/-/string_decoder-0.10.31.tgz"
                    },
                    "util-deprecate": {
                      "version": "1.0.2",
                      "from": "util-deprecate@>=1.0.1 <1.1.0",
                      "resolved": "https://registry.npmjs.org/util-deprecate/-/util-deprecate-1.0.2.tgz"
                    }
                  }
                }
              }
            },
            "caseless": {
              "version": "0.11.0",
              "from": "caseless@>=0.11.0 <0.12.0",
              "resolved": "https://registry.npmjs.org/caseless/-/caseless-0.11.0.tgz"
            },
            "combined-stream": {
              "version": "1.0.5",
              "from": "combined-stream@>=1.0.5 <1.1.0",
              "resolved": "https://registry.npmjs.org/combined-stream/-/combined-stream-1.0.5.tgz",
              "dependencies": {
                "delayed-stream": {
                  "version": "1.0.0",
                  "from": "delayed-stream@>=1.0.0 <1.1.0",
                  "resolved": "https://registry.npmjs.org/delayed-stream/-/delayed-stream-1.0.0.tgz"
                }
              }
            },
            "extend": {
              "version": "3.0.0",
              "from": "extend@>=3.0.0 <3.1.0",
              "resolved": "https://registry.npmjs.org/extend/-/extend-3.0.0.tgz"
            },
            "forever-agent": {
              "version": "0.6.1",
              "from": "forever-agent@>=0.6.1 <0.7.0",
              "resolved": "https://registry.npmjs.org/forever-agent/-/forever-agent-0.6.1.tgz"
            },
            "form-data": {
              "version": "1.0.0-rc4",
              "from": "form-data@>=1.0.0-rc3 <1.1.0",
              "resolved": "https://registry.npmjs.org/form-data/-/form-data-1.0.0-rc4.tgz",
              "dependencies": {
                "async": {
                  "version": "1.5.2",
                  "from": "async@>=1.5.2 <2.0.0",
                  "resolved": "https://registry.npmjs.org/async/-/async-1.5.2.tgz"
                }
              }
            },
            "har-validator": {
              "version": "2.0.6",
              "from": "har-validator@>=2.0.6 <2.1.0",
              "resolved": "https://registry.npmjs.org/har-validator/-/har-validator-2.0.6.tgz",
              "dependencies": {
                "chalk": {
                  "version": "1.1.3",
                  "from": "chalk@>=1.1.1 <2.0.0",
                  "resolved": "https://registry.npmjs.org/chalk/-/chalk-1.1.3.tgz",
                  "dependencies": {
                    "ansi-styles": {
                      "version": "2.2.1",
                      "from": "ansi-styles@>=2.2.1 <3.0.0",
                      "resolved": "https://registry.npmjs.org/ansi-styles/-/ansi-styles-2.2.1.tgz"
                    },
                    "escape-string-regexp": {
                      "version": "1.0.5",
                      "from": "escape-string-regexp@>=1.0.2 <2.0.0",
                      "resolved": "https://registry.npmjs.org/escape-string-regexp/-/escape-string-regexp-1.0.5.tgz"
                    },
                    "has-ansi": {
                      "version": "2.0.0",
                      "from": "has-ansi@>=2.0.0 <3.0.0",
                      "resolved": "https://registry.npmjs.org/has-ansi/-/has-ansi-2.0.0.tgz",
                      "dependencies": {
                        "ansi-regex": {
                          "version": "2.0.0",
                          "from": "ansi-regex@>=2.0.0 <3.0.0",
                          "resolved": "https://registry.npmjs.org/ansi-regex/-/ansi-regex-2.0.0.tgz"
                        }
                      }
                    },
                    "strip-ansi": {
                      "version": "3.0.1",
                      "from": "strip-ansi@>=3.0.0 <4.0.0",
                      "resolved": "https://registry.npmjs.org/strip-ansi/-/strip-ansi-3.0.1.tgz",
                      "dependencies": {
                        "ansi-regex": {
                          "version": "2.0.0",
                          "from": "ansi-regex@>=2.0.0 <3.0.0",
                          "resolved": "https://registry.npmjs.org/ansi-regex/-/ansi-regex-2.0.0.tgz"
                        }
                      }
                    },
                    "supports-color": {
                      "version": "2.0.0",
                      "from": "supports-color@>=2.0.0 <3.0.0",
                      "resolved": "https://registry.npmjs.org/supports-color/-/supports-color-2.0.0.tgz"
                    }
                  }
                },
                "commander": {
                  "version": "2.9.0",
                  "from": "commander@>=2.9.0 <3.0.0",
                  "resolved": "https://registry.npmjs.org/commander/-/commander-2.9.0.tgz",
                  "dependencies": {
                    "graceful-readlink": {
                      "version": "1.0.1",
                      "from": "graceful-readlink@>=1.0.0",
                      "resolved": "https://registry.npmjs.org/graceful-readlink/-/graceful-readlink-1.0.1.tgz"
                    }
                  }
                },
                "is-my-json-valid": {
                  "version": "2.13.1",
                  "from": "is-my-json-valid@>=2.12.4 <3.0.0",
                  "resolved": "https://registry.npmjs.org/is-my-json-valid/-/is-my-json-valid-2.13.1.tgz",
                  "dependencies": {
                    "generate-function": {
                      "version": "2.0.0",
                      "from": "generate-function@>=2.0.0 <3.0.0",
                      "resolved": "https://registry.npmjs.org/generate-function/-/generate-function-2.0.0.tgz"
                    },
                    "generate-object-property": {
                      "version": "1.2.0",
                      "from": "generate-object-property@>=1.1.0 <2.0.0",
                      "resolved": "https://registry.npmjs.org/generate-object-property/-/generate-object-property-1.2.0.tgz",
                      "dependencies": {
                        "is-property": {
                          "version": "1.0.2",
                          "from": "is-property@>=1.0.0 <2.0.0",
                          "resolved": "https://registry.npmjs.org/is-property/-/is-property-1.0.2.tgz"
                        }
                      }
                    },
                    "jsonpointer": {
                      "version": "2.0.0",
                      "from": "jsonpointer@2.0.0",
                      "resolved": "https://registry.npmjs.org/jsonpointer/-/jsonpointer-2.0.0.tgz"
                    },
                    "xtend": {
                      "version": "4.0.1",
                      "from": "xtend@>=4.0.0 <5.0.0",
                      "resolved": "https://registry.npmjs.org/xtend/-/xtend-4.0.1.tgz"
                    }
                  }
                },
                "pinkie-promise": {
                  "version": "2.0.1",
                  "from": "pinkie-promise@>=2.0.0 <3.0.0",
                  "resolved": "https://registry.npmjs.org/pinkie-promise/-/pinkie-promise-2.0.1.tgz",
                  "dependencies": {
                    "pinkie": {
                      "version": "2.0.4",
                      "from": "pinkie@>=2.0.0 <3.0.0",
                      "resolved": "https://registry.npmjs.org/pinkie/-/pinkie-2.0.4.tgz"
                    }
                  }
                }
              }
            },
            "hawk": {
              "version": "3.1.3",
              "from": "hawk@>=3.1.3 <3.2.0",
              "resolved": "https://registry.npmjs.org/hawk/-/hawk-3.1.3.tgz",
              "dependencies": {
                "hoek": {
                  "version": "2.16.3",
                  "from": "hoek@>=2.0.0 <3.0.0",
                  "resolved": "https://registry.npmjs.org/hoek/-/hoek-2.16.3.tgz"
                },
                "boom": {
                  "version": "2.10.1",
                  "from": "boom@>=2.0.0 <3.0.0",
                  "resolved": "https://registry.npmjs.org/boom/-/boom-2.10.1.tgz"
                },
                "cryptiles": {
                  "version": "2.0.5",
                  "from": "cryptiles@>=2.0.0 <3.0.0",
                  "resolved": "https://registry.npmjs.org/cryptiles/-/cryptiles-2.0.5.tgz"
                },
                "sntp": {
                  "version": "1.0.9",
                  "from": "sntp@>=1.0.0 <2.0.0",
                  "resolved": "https://registry.npmjs.org/sntp/-/sntp-1.0.9.tgz"
                }
              }
            },
            "http-signature": {
              "version": "1.1.1",
              "from": "http-signature@>=1.1.0 <1.2.0",
              "resolved": "https://registry.npmjs.org/http-signature/-/http-signature-1.1.1.tgz",
              "dependencies": {
                "assert-plus": {
                  "version": "0.2.0",
                  "from": "assert-plus@>=0.2.0 <0.3.0",
                  "resolved": "https://registry.npmjs.org/assert-plus/-/assert-plus-0.2.0.tgz"
                },
                "jsprim": {
                  "version": "1.2.2",
                  "from": "jsprim@>=1.2.2 <2.0.0",
                  "resolved": "https://registry.npmjs.org/jsprim/-/jsprim-1.2.2.tgz",
                  "dependencies": {
                    "extsprintf": {
                      "version": "1.0.2",
                      "from": "extsprintf@1.0.2",
                      "resolved": "https://registry.npmjs.org/extsprintf/-/extsprintf-1.0.2.tgz"
                    },
                    "json-schema": {
                      "version": "0.2.2",
                      "from": "json-schema@0.2.2",
                      "resolved": "https://registry.npmjs.org/json-schema/-/json-schema-0.2.2.tgz"
                    },
                    "verror": {
                      "version": "1.3.6",
                      "from": "verror@1.3.6",
                      "resolved": "https://registry.npmjs.org/verror/-/verror-1.3.6.tgz"
                    }
                  }
                },
                "sshpk": {
                  "version": "1.8.2",
                  "from": "sshpk@>=1.7.0 <2.0.0",
                  "resolved": "https://registry.npmjs.org/sshpk/-/sshpk-1.8.2.tgz",
                  "dependencies": {
                    "asn1": {
                      "version": "0.2.3",
                      "from": "asn1@>=0.2.3 <0.3.0",
                      "resolved": "https://registry.npmjs.org/asn1/-/asn1-0.2.3.tgz"
                    },
                    "assert-plus": {
                      "version": "1.0.0",
                      "from": "assert-plus@>=1.0.0 <2.0.0",
                      "resolved": "https://registry.npmjs.org/assert-plus/-/assert-plus-1.0.0.tgz"
                    },
                    "dashdash": {
                      "version": "1.13.1",
                      "from": "dashdash@>=1.12.0 <2.0.0",
                      "resolved": "https://registry.npmjs.org/dashdash/-/dashdash-1.13.1.tgz"
                    },
                    "getpass": {
                      "version": "0.1.5",
                      "from": "getpass@>=0.1.1 <0.2.0",
                      "resolved": "https://registry.npmjs.org/getpass/-/getpass-0.1.5.tgz"
                    },
                    "jsbn": {
                      "version": "0.1.0",
                      "from": "jsbn@>=0.1.0 <0.2.0",
                      "resolved": "https://registry.npmjs.org/jsbn/-/jsbn-0.1.0.tgz"
                    },
                    "tweetnacl": {
                      "version": "0.13.3",
                      "from": "tweetnacl@>=0.13.0 <0.14.0",
                      "resolved": "https://registry.npmjs.org/tweetnacl/-/tweetnacl-0.13.3.tgz"
                    },
                    "jodid25519": {
                      "version": "1.0.2",
                      "from": "jodid25519@>=1.0.0 <2.0.0",
                      "resolved": "https://registry.npmjs.org/jodid25519/-/jodid25519-1.0.2.tgz"
                    },
                    "ecc-jsbn": {
                      "version": "0.1.1",
                      "from": "ecc-jsbn@>=0.1.1 <0.2.0",
                      "resolved": "https://registry.npmjs.org/ecc-jsbn/-/ecc-jsbn-0.1.1.tgz"
                    }
                  }
                }
              }
            },
            "is-typedarray": {
              "version": "1.0.0",
              "from": "is-typedarray@>=1.0.0 <1.1.0",
              "resolved": "https://registry.npmjs.org/is-typedarray/-/is-typedarray-1.0.0.tgz"
            },
            "isstream": {
              "version": "0.1.2",
              "from": "isstream@>=0.1.2 <0.2.0",
              "resolved": "https://registry.npmjs.org/isstream/-/isstream-0.1.2.tgz"
            },
            "json-stringify-safe": {
              "version": "5.0.1",
              "from": "json-stringify-safe@>=5.0.1 <5.1.0",
              "resolved": "https://registry.npmjs.org/json-stringify-safe/-/json-stringify-safe-5.0.1.tgz"
            },
            "mime-types": {
              "version": "2.1.10",
              "from": "mime-types@>=2.1.7 <2.2.0",
              "resolved": "https://registry.npmjs.org/mime-types/-/mime-types-2.1.10.tgz",
              "dependencies": {
                "mime-db": {
                  "version": "1.22.0",
                  "from": "mime-db@>=1.22.0 <1.23.0",
                  "resolved": "https://registry.npmjs.org/mime-db/-/mime-db-1.22.0.tgz"
                }
              }
            },
            "node-uuid": {
              "version": "1.4.7",
              "from": "node-uuid@>=1.4.7 <1.5.0",
              "resolved": "https://registry.npmjs.org/node-uuid/-/node-uuid-1.4.7.tgz"
            },
            "oauth-sign": {
              "version": "0.8.1",
              "from": "oauth-sign@>=0.8.1 <0.9.0",
              "resolved": "https://registry.npmjs.org/oauth-sign/-/oauth-sign-0.8.1.tgz"
            },
            "qs": {
              "version": "6.1.0",
              "from": "qs@>=6.1.0 <6.2.0",
              "resolved": "https://registry.npmjs.org/qs/-/qs-6.1.0.tgz"
            },
            "stringstream": {
              "version": "0.0.5",
              "from": "stringstream@>=0.0.4 <0.1.0",
              "resolved": "https://registry.npmjs.org/stringstream/-/stringstream-0.0.5.tgz"
            },
            "tunnel-agent": {
              "version": "0.4.2",
              "from": "tunnel-agent@>=0.4.1 <0.5.0",
              "resolved": "https://registry.npmjs.org/tunnel-agent/-/tunnel-agent-0.4.2.tgz"
            }
          }
        },
        "sax": {
          "version": "1.2.1",
          "from": "sax@>=1.1.4 <2.0.0",
          "resolved": "https://registry.npmjs.org/sax/-/sax-1.2.1.tgz"
        },
        "symbol-tree": {
          "version": "3.1.4",
          "from": "symbol-tree@>=3.1.0 <4.0.0",
          "resolved": "https://registry.npmjs.org/symbol-tree/-/symbol-tree-3.1.4.tgz"
        },
        "tough-cookie": {
          "version": "2.2.2",
          "from": "tough-cookie@>=2.2.0 <3.0.0",
          "resolved": "https://registry.npmjs.org/tough-cookie/-/tough-cookie-2.2.2.tgz"
        },
        "webidl-conversions": {
          "version": "3.0.1",
          "from": "webidl-conversions@>=3.0.1 <4.0.0",
          "resolved": "https://registry.npmjs.org/webidl-conversions/-/webidl-conversions-3.0.1.tgz"
        },
        "whatwg-url": {
          "version": "2.0.1",
          "from": "whatwg-url@>=2.0.1 <3.0.0",
          "resolved": "https://registry.npmjs.org/whatwg-url/-/whatwg-url-2.0.1.tgz",
          "dependencies": {
            "tr46": {
              "version": "0.0.3",
              "from": "tr46@>=0.0.3 <0.1.0",
              "resolved": "https://registry.npmjs.org/tr46/-/tr46-0.0.3.tgz"
            }
          }
        },
        "xml-name-validator": {
          "version": "2.0.1",
          "from": "xml-name-validator@>=2.0.1 <3.0.0",
          "resolved": "https://registry.npmjs.org/xml-name-validator/-/xml-name-validator-2.0.1.tgz"
        }
      }
    },
    "json-loader": {
      "version": "0.5.4",
      "from": "json-loader@>=0.5.4 <0.6.0",
      "resolved": "https://registry.npmjs.org/json-loader/-/json-loader-0.5.4.tgz"
    },
>>>>>>> 0895d06f
    "marked": {
      "version": "0.3.5",
      "from": "https://registry.npmjs.org/marked/-/marked-0.3.5.tgz",
      "resolved": "https://registry.npmjs.org/marked/-/marked-0.3.5.tgz"
    },
<<<<<<< HEAD
    "query-string": {
      "version": "4.1.0",
      "from": "query-string@*",
=======
    "moment": {
      "version": "2.10.6",
      "from": "https://registry.npmjs.org/moment/-/moment-2.10.6.tgz",
      "resolved": "https://registry.npmjs.org/moment/-/moment-2.10.6.tgz"
    },
    "query-string": {
      "version": "4.1.0",
      "from": "query-string@>=4.1.0 <5.0.0",
>>>>>>> 0895d06f
      "resolved": "https://registry.npmjs.org/query-string/-/query-string-4.1.0.tgz",
      "dependencies": {
        "strict-uri-encode": {
          "version": "1.1.0",
          "from": "strict-uri-encode@>=1.0.0 <2.0.0",
          "resolved": "https://registry.npmjs.org/strict-uri-encode/-/strict-uri-encode-1.1.0.tgz"
<<<<<<< HEAD
        }
      }
    },
    "react": {
      "version": "0.12.2",
      "from": "https://registry.npmjs.org/react/-/react-0.12.2.tgz",
      "resolved": "https://registry.npmjs.org/react/-/react-0.12.2.tgz"
    },
    "react-bootstrap": {
      "version": "0.15.1",
      "from": "https://registry.npmjs.org/react-bootstrap/-/react-bootstrap-0.15.1.tgz",
      "resolved": "https://registry.npmjs.org/react-bootstrap/-/react-bootstrap-0.15.1.tgz"
    },
    "react-forms": {
      "version": "1.0.0-rc3",
      "from": "git+https://github.com/lrowe/react-forms.git#3953a633b1f77640dffb5e3f1d5bbe78a98c3dfe",
      "resolved": "git+https://github.com/lrowe/react-forms.git#3953a633b1f77640dffb5e3f1d5bbe78a98c3dfe"
    },
    "scriptjs": {
      "version": "2.5.8",
      "from": "https://registry.npmjs.org/scriptjs/-/scriptjs-2.5.8.tgz",
      "resolved": "https://registry.npmjs.org/scriptjs/-/scriptjs-2.5.8.tgz"
    },
    "shivie8": {
      "version": "1.0.0",
      "from": "https://registry.npmjs.org/shivie8/-/shivie8-1.0.0.tgz",
      "resolved": "https://registry.npmjs.org/shivie8/-/shivie8-1.0.0.tgz"
    },
    "source-map-support": {
      "version": "0.2.10",
      "from": "https://registry.npmjs.org/source-map-support/-/source-map-support-0.2.10.tgz",
      "resolved": "https://registry.npmjs.org/source-map-support/-/source-map-support-0.2.10.tgz",
      "dependencies": {
        "source-map": {
          "version": "0.1.32",
          "from": "https://registry.npmjs.org/source-map/-/source-map-0.1.32.tgz",
          "resolved": "https://registry.npmjs.org/source-map/-/source-map-0.1.32.tgz",
          "dependencies": {
            "amdefine": {
              "version": "1.0.0",
              "from": "https://registry.npmjs.org/amdefine/-/amdefine-1.0.0.tgz",
              "resolved": "https://registry.npmjs.org/amdefine/-/amdefine-1.0.0.tgz"
            }
          }
        }
      }
    },
    "subprocess-middleware": {
      "version": "0.1.0",
      "from": "https://registry.npmjs.org/subprocess-middleware/-/subprocess-middleware-0.1.0.tgz",
      "resolved": "https://registry.npmjs.org/subprocess-middleware/-/subprocess-middleware-0.1.0.tgz"
    },
    "underscore": {
      "version": "1.8.3",
      "from": "https://registry.npmjs.org/underscore/-/underscore-1.8.3.tgz",
      "resolved": "https://registry.npmjs.org/underscore/-/underscore-1.8.3.tgz"
    },
=======
        }
      }
    },
    "react": {
      "version": "0.12.2",
      "from": "https://registry.npmjs.org/react/-/react-0.12.2.tgz",
      "resolved": "https://registry.npmjs.org/react/-/react-0.12.2.tgz"
    },
    "react-bootstrap": {
      "version": "0.15.1",
      "from": "https://registry.npmjs.org/react-bootstrap/-/react-bootstrap-0.15.1.tgz",
      "resolved": "https://registry.npmjs.org/react-bootstrap/-/react-bootstrap-0.15.1.tgz"
    },
    "react-forms": {
      "version": "1.0.0-rc3",
      "from": "git+https://github.com/lrowe/react-forms.git#3953a633b1f77640dffb5e3f1d5bbe78a98c3dfe",
      "resolved": "git+https://github.com/lrowe/react-forms.git#3953a633b1f77640dffb5e3f1d5bbe78a98c3dfe"
    },
    "scriptjs": {
      "version": "2.5.8",
      "from": "https://registry.npmjs.org/scriptjs/-/scriptjs-2.5.8.tgz",
      "resolved": "https://registry.npmjs.org/scriptjs/-/scriptjs-2.5.8.tgz"
    },
    "source-map-support": {
      "version": "0.2.10",
      "from": "https://registry.npmjs.org/source-map-support/-/source-map-support-0.2.10.tgz",
      "resolved": "https://registry.npmjs.org/source-map-support/-/source-map-support-0.2.10.tgz",
      "dependencies": {
        "source-map": {
          "version": "0.1.32",
          "from": "https://registry.npmjs.org/source-map/-/source-map-0.1.32.tgz",
          "resolved": "https://registry.npmjs.org/source-map/-/source-map-0.1.32.tgz",
          "dependencies": {
            "amdefine": {
              "version": "1.0.0",
              "from": "https://registry.npmjs.org/amdefine/-/amdefine-1.0.0.tgz",
              "resolved": "https://registry.npmjs.org/amdefine/-/amdefine-1.0.0.tgz"
            }
          }
        }
      }
    },
    "string-replace-loader": {
      "version": "1.0.0",
      "from": "string-replace-loader@>=1.0.0 <2.0.0",
      "resolved": "https://registry.npmjs.org/string-replace-loader/-/string-replace-loader-1.0.0.tgz",
      "dependencies": {
        "loader-utils": {
          "version": "0.2.14",
          "from": "loader-utils@>=0.2.11 <0.3.0",
          "resolved": "https://registry.npmjs.org/loader-utils/-/loader-utils-0.2.14.tgz",
          "dependencies": {
            "big.js": {
              "version": "3.1.3",
              "from": "big.js@>=3.1.3 <4.0.0",
              "resolved": "https://registry.npmjs.org/big.js/-/big.js-3.1.3.tgz"
            },
            "emojis-list": {
              "version": "1.0.1",
              "from": "emojis-list@>=1.0.0 <2.0.0",
              "resolved": "https://registry.npmjs.org/emojis-list/-/emojis-list-1.0.1.tgz"
            },
            "json5": {
              "version": "0.5.0",
              "from": "json5@>=0.5.0 <0.6.0",
              "resolved": "https://registry.npmjs.org/json5/-/json5-0.5.0.tgz"
            },
            "object-assign": {
              "version": "4.0.1",
              "from": "object-assign@>=4.0.1 <5.0.0",
              "resolved": "https://registry.npmjs.org/object-assign/-/object-assign-4.0.1.tgz"
            }
          }
        },
        "lodash": {
          "version": "3.10.1",
          "from": "lodash@>=3.10.1 <4.0.0",
          "resolved": "https://registry.npmjs.org/lodash/-/lodash-3.10.1.tgz"
        }
      }
    },
    "subprocess-middleware": {
      "version": "0.1.0",
      "from": "https://registry.npmjs.org/subprocess-middleware/-/subprocess-middleware-0.1.0.tgz",
      "resolved": "https://registry.npmjs.org/subprocess-middleware/-/subprocess-middleware-0.1.0.tgz"
    },
    "through": {
      "version": "2.3.8",
      "from": "https://registry.npmjs.org/through/-/through-2.3.8.tgz",
      "resolved": "https://registry.npmjs.org/through/-/through-2.3.8.tgz"
    },
    "underscore": {
      "version": "1.8.3",
      "from": "https://registry.npmjs.org/underscore/-/underscore-1.8.3.tgz",
      "resolved": "https://registry.npmjs.org/underscore/-/underscore-1.8.3.tgz"
    },
    "webpack": {
      "version": "1.13.0",
      "from": "webpack@>=1.13.0 <2.0.0",
      "resolved": "https://registry.npmjs.org/webpack/-/webpack-1.13.0.tgz",
      "dependencies": {
        "async": {
          "version": "1.5.2",
          "from": "async@>=1.3.0 <2.0.0",
          "resolved": "https://registry.npmjs.org/async/-/async-1.5.2.tgz"
        },
        "clone": {
          "version": "1.0.2",
          "from": "clone@>=1.0.2 <2.0.0",
          "resolved": "https://registry.npmjs.org/clone/-/clone-1.0.2.tgz"
        },
        "enhanced-resolve": {
          "version": "0.9.1",
          "from": "enhanced-resolve@>=0.9.0 <0.10.0",
          "resolved": "https://registry.npmjs.org/enhanced-resolve/-/enhanced-resolve-0.9.1.tgz",
          "dependencies": {
            "memory-fs": {
              "version": "0.2.0",
              "from": "memory-fs@>=0.2.0 <0.3.0",
              "resolved": "https://registry.npmjs.org/memory-fs/-/memory-fs-0.2.0.tgz"
            },
            "graceful-fs": {
              "version": "4.1.3",
              "from": "graceful-fs@>=4.1.2 <5.0.0",
              "resolved": "https://registry.npmjs.org/graceful-fs/-/graceful-fs-4.1.3.tgz"
            }
          }
        },
        "acorn": {
          "version": "3.1.0",
          "from": "acorn@>=3.0.0 <4.0.0",
          "resolved": "https://registry.npmjs.org/acorn/-/acorn-3.1.0.tgz"
        },
        "interpret": {
          "version": "0.6.6",
          "from": "interpret@>=0.6.4 <0.7.0",
          "resolved": "https://registry.npmjs.org/interpret/-/interpret-0.6.6.tgz"
        },
        "loader-utils": {
          "version": "0.2.14",
          "from": "loader-utils@>=0.2.11 <0.3.0",
          "resolved": "https://registry.npmjs.org/loader-utils/-/loader-utils-0.2.14.tgz",
          "dependencies": {
            "big.js": {
              "version": "3.1.3",
              "from": "big.js@>=3.1.3 <4.0.0",
              "resolved": "https://registry.npmjs.org/big.js/-/big.js-3.1.3.tgz"
            },
            "emojis-list": {
              "version": "1.0.1",
              "from": "emojis-list@>=1.0.0 <2.0.0",
              "resolved": "https://registry.npmjs.org/emojis-list/-/emojis-list-1.0.1.tgz"
            },
            "json5": {
              "version": "0.5.0",
              "from": "json5@>=0.5.0 <0.6.0",
              "resolved": "https://registry.npmjs.org/json5/-/json5-0.5.0.tgz"
            },
            "object-assign": {
              "version": "4.0.1",
              "from": "object-assign@>=4.0.1 <5.0.0",
              "resolved": "https://registry.npmjs.org/object-assign/-/object-assign-4.0.1.tgz"
            }
          }
        },
        "memory-fs": {
          "version": "0.3.0",
          "from": "memory-fs@>=0.3.0 <0.4.0",
          "resolved": "https://registry.npmjs.org/memory-fs/-/memory-fs-0.3.0.tgz",
          "dependencies": {
            "errno": {
              "version": "0.1.4",
              "from": "errno@>=0.1.3 <0.2.0",
              "resolved": "https://registry.npmjs.org/errno/-/errno-0.1.4.tgz",
              "dependencies": {
                "prr": {
                  "version": "0.0.0",
                  "from": "prr@>=0.0.0 <0.1.0",
                  "resolved": "https://registry.npmjs.org/prr/-/prr-0.0.0.tgz"
                }
              }
            },
            "readable-stream": {
              "version": "2.1.0",
              "from": "readable-stream@>=2.0.1 <3.0.0",
              "resolved": "https://registry.npmjs.org/readable-stream/-/readable-stream-2.1.0.tgz",
              "dependencies": {
                "core-util-is": {
                  "version": "1.0.2",
                  "from": "core-util-is@>=1.0.0 <1.1.0",
                  "resolved": "https://registry.npmjs.org/core-util-is/-/core-util-is-1.0.2.tgz"
                },
                "inherits": {
                  "version": "2.0.1",
                  "from": "inherits@>=2.0.1 <2.1.0",
                  "resolved": "https://registry.npmjs.org/inherits/-/inherits-2.0.1.tgz"
                },
                "inline-process-browser": {
                  "version": "2.0.1",
                  "from": "inline-process-browser@>=2.0.1 <2.1.0",
                  "resolved": "https://registry.npmjs.org/inline-process-browser/-/inline-process-browser-2.0.1.tgz",
                  "dependencies": {
                    "falafel": {
                      "version": "1.2.0",
                      "from": "falafel@>=1.0.1 <2.0.0",
                      "resolved": "https://registry.npmjs.org/falafel/-/falafel-1.2.0.tgz",
                      "dependencies": {
                        "acorn": {
                          "version": "1.2.2",
                          "from": "acorn@>=1.0.3 <2.0.0",
                          "resolved": "https://registry.npmjs.org/acorn/-/acorn-1.2.2.tgz"
                        },
                        "foreach": {
                          "version": "2.0.5",
                          "from": "foreach@>=2.0.5 <3.0.0",
                          "resolved": "https://registry.npmjs.org/foreach/-/foreach-2.0.5.tgz"
                        },
                        "isarray": {
                          "version": "0.0.1",
                          "from": "isarray@0.0.1",
                          "resolved": "https://registry.npmjs.org/isarray/-/isarray-0.0.1.tgz"
                        },
                        "object-keys": {
                          "version": "1.0.9",
                          "from": "object-keys@>=1.0.6 <2.0.0",
                          "resolved": "https://registry.npmjs.org/object-keys/-/object-keys-1.0.9.tgz"
                        }
                      }
                    },
                    "through2": {
                      "version": "0.6.5",
                      "from": "through2@>=0.6.5 <0.7.0",
                      "resolved": "https://registry.npmjs.org/through2/-/through2-0.6.5.tgz",
                      "dependencies": {
                        "readable-stream": {
                          "version": "1.0.34",
                          "from": "readable-stream@>=1.0.33-1 <1.1.0-0",
                          "resolved": "https://registry.npmjs.org/readable-stream/-/readable-stream-1.0.34.tgz",
                          "dependencies": {
                            "isarray": {
                              "version": "0.0.1",
                              "from": "isarray@0.0.1",
                              "resolved": "https://registry.npmjs.org/isarray/-/isarray-0.0.1.tgz"
                            }
                          }
                        },
                        "xtend": {
                          "version": "4.0.1",
                          "from": "xtend@>=4.0.0 <4.1.0-0",
                          "resolved": "https://registry.npmjs.org/xtend/-/xtend-4.0.1.tgz"
                        }
                      }
                    }
                  }
                },
                "isarray": {
                  "version": "1.0.0",
                  "from": "isarray@>=1.0.0 <1.1.0",
                  "resolved": "https://registry.npmjs.org/isarray/-/isarray-1.0.0.tgz"
                },
                "process-nextick-args": {
                  "version": "1.0.6",
                  "from": "process-nextick-args@>=1.0.6 <1.1.0",
                  "resolved": "https://registry.npmjs.org/process-nextick-args/-/process-nextick-args-1.0.6.tgz"
                },
                "string_decoder": {
                  "version": "0.10.31",
                  "from": "string_decoder@>=0.10.0 <0.11.0",
                  "resolved": "https://registry.npmjs.org/string_decoder/-/string_decoder-0.10.31.tgz"
                },
                "unreachable-branch-transform": {
                  "version": "0.5.1",
                  "from": "unreachable-branch-transform@>=0.5.0 <0.6.0",
                  "resolved": "https://registry.npmjs.org/unreachable-branch-transform/-/unreachable-branch-transform-0.5.1.tgz",
                  "dependencies": {
                    "esmangle-evaluator": {
                      "version": "1.0.0",
                      "from": "esmangle-evaluator@>=1.0.0 <2.0.0",
                      "resolved": "https://registry.npmjs.org/esmangle-evaluator/-/esmangle-evaluator-1.0.0.tgz"
                    },
                    "recast": {
                      "version": "0.11.5",
                      "from": "recast@>=0.11.4 <0.12.0",
                      "resolved": "https://registry.npmjs.org/recast/-/recast-0.11.5.tgz",
                      "dependencies": {
                        "ast-types": {
                          "version": "0.8.16",
                          "from": "ast-types@0.8.16",
                          "resolved": "https://registry.npmjs.org/ast-types/-/ast-types-0.8.16.tgz"
                        },
                        "esprima": {
                          "version": "2.7.2",
                          "from": "esprima@>=2.7.1 <2.8.0",
                          "resolved": "https://registry.npmjs.org/esprima/-/esprima-2.7.2.tgz"
                        },
                        "private": {
                          "version": "0.1.6",
                          "from": "private@>=0.1.5 <0.2.0",
                          "resolved": "https://registry.npmjs.org/private/-/private-0.1.6.tgz"
                        },
                        "source-map": {
                          "version": "0.5.5",
                          "from": "source-map@>=0.5.0 <0.6.0",
                          "resolved": "https://registry.npmjs.org/source-map/-/source-map-0.5.5.tgz"
                        }
                      }
                    }
                  }
                },
                "util-deprecate": {
                  "version": "1.0.2",
                  "from": "util-deprecate@>=1.0.1 <1.1.0",
                  "resolved": "https://registry.npmjs.org/util-deprecate/-/util-deprecate-1.0.2.tgz"
                }
              }
            }
          }
        },
        "mkdirp": {
          "version": "0.5.1",
          "from": "mkdirp@>=0.5.0 <0.6.0",
          "resolved": "https://registry.npmjs.org/mkdirp/-/mkdirp-0.5.1.tgz",
          "dependencies": {
            "minimist": {
              "version": "0.0.8",
              "from": "minimist@0.0.8",
              "resolved": "https://registry.npmjs.org/minimist/-/minimist-0.0.8.tgz"
            }
          }
        },
        "node-libs-browser": {
          "version": "0.5.3",
          "from": "node-libs-browser@>=0.4.0 <=0.6.0",
          "resolved": "https://registry.npmjs.org/node-libs-browser/-/node-libs-browser-0.5.3.tgz",
          "dependencies": {
            "assert": {
              "version": "1.3.0",
              "from": "assert@>=1.1.1 <2.0.0",
              "resolved": "https://registry.npmjs.org/assert/-/assert-1.3.0.tgz"
            },
            "browserify-zlib": {
              "version": "0.1.4",
              "from": "browserify-zlib@>=0.1.4 <0.2.0",
              "resolved": "https://registry.npmjs.org/browserify-zlib/-/browserify-zlib-0.1.4.tgz",
              "dependencies": {
                "pako": {
                  "version": "0.2.8",
                  "from": "pako@>=0.2.0 <0.3.0",
                  "resolved": "https://registry.npmjs.org/pako/-/pako-0.2.8.tgz"
                }
              }
            },
            "buffer": {
              "version": "3.6.0",
              "from": "buffer@>=3.0.3 <4.0.0",
              "resolved": "https://registry.npmjs.org/buffer/-/buffer-3.6.0.tgz",
              "dependencies": {
                "base64-js": {
                  "version": "0.0.8",
                  "from": "base64-js@0.0.8",
                  "resolved": "https://registry.npmjs.org/base64-js/-/base64-js-0.0.8.tgz"
                },
                "ieee754": {
                  "version": "1.1.6",
                  "from": "ieee754@>=1.1.4 <2.0.0",
                  "resolved": "https://registry.npmjs.org/ieee754/-/ieee754-1.1.6.tgz"
                },
                "isarray": {
                  "version": "1.0.0",
                  "from": "isarray@>=1.0.0 <2.0.0",
                  "resolved": "https://registry.npmjs.org/isarray/-/isarray-1.0.0.tgz"
                }
              }
            },
            "console-browserify": {
              "version": "1.1.0",
              "from": "console-browserify@>=1.1.0 <2.0.0",
              "resolved": "https://registry.npmjs.org/console-browserify/-/console-browserify-1.1.0.tgz",
              "dependencies": {
                "date-now": {
                  "version": "0.1.4",
                  "from": "date-now@>=0.1.4 <0.2.0",
                  "resolved": "https://registry.npmjs.org/date-now/-/date-now-0.1.4.tgz"
                }
              }
            },
            "constants-browserify": {
              "version": "0.0.1",
              "from": "constants-browserify@0.0.1",
              "resolved": "https://registry.npmjs.org/constants-browserify/-/constants-browserify-0.0.1.tgz"
            },
            "crypto-browserify": {
              "version": "3.2.8",
              "from": "crypto-browserify@>=3.2.6 <3.3.0",
              "resolved": "https://registry.npmjs.org/crypto-browserify/-/crypto-browserify-3.2.8.tgz",
              "dependencies": {
                "pbkdf2-compat": {
                  "version": "2.0.1",
                  "from": "pbkdf2-compat@2.0.1",
                  "resolved": "https://registry.npmjs.org/pbkdf2-compat/-/pbkdf2-compat-2.0.1.tgz"
                },
                "ripemd160": {
                  "version": "0.2.0",
                  "from": "ripemd160@0.2.0",
                  "resolved": "https://registry.npmjs.org/ripemd160/-/ripemd160-0.2.0.tgz"
                },
                "sha.js": {
                  "version": "2.2.6",
                  "from": "sha.js@2.2.6",
                  "resolved": "https://registry.npmjs.org/sha.js/-/sha.js-2.2.6.tgz"
                }
              }
            },
            "domain-browser": {
              "version": "1.1.7",
              "from": "domain-browser@>=1.1.1 <2.0.0",
              "resolved": "https://registry.npmjs.org/domain-browser/-/domain-browser-1.1.7.tgz"
            },
            "events": {
              "version": "1.1.0",
              "from": "events@>=1.0.0 <2.0.0",
              "resolved": "https://registry.npmjs.org/events/-/events-1.1.0.tgz"
            },
            "http-browserify": {
              "version": "1.7.0",
              "from": "http-browserify@>=1.3.2 <2.0.0",
              "resolved": "https://registry.npmjs.org/http-browserify/-/http-browserify-1.7.0.tgz",
              "dependencies": {
                "Base64": {
                  "version": "0.2.1",
                  "from": "Base64@>=0.2.0 <0.3.0",
                  "resolved": "https://registry.npmjs.org/Base64/-/Base64-0.2.1.tgz"
                },
                "inherits": {
                  "version": "2.0.1",
                  "from": "inherits@>=2.0.1 <2.1.0",
                  "resolved": "https://registry.npmjs.org/inherits/-/inherits-2.0.1.tgz"
                }
              }
            },
            "https-browserify": {
              "version": "0.0.0",
              "from": "https-browserify@0.0.0",
              "resolved": "https://registry.npmjs.org/https-browserify/-/https-browserify-0.0.0.tgz"
            },
            "os-browserify": {
              "version": "0.1.2",
              "from": "os-browserify@>=0.1.2 <0.2.0",
              "resolved": "https://registry.npmjs.org/os-browserify/-/os-browserify-0.1.2.tgz"
            },
            "path-browserify": {
              "version": "0.0.0",
              "from": "path-browserify@0.0.0",
              "resolved": "https://registry.npmjs.org/path-browserify/-/path-browserify-0.0.0.tgz"
            },
            "process": {
              "version": "0.11.2",
              "from": "process@>=0.11.0 <0.12.0",
              "resolved": "https://registry.npmjs.org/process/-/process-0.11.2.tgz"
            },
            "punycode": {
              "version": "1.4.1",
              "from": "punycode@>=1.2.4 <2.0.0",
              "resolved": "https://registry.npmjs.org/punycode/-/punycode-1.4.1.tgz"
            },
            "querystring-es3": {
              "version": "0.2.1",
              "from": "querystring-es3@>=0.2.0 <0.3.0",
              "resolved": "https://registry.npmjs.org/querystring-es3/-/querystring-es3-0.2.1.tgz"
            },
            "readable-stream": {
              "version": "1.1.14",
              "from": "readable-stream@>=1.1.13 <2.0.0",
              "resolved": "https://registry.npmjs.org/readable-stream/-/readable-stream-1.1.14.tgz",
              "dependencies": {
                "core-util-is": {
                  "version": "1.0.2",
                  "from": "core-util-is@>=1.0.0 <1.1.0",
                  "resolved": "https://registry.npmjs.org/core-util-is/-/core-util-is-1.0.2.tgz"
                },
                "isarray": {
                  "version": "0.0.1",
                  "from": "isarray@0.0.1",
                  "resolved": "https://registry.npmjs.org/isarray/-/isarray-0.0.1.tgz"
                },
                "inherits": {
                  "version": "2.0.1",
                  "from": "inherits@>=2.0.1 <2.1.0",
                  "resolved": "https://registry.npmjs.org/inherits/-/inherits-2.0.1.tgz"
                }
              }
            },
            "stream-browserify": {
              "version": "1.0.0",
              "from": "stream-browserify@>=1.0.0 <2.0.0",
              "resolved": "https://registry.npmjs.org/stream-browserify/-/stream-browserify-1.0.0.tgz",
              "dependencies": {
                "inherits": {
                  "version": "2.0.1",
                  "from": "inherits@>=2.0.1 <2.1.0",
                  "resolved": "https://registry.npmjs.org/inherits/-/inherits-2.0.1.tgz"
                }
              }
            },
            "string_decoder": {
              "version": "0.10.31",
              "from": "string_decoder@>=0.10.25 <0.11.0",
              "resolved": "https://registry.npmjs.org/string_decoder/-/string_decoder-0.10.31.tgz"
            },
            "timers-browserify": {
              "version": "1.4.2",
              "from": "timers-browserify@>=1.0.1 <2.0.0",
              "resolved": "https://registry.npmjs.org/timers-browserify/-/timers-browserify-1.4.2.tgz"
            },
            "tty-browserify": {
              "version": "0.0.0",
              "from": "tty-browserify@0.0.0",
              "resolved": "https://registry.npmjs.org/tty-browserify/-/tty-browserify-0.0.0.tgz"
            },
            "url": {
              "version": "0.10.3",
              "from": "url@>=0.10.1 <0.11.0",
              "resolved": "https://registry.npmjs.org/url/-/url-0.10.3.tgz",
              "dependencies": {
                "punycode": {
                  "version": "1.3.2",
                  "from": "punycode@1.3.2",
                  "resolved": "https://registry.npmjs.org/punycode/-/punycode-1.3.2.tgz"
                },
                "querystring": {
                  "version": "0.2.0",
                  "from": "querystring@0.2.0",
                  "resolved": "https://registry.npmjs.org/querystring/-/querystring-0.2.0.tgz"
                }
              }
            },
            "util": {
              "version": "0.10.3",
              "from": "util@>=0.10.3 <0.11.0",
              "resolved": "https://registry.npmjs.org/util/-/util-0.10.3.tgz",
              "dependencies": {
                "inherits": {
                  "version": "2.0.1",
                  "from": "inherits@2.0.1",
                  "resolved": "https://registry.npmjs.org/inherits/-/inherits-2.0.1.tgz"
                }
              }
            },
            "vm-browserify": {
              "version": "0.0.4",
              "from": "vm-browserify@0.0.4",
              "resolved": "https://registry.npmjs.org/vm-browserify/-/vm-browserify-0.0.4.tgz",
              "dependencies": {
                "indexof": {
                  "version": "0.0.1",
                  "from": "indexof@0.0.1",
                  "resolved": "https://registry.npmjs.org/indexof/-/indexof-0.0.1.tgz"
                }
              }
            }
          }
        },
        "optimist": {
          "version": "0.6.1",
          "from": "optimist@>=0.6.0 <0.7.0",
          "resolved": "https://registry.npmjs.org/optimist/-/optimist-0.6.1.tgz",
          "dependencies": {
            "wordwrap": {
              "version": "0.0.3",
              "from": "wordwrap@>=0.0.2 <0.1.0",
              "resolved": "https://registry.npmjs.org/wordwrap/-/wordwrap-0.0.3.tgz"
            },
            "minimist": {
              "version": "0.0.10",
              "from": "minimist@>=0.0.1 <0.1.0",
              "resolved": "https://registry.npmjs.org/minimist/-/minimist-0.0.10.tgz"
            }
          }
        },
        "supports-color": {
          "version": "3.1.2",
          "from": "supports-color@>=3.1.0 <4.0.0",
          "resolved": "https://registry.npmjs.org/supports-color/-/supports-color-3.1.2.tgz",
          "dependencies": {
            "has-flag": {
              "version": "1.0.0",
              "from": "has-flag@>=1.0.0 <2.0.0",
              "resolved": "https://registry.npmjs.org/has-flag/-/has-flag-1.0.0.tgz"
            }
          }
        },
        "tapable": {
          "version": "0.1.10",
          "from": "tapable@>=0.1.8 <0.2.0",
          "resolved": "https://registry.npmjs.org/tapable/-/tapable-0.1.10.tgz"
        },
        "uglify-js": {
          "version": "2.6.2",
          "from": "uglify-js@>=2.6.0 <2.7.0",
          "resolved": "https://registry.npmjs.org/uglify-js/-/uglify-js-2.6.2.tgz",
          "dependencies": {
            "async": {
              "version": "0.2.10",
              "from": "async@>=0.2.6 <0.3.0",
              "resolved": "https://registry.npmjs.org/async/-/async-0.2.10.tgz"
            },
            "source-map": {
              "version": "0.5.5",
              "from": "source-map@>=0.5.1 <0.6.0",
              "resolved": "https://registry.npmjs.org/source-map/-/source-map-0.5.5.tgz"
            },
            "uglify-to-browserify": {
              "version": "1.0.2",
              "from": "uglify-to-browserify@>=1.0.0 <1.1.0",
              "resolved": "https://registry.npmjs.org/uglify-to-browserify/-/uglify-to-browserify-1.0.2.tgz"
            },
            "yargs": {
              "version": "3.10.0",
              "from": "yargs@>=3.10.0 <3.11.0",
              "resolved": "https://registry.npmjs.org/yargs/-/yargs-3.10.0.tgz",
              "dependencies": {
                "camelcase": {
                  "version": "1.2.1",
                  "from": "camelcase@>=1.0.2 <2.0.0",
                  "resolved": "https://registry.npmjs.org/camelcase/-/camelcase-1.2.1.tgz"
                },
                "cliui": {
                  "version": "2.1.0",
                  "from": "cliui@>=2.1.0 <3.0.0",
                  "resolved": "https://registry.npmjs.org/cliui/-/cliui-2.1.0.tgz",
                  "dependencies": {
                    "center-align": {
                      "version": "0.1.3",
                      "from": "center-align@>=0.1.1 <0.2.0",
                      "resolved": "https://registry.npmjs.org/center-align/-/center-align-0.1.3.tgz",
                      "dependencies": {
                        "align-text": {
                          "version": "0.1.4",
                          "from": "align-text@>=0.1.1 <0.2.0",
                          "resolved": "https://registry.npmjs.org/align-text/-/align-text-0.1.4.tgz",
                          "dependencies": {
                            "kind-of": {
                              "version": "3.0.2",
                              "from": "kind-of@>=3.0.2 <4.0.0",
                              "resolved": "https://registry.npmjs.org/kind-of/-/kind-of-3.0.2.tgz",
                              "dependencies": {
                                "is-buffer": {
                                  "version": "1.1.3",
                                  "from": "is-buffer@>=1.0.2 <2.0.0",
                                  "resolved": "https://registry.npmjs.org/is-buffer/-/is-buffer-1.1.3.tgz"
                                }
                              }
                            },
                            "longest": {
                              "version": "1.0.1",
                              "from": "longest@>=1.0.1 <2.0.0",
                              "resolved": "https://registry.npmjs.org/longest/-/longest-1.0.1.tgz"
                            },
                            "repeat-string": {
                              "version": "1.5.4",
                              "from": "repeat-string@>=1.5.2 <2.0.0",
                              "resolved": "https://registry.npmjs.org/repeat-string/-/repeat-string-1.5.4.tgz"
                            }
                          }
                        },
                        "lazy-cache": {
                          "version": "1.0.4",
                          "from": "lazy-cache@>=1.0.3 <2.0.0",
                          "resolved": "https://registry.npmjs.org/lazy-cache/-/lazy-cache-1.0.4.tgz"
                        }
                      }
                    },
                    "right-align": {
                      "version": "0.1.3",
                      "from": "right-align@>=0.1.1 <0.2.0",
                      "resolved": "https://registry.npmjs.org/right-align/-/right-align-0.1.3.tgz",
                      "dependencies": {
                        "align-text": {
                          "version": "0.1.4",
                          "from": "align-text@>=0.1.1 <0.2.0",
                          "resolved": "https://registry.npmjs.org/align-text/-/align-text-0.1.4.tgz",
                          "dependencies": {
                            "kind-of": {
                              "version": "3.0.2",
                              "from": "kind-of@>=3.0.2 <4.0.0",
                              "resolved": "https://registry.npmjs.org/kind-of/-/kind-of-3.0.2.tgz",
                              "dependencies": {
                                "is-buffer": {
                                  "version": "1.1.3",
                                  "from": "is-buffer@>=1.0.2 <2.0.0",
                                  "resolved": "https://registry.npmjs.org/is-buffer/-/is-buffer-1.1.3.tgz"
                                }
                              }
                            },
                            "longest": {
                              "version": "1.0.1",
                              "from": "longest@>=1.0.1 <2.0.0",
                              "resolved": "https://registry.npmjs.org/longest/-/longest-1.0.1.tgz"
                            },
                            "repeat-string": {
                              "version": "1.5.4",
                              "from": "repeat-string@>=1.5.2 <2.0.0",
                              "resolved": "https://registry.npmjs.org/repeat-string/-/repeat-string-1.5.4.tgz"
                            }
                          }
                        }
                      }
                    },
                    "wordwrap": {
                      "version": "0.0.2",
                      "from": "wordwrap@0.0.2",
                      "resolved": "https://registry.npmjs.org/wordwrap/-/wordwrap-0.0.2.tgz"
                    }
                  }
                },
                "decamelize": {
                  "version": "1.2.0",
                  "from": "decamelize@>=1.0.0 <2.0.0",
                  "resolved": "https://registry.npmjs.org/decamelize/-/decamelize-1.2.0.tgz"
                },
                "window-size": {
                  "version": "0.1.0",
                  "from": "window-size@0.1.0",
                  "resolved": "https://registry.npmjs.org/window-size/-/window-size-0.1.0.tgz"
                }
              }
            }
          }
        },
        "watchpack": {
          "version": "0.2.9",
          "from": "watchpack@>=0.2.1 <0.3.0",
          "resolved": "https://registry.npmjs.org/watchpack/-/watchpack-0.2.9.tgz",
          "dependencies": {
            "async": {
              "version": "0.9.2",
              "from": "async@>=0.9.0 <0.10.0",
              "resolved": "https://registry.npmjs.org/async/-/async-0.9.2.tgz"
            },
            "chokidar": {
              "version": "1.4.3",
              "from": "chokidar@>=1.0.0 <2.0.0",
              "resolved": "https://registry.npmjs.org/chokidar/-/chokidar-1.4.3.tgz",
              "dependencies": {
                "anymatch": {
                  "version": "1.3.0",
                  "from": "anymatch@>=1.3.0 <2.0.0",
                  "resolved": "https://registry.npmjs.org/anymatch/-/anymatch-1.3.0.tgz",
                  "dependencies": {
                    "arrify": {
                      "version": "1.0.1",
                      "from": "arrify@>=1.0.0 <2.0.0",
                      "resolved": "https://registry.npmjs.org/arrify/-/arrify-1.0.1.tgz"
                    },
                    "micromatch": {
                      "version": "2.3.8",
                      "from": "micromatch@>=2.1.5 <3.0.0",
                      "resolved": "https://registry.npmjs.org/micromatch/-/micromatch-2.3.8.tgz",
                      "dependencies": {
                        "arr-diff": {
                          "version": "2.0.0",
                          "from": "arr-diff@>=2.0.0 <3.0.0",
                          "resolved": "https://registry.npmjs.org/arr-diff/-/arr-diff-2.0.0.tgz",
                          "dependencies": {
                            "arr-flatten": {
                              "version": "1.0.1",
                              "from": "arr-flatten@>=1.0.1 <2.0.0",
                              "resolved": "https://registry.npmjs.org/arr-flatten/-/arr-flatten-1.0.1.tgz"
                            }
                          }
                        },
                        "array-unique": {
                          "version": "0.2.1",
                          "from": "array-unique@>=0.2.1 <0.3.0",
                          "resolved": "https://registry.npmjs.org/array-unique/-/array-unique-0.2.1.tgz"
                        },
                        "braces": {
                          "version": "1.8.4",
                          "from": "braces@>=1.8.2 <2.0.0",
                          "resolved": "https://registry.npmjs.org/braces/-/braces-1.8.4.tgz",
                          "dependencies": {
                            "expand-range": {
                              "version": "1.8.1",
                              "from": "expand-range@>=1.8.1 <2.0.0",
                              "resolved": "https://registry.npmjs.org/expand-range/-/expand-range-1.8.1.tgz",
                              "dependencies": {
                                "fill-range": {
                                  "version": "2.2.3",
                                  "from": "fill-range@>=2.1.0 <3.0.0",
                                  "resolved": "https://registry.npmjs.org/fill-range/-/fill-range-2.2.3.tgz",
                                  "dependencies": {
                                    "is-number": {
                                      "version": "2.1.0",
                                      "from": "is-number@>=2.1.0 <3.0.0",
                                      "resolved": "https://registry.npmjs.org/is-number/-/is-number-2.1.0.tgz"
                                    },
                                    "isobject": {
                                      "version": "2.1.0",
                                      "from": "isobject@>=2.0.0 <3.0.0",
                                      "resolved": "https://registry.npmjs.org/isobject/-/isobject-2.1.0.tgz",
                                      "dependencies": {
                                        "isarray": {
                                          "version": "1.0.0",
                                          "from": "isarray@1.0.0",
                                          "resolved": "https://registry.npmjs.org/isarray/-/isarray-1.0.0.tgz"
                                        }
                                      }
                                    },
                                    "randomatic": {
                                      "version": "1.1.5",
                                      "from": "randomatic@>=1.1.3 <2.0.0",
                                      "resolved": "https://registry.npmjs.org/randomatic/-/randomatic-1.1.5.tgz"
                                    },
                                    "repeat-string": {
                                      "version": "1.5.4",
                                      "from": "repeat-string@>=1.5.2 <2.0.0",
                                      "resolved": "https://registry.npmjs.org/repeat-string/-/repeat-string-1.5.4.tgz"
                                    }
                                  }
                                }
                              }
                            },
                            "preserve": {
                              "version": "0.2.0",
                              "from": "preserve@>=0.2.0 <0.3.0",
                              "resolved": "https://registry.npmjs.org/preserve/-/preserve-0.2.0.tgz"
                            },
                            "repeat-element": {
                              "version": "1.1.2",
                              "from": "repeat-element@>=1.1.2 <2.0.0",
                              "resolved": "https://registry.npmjs.org/repeat-element/-/repeat-element-1.1.2.tgz"
                            }
                          }
                        },
                        "expand-brackets": {
                          "version": "0.1.5",
                          "from": "expand-brackets@>=0.1.4 <0.2.0",
                          "resolved": "https://registry.npmjs.org/expand-brackets/-/expand-brackets-0.1.5.tgz",
                          "dependencies": {
                            "is-posix-bracket": {
                              "version": "0.1.1",
                              "from": "is-posix-bracket@>=0.1.0 <0.2.0",
                              "resolved": "https://registry.npmjs.org/is-posix-bracket/-/is-posix-bracket-0.1.1.tgz"
                            }
                          }
                        },
                        "extglob": {
                          "version": "0.3.2",
                          "from": "extglob@>=0.3.1 <0.4.0",
                          "resolved": "https://registry.npmjs.org/extglob/-/extglob-0.3.2.tgz"
                        },
                        "filename-regex": {
                          "version": "2.0.0",
                          "from": "filename-regex@>=2.0.0 <3.0.0",
                          "resolved": "https://registry.npmjs.org/filename-regex/-/filename-regex-2.0.0.tgz"
                        },
                        "is-extglob": {
                          "version": "1.0.0",
                          "from": "is-extglob@>=1.0.0 <2.0.0",
                          "resolved": "https://registry.npmjs.org/is-extglob/-/is-extglob-1.0.0.tgz"
                        },
                        "kind-of": {
                          "version": "3.0.2",
                          "from": "kind-of@>=3.0.2 <4.0.0",
                          "resolved": "https://registry.npmjs.org/kind-of/-/kind-of-3.0.2.tgz",
                          "dependencies": {
                            "is-buffer": {
                              "version": "1.1.3",
                              "from": "is-buffer@>=1.0.2 <2.0.0",
                              "resolved": "https://registry.npmjs.org/is-buffer/-/is-buffer-1.1.3.tgz"
                            }
                          }
                        },
                        "normalize-path": {
                          "version": "2.0.1",
                          "from": "normalize-path@>=2.0.1 <3.0.0",
                          "resolved": "https://registry.npmjs.org/normalize-path/-/normalize-path-2.0.1.tgz"
                        },
                        "object.omit": {
                          "version": "2.0.0",
                          "from": "object.omit@>=2.0.0 <3.0.0",
                          "resolved": "https://registry.npmjs.org/object.omit/-/object.omit-2.0.0.tgz",
                          "dependencies": {
                            "for-own": {
                              "version": "0.1.4",
                              "from": "for-own@>=0.1.3 <0.2.0",
                              "resolved": "https://registry.npmjs.org/for-own/-/for-own-0.1.4.tgz",
                              "dependencies": {
                                "for-in": {
                                  "version": "0.1.5",
                                  "from": "for-in@>=0.1.5 <0.2.0",
                                  "resolved": "https://registry.npmjs.org/for-in/-/for-in-0.1.5.tgz"
                                }
                              }
                            },
                            "is-extendable": {
                              "version": "0.1.1",
                              "from": "is-extendable@>=0.1.1 <0.2.0",
                              "resolved": "https://registry.npmjs.org/is-extendable/-/is-extendable-0.1.1.tgz"
                            }
                          }
                        },
                        "parse-glob": {
                          "version": "3.0.4",
                          "from": "parse-glob@>=3.0.4 <4.0.0",
                          "resolved": "https://registry.npmjs.org/parse-glob/-/parse-glob-3.0.4.tgz",
                          "dependencies": {
                            "glob-base": {
                              "version": "0.3.0",
                              "from": "glob-base@>=0.3.0 <0.4.0",
                              "resolved": "https://registry.npmjs.org/glob-base/-/glob-base-0.3.0.tgz"
                            },
                            "is-dotfile": {
                              "version": "1.0.2",
                              "from": "is-dotfile@>=1.0.0 <2.0.0",
                              "resolved": "https://registry.npmjs.org/is-dotfile/-/is-dotfile-1.0.2.tgz"
                            }
                          }
                        },
                        "regex-cache": {
                          "version": "0.4.3",
                          "from": "regex-cache@>=0.4.2 <0.5.0",
                          "resolved": "https://registry.npmjs.org/regex-cache/-/regex-cache-0.4.3.tgz",
                          "dependencies": {
                            "is-equal-shallow": {
                              "version": "0.1.3",
                              "from": "is-equal-shallow@>=0.1.3 <0.2.0",
                              "resolved": "https://registry.npmjs.org/is-equal-shallow/-/is-equal-shallow-0.1.3.tgz"
                            },
                            "is-primitive": {
                              "version": "2.0.0",
                              "from": "is-primitive@>=2.0.0 <3.0.0",
                              "resolved": "https://registry.npmjs.org/is-primitive/-/is-primitive-2.0.0.tgz"
                            }
                          }
                        }
                      }
                    }
                  }
                },
                "async-each": {
                  "version": "1.0.0",
                  "from": "async-each@>=1.0.0 <2.0.0",
                  "resolved": "https://registry.npmjs.org/async-each/-/async-each-1.0.0.tgz"
                },
                "glob-parent": {
                  "version": "2.0.0",
                  "from": "glob-parent@>=2.0.0 <3.0.0",
                  "resolved": "https://registry.npmjs.org/glob-parent/-/glob-parent-2.0.0.tgz"
                },
                "inherits": {
                  "version": "2.0.1",
                  "from": "inherits@>=2.0.1 <2.1.0",
                  "resolved": "https://registry.npmjs.org/inherits/-/inherits-2.0.1.tgz"
                },
                "is-binary-path": {
                  "version": "1.0.1",
                  "from": "is-binary-path@>=1.0.0 <2.0.0",
                  "resolved": "https://registry.npmjs.org/is-binary-path/-/is-binary-path-1.0.1.tgz",
                  "dependencies": {
                    "binary-extensions": {
                      "version": "1.4.0",
                      "from": "binary-extensions@>=1.0.0 <2.0.0",
                      "resolved": "https://registry.npmjs.org/binary-extensions/-/binary-extensions-1.4.0.tgz"
                    }
                  }
                },
                "is-glob": {
                  "version": "2.0.1",
                  "from": "is-glob@>=2.0.0 <3.0.0",
                  "resolved": "https://registry.npmjs.org/is-glob/-/is-glob-2.0.1.tgz",
                  "dependencies": {
                    "is-extglob": {
                      "version": "1.0.0",
                      "from": "is-extglob@>=1.0.0 <2.0.0",
                      "resolved": "https://registry.npmjs.org/is-extglob/-/is-extglob-1.0.0.tgz"
                    }
                  }
                },
                "path-is-absolute": {
                  "version": "1.0.0",
                  "from": "path-is-absolute@>=1.0.0 <2.0.0",
                  "resolved": "https://registry.npmjs.org/path-is-absolute/-/path-is-absolute-1.0.0.tgz"
                },
                "readdirp": {
                  "version": "2.0.0",
                  "from": "readdirp@>=2.0.0 <3.0.0",
                  "resolved": "https://registry.npmjs.org/readdirp/-/readdirp-2.0.0.tgz",
                  "dependencies": {
                    "minimatch": {
                      "version": "2.0.10",
                      "from": "minimatch@>=2.0.10 <3.0.0",
                      "resolved": "https://registry.npmjs.org/minimatch/-/minimatch-2.0.10.tgz",
                      "dependencies": {
                        "brace-expansion": {
                          "version": "1.1.3",
                          "from": "brace-expansion@>=1.0.0 <2.0.0",
                          "resolved": "https://registry.npmjs.org/brace-expansion/-/brace-expansion-1.1.3.tgz",
                          "dependencies": {
                            "balanced-match": {
                              "version": "0.3.0",
                              "from": "balanced-match@>=0.3.0 <0.4.0",
                              "resolved": "https://registry.npmjs.org/balanced-match/-/balanced-match-0.3.0.tgz"
                            },
                            "concat-map": {
                              "version": "0.0.1",
                              "from": "concat-map@0.0.1",
                              "resolved": "https://registry.npmjs.org/concat-map/-/concat-map-0.0.1.tgz"
                            }
                          }
                        }
                      }
                    },
                    "readable-stream": {
                      "version": "2.1.0",
                      "from": "readable-stream@>=2.0.2 <3.0.0",
                      "resolved": "https://registry.npmjs.org/readable-stream/-/readable-stream-2.1.0.tgz",
                      "dependencies": {
                        "core-util-is": {
                          "version": "1.0.2",
                          "from": "core-util-is@>=1.0.0 <1.1.0",
                          "resolved": "https://registry.npmjs.org/core-util-is/-/core-util-is-1.0.2.tgz"
                        },
                        "inline-process-browser": {
                          "version": "2.0.1",
                          "from": "inline-process-browser@>=2.0.1 <2.1.0",
                          "resolved": "https://registry.npmjs.org/inline-process-browser/-/inline-process-browser-2.0.1.tgz",
                          "dependencies": {
                            "falafel": {
                              "version": "1.2.0",
                              "from": "falafel@>=1.0.1 <2.0.0",
                              "resolved": "https://registry.npmjs.org/falafel/-/falafel-1.2.0.tgz",
                              "dependencies": {
                                "acorn": {
                                  "version": "1.2.2",
                                  "from": "acorn@>=1.0.3 <2.0.0",
                                  "resolved": "https://registry.npmjs.org/acorn/-/acorn-1.2.2.tgz"
                                },
                                "foreach": {
                                  "version": "2.0.5",
                                  "from": "foreach@>=2.0.5 <3.0.0",
                                  "resolved": "https://registry.npmjs.org/foreach/-/foreach-2.0.5.tgz"
                                },
                                "isarray": {
                                  "version": "0.0.1",
                                  "from": "isarray@0.0.1",
                                  "resolved": "https://registry.npmjs.org/isarray/-/isarray-0.0.1.tgz"
                                },
                                "object-keys": {
                                  "version": "1.0.9",
                                  "from": "object-keys@>=1.0.6 <2.0.0",
                                  "resolved": "https://registry.npmjs.org/object-keys/-/object-keys-1.0.9.tgz"
                                }
                              }
                            },
                            "through2": {
                              "version": "0.6.5",
                              "from": "through2@>=0.6.5 <0.7.0",
                              "resolved": "https://registry.npmjs.org/through2/-/through2-0.6.5.tgz",
                              "dependencies": {
                                "readable-stream": {
                                  "version": "1.0.34",
                                  "from": "readable-stream@>=1.0.33-1 <1.1.0-0",
                                  "resolved": "https://registry.npmjs.org/readable-stream/-/readable-stream-1.0.34.tgz",
                                  "dependencies": {
                                    "isarray": {
                                      "version": "0.0.1",
                                      "from": "isarray@0.0.1",
                                      "resolved": "https://registry.npmjs.org/isarray/-/isarray-0.0.1.tgz"
                                    }
                                  }
                                },
                                "xtend": {
                                  "version": "4.0.1",
                                  "from": "xtend@>=4.0.0 <4.1.0-0",
                                  "resolved": "https://registry.npmjs.org/xtend/-/xtend-4.0.1.tgz"
                                }
                              }
                            }
                          }
                        },
                        "isarray": {
                          "version": "1.0.0",
                          "from": "isarray@>=1.0.0 <1.1.0",
                          "resolved": "https://registry.npmjs.org/isarray/-/isarray-1.0.0.tgz"
                        },
                        "process-nextick-args": {
                          "version": "1.0.6",
                          "from": "process-nextick-args@>=1.0.6 <1.1.0",
                          "resolved": "https://registry.npmjs.org/process-nextick-args/-/process-nextick-args-1.0.6.tgz"
                        },
                        "string_decoder": {
                          "version": "0.10.31",
                          "from": "string_decoder@>=0.10.0 <0.11.0",
                          "resolved": "https://registry.npmjs.org/string_decoder/-/string_decoder-0.10.31.tgz"
                        },
                        "unreachable-branch-transform": {
                          "version": "0.5.1",
                          "from": "unreachable-branch-transform@>=0.5.0 <0.6.0",
                          "resolved": "https://registry.npmjs.org/unreachable-branch-transform/-/unreachable-branch-transform-0.5.1.tgz",
                          "dependencies": {
                            "esmangle-evaluator": {
                              "version": "1.0.0",
                              "from": "esmangle-evaluator@>=1.0.0 <2.0.0",
                              "resolved": "https://registry.npmjs.org/esmangle-evaluator/-/esmangle-evaluator-1.0.0.tgz"
                            },
                            "recast": {
                              "version": "0.11.5",
                              "from": "recast@>=0.11.4 <0.12.0",
                              "resolved": "https://registry.npmjs.org/recast/-/recast-0.11.5.tgz",
                              "dependencies": {
                                "ast-types": {
                                  "version": "0.8.16",
                                  "from": "ast-types@0.8.16",
                                  "resolved": "https://registry.npmjs.org/ast-types/-/ast-types-0.8.16.tgz"
                                },
                                "esprima": {
                                  "version": "2.7.2",
                                  "from": "esprima@>=2.7.1 <2.8.0",
                                  "resolved": "https://registry.npmjs.org/esprima/-/esprima-2.7.2.tgz"
                                },
                                "private": {
                                  "version": "0.1.6",
                                  "from": "private@>=0.1.5 <0.2.0",
                                  "resolved": "https://registry.npmjs.org/private/-/private-0.1.6.tgz"
                                },
                                "source-map": {
                                  "version": "0.5.5",
                                  "from": "source-map@>=0.5.0 <0.6.0",
                                  "resolved": "https://registry.npmjs.org/source-map/-/source-map-0.5.5.tgz"
                                }
                              }
                            }
                          }
                        },
                        "util-deprecate": {
                          "version": "1.0.2",
                          "from": "util-deprecate@>=1.0.1 <1.1.0",
                          "resolved": "https://registry.npmjs.org/util-deprecate/-/util-deprecate-1.0.2.tgz"
                        }
                      }
                    }
                  }
                },
                "fsevents": {
                  "version": "1.0.11",
                  "from": "fsevents@>=1.0.0 <2.0.0",
                  "resolved": "https://registry.npmjs.org/fsevents/-/fsevents-1.0.11.tgz",
                  "dependencies": {
                    "nan": {
                      "version": "2.3.2",
                      "from": "nan@>=2.1.0 <3.0.0",
                      "resolved": "https://registry.npmjs.org/nan/-/nan-2.3.2.tgz"
                    },
                    "node-pre-gyp": {
                      "version": "0.6.25",
                      "from": "node-pre-gyp@0.6.25",
                      "resolved": "https://registry.npmjs.org/node-pre-gyp/-/node-pre-gyp-0.6.25.tgz",
                      "dependencies": {
                        "nopt": {
                          "version": "3.0.6",
                          "from": "nopt@~3.0.1",
                          "resolved": "https://registry.npmjs.org/nopt/-/nopt-3.0.6.tgz",
                          "dependencies": {
                            "abbrev": {
                              "version": "1.0.7",
                              "from": "abbrev@1",
                              "resolved": "https://registry.npmjs.org/abbrev/-/abbrev-1.0.7.tgz"
                            }
                          }
                        }
                      }
                    },
                    "ansi": {
                      "version": "0.3.1",
                      "from": "ansi@~0.3.1",
                      "resolved": "https://registry.npmjs.org/ansi/-/ansi-0.3.1.tgz"
                    },
                    "ansi-regex": {
                      "version": "2.0.0",
                      "from": "ansi-regex@^2.0.0",
                      "resolved": "https://registry.npmjs.org/ansi-regex/-/ansi-regex-2.0.0.tgz"
                    },
                    "ansi-styles": {
                      "version": "2.2.1",
                      "from": "ansi-styles@^2.2.1",
                      "resolved": "https://registry.npmjs.org/ansi-styles/-/ansi-styles-2.2.1.tgz"
                    },
                    "are-we-there-yet": {
                      "version": "1.1.2",
                      "from": "are-we-there-yet@~1.1.2",
                      "resolved": "https://registry.npmjs.org/are-we-there-yet/-/are-we-there-yet-1.1.2.tgz"
                    },
                    "asn1": {
                      "version": "0.2.3",
                      "from": "asn1@>=0.2.3 <0.3.0",
                      "resolved": "https://registry.npmjs.org/asn1/-/asn1-0.2.3.tgz"
                    },
                    "assert-plus": {
                      "version": "0.2.0",
                      "from": "assert-plus@^0.2.0",
                      "resolved": "https://registry.npmjs.org/assert-plus/-/assert-plus-0.2.0.tgz"
                    },
                    "async": {
                      "version": "1.5.2",
                      "from": "async@^1.5.2",
                      "resolved": "https://registry.npmjs.org/async/-/async-1.5.2.tgz"
                    },
                    "aws-sign2": {
                      "version": "0.6.0",
                      "from": "aws-sign2@~0.6.0",
                      "resolved": "https://registry.npmjs.org/aws-sign2/-/aws-sign2-0.6.0.tgz"
                    },
                    "bl": {
                      "version": "1.0.3",
                      "from": "bl@~1.0.0",
                      "resolved": "https://registry.npmjs.org/bl/-/bl-1.0.3.tgz"
                    },
                    "block-stream": {
                      "version": "0.0.8",
                      "from": "block-stream@*",
                      "resolved": "https://registry.npmjs.org/block-stream/-/block-stream-0.0.8.tgz"
                    },
                    "boom": {
                      "version": "2.10.1",
                      "from": "boom@2.x.x",
                      "resolved": "https://registry.npmjs.org/boom/-/boom-2.10.1.tgz"
                    },
                    "caseless": {
                      "version": "0.11.0",
                      "from": "caseless@~0.11.0",
                      "resolved": "https://registry.npmjs.org/caseless/-/caseless-0.11.0.tgz"
                    },
                    "chalk": {
                      "version": "1.1.3",
                      "from": "chalk@^1.1.1",
                      "resolved": "https://registry.npmjs.org/chalk/-/chalk-1.1.3.tgz"
                    },
                    "combined-stream": {
                      "version": "1.0.5",
                      "from": "combined-stream@~1.0.5",
                      "resolved": "https://registry.npmjs.org/combined-stream/-/combined-stream-1.0.5.tgz"
                    },
                    "commander": {
                      "version": "2.9.0",
                      "from": "commander@^2.9.0",
                      "resolved": "https://registry.npmjs.org/commander/-/commander-2.9.0.tgz"
                    },
                    "core-util-is": {
                      "version": "1.0.2",
                      "from": "core-util-is@~1.0.0",
                      "resolved": "https://registry.npmjs.org/core-util-is/-/core-util-is-1.0.2.tgz"
                    },
                    "cryptiles": {
                      "version": "2.0.5",
                      "from": "cryptiles@2.x.x",
                      "resolved": "https://registry.npmjs.org/cryptiles/-/cryptiles-2.0.5.tgz"
                    },
                    "debug": {
                      "version": "2.2.0",
                      "from": "debug@~2.2.0",
                      "resolved": "https://registry.npmjs.org/debug/-/debug-2.2.0.tgz"
                    },
                    "deep-extend": {
                      "version": "0.4.1",
                      "from": "deep-extend@~0.4.0",
                      "resolved": "https://registry.npmjs.org/deep-extend/-/deep-extend-0.4.1.tgz"
                    },
                    "delayed-stream": {
                      "version": "1.0.0",
                      "from": "delayed-stream@~1.0.0",
                      "resolved": "https://registry.npmjs.org/delayed-stream/-/delayed-stream-1.0.0.tgz"
                    },
                    "delegates": {
                      "version": "1.0.0",
                      "from": "delegates@^1.0.0",
                      "resolved": "https://registry.npmjs.org/delegates/-/delegates-1.0.0.tgz"
                    },
                    "ecc-jsbn": {
                      "version": "0.1.1",
                      "from": "ecc-jsbn@>=0.0.1 <1.0.0",
                      "resolved": "https://registry.npmjs.org/ecc-jsbn/-/ecc-jsbn-0.1.1.tgz"
                    },
                    "escape-string-regexp": {
                      "version": "1.0.5",
                      "from": "escape-string-regexp@^1.0.2",
                      "resolved": "https://registry.npmjs.org/escape-string-regexp/-/escape-string-regexp-1.0.5.tgz"
                    },
                    "extend": {
                      "version": "3.0.0",
                      "from": "extend@~3.0.0",
                      "resolved": "https://registry.npmjs.org/extend/-/extend-3.0.0.tgz"
                    },
                    "extsprintf": {
                      "version": "1.0.2",
                      "from": "extsprintf@1.0.2",
                      "resolved": "https://registry.npmjs.org/extsprintf/-/extsprintf-1.0.2.tgz"
                    },
                    "forever-agent": {
                      "version": "0.6.1",
                      "from": "forever-agent@~0.6.1",
                      "resolved": "https://registry.npmjs.org/forever-agent/-/forever-agent-0.6.1.tgz"
                    },
                    "form-data": {
                      "version": "1.0.0-rc4",
                      "from": "form-data@~1.0.0-rc3",
                      "resolved": "https://registry.npmjs.org/form-data/-/form-data-1.0.0-rc4.tgz"
                    },
                    "fstream": {
                      "version": "1.0.8",
                      "from": "fstream@^1.0.2",
                      "resolved": "https://registry.npmjs.org/fstream/-/fstream-1.0.8.tgz"
                    },
                    "gauge": {
                      "version": "1.2.7",
                      "from": "gauge@~1.2.5",
                      "resolved": "https://registry.npmjs.org/gauge/-/gauge-1.2.7.tgz"
                    },
                    "generate-function": {
                      "version": "2.0.0",
                      "from": "generate-function@^2.0.0",
                      "resolved": "https://registry.npmjs.org/generate-function/-/generate-function-2.0.0.tgz"
                    },
                    "generate-object-property": {
                      "version": "1.2.0",
                      "from": "generate-object-property@^1.1.0",
                      "resolved": "https://registry.npmjs.org/generate-object-property/-/generate-object-property-1.2.0.tgz"
                    },
                    "graceful-fs": {
                      "version": "4.1.3",
                      "from": "graceful-fs@^4.1.2",
                      "resolved": "https://registry.npmjs.org/graceful-fs/-/graceful-fs-4.1.3.tgz"
                    },
                    "graceful-readlink": {
                      "version": "1.0.1",
                      "from": "graceful-readlink@>= 1.0.0",
                      "resolved": "https://registry.npmjs.org/graceful-readlink/-/graceful-readlink-1.0.1.tgz"
                    },
                    "har-validator": {
                      "version": "2.0.6",
                      "from": "har-validator@~2.0.6",
                      "resolved": "https://registry.npmjs.org/har-validator/-/har-validator-2.0.6.tgz"
                    },
                    "has-ansi": {
                      "version": "2.0.0",
                      "from": "has-ansi@^2.0.0",
                      "resolved": "https://registry.npmjs.org/has-ansi/-/has-ansi-2.0.0.tgz"
                    },
                    "has-unicode": {
                      "version": "2.0.0",
                      "from": "has-unicode@^2.0.0",
                      "resolved": "https://registry.npmjs.org/has-unicode/-/has-unicode-2.0.0.tgz"
                    },
                    "hawk": {
                      "version": "3.1.3",
                      "from": "hawk@~3.1.0",
                      "resolved": "https://registry.npmjs.org/hawk/-/hawk-3.1.3.tgz"
                    },
                    "hoek": {
                      "version": "2.16.3",
                      "from": "hoek@2.x.x",
                      "resolved": "https://registry.npmjs.org/hoek/-/hoek-2.16.3.tgz"
                    },
                    "http-signature": {
                      "version": "1.1.1",
                      "from": "http-signature@~1.1.0",
                      "resolved": "https://registry.npmjs.org/http-signature/-/http-signature-1.1.1.tgz"
                    },
                    "inherits": {
                      "version": "2.0.1",
                      "from": "inherits@*",
                      "resolved": "https://registry.npmjs.org/inherits/-/inherits-2.0.1.tgz"
                    },
                    "ini": {
                      "version": "1.3.4",
                      "from": "ini@~1.3.0",
                      "resolved": "https://registry.npmjs.org/ini/-/ini-1.3.4.tgz"
                    },
                    "is-my-json-valid": {
                      "version": "2.13.1",
                      "from": "is-my-json-valid@^2.12.4",
                      "resolved": "https://registry.npmjs.org/is-my-json-valid/-/is-my-json-valid-2.13.1.tgz"
                    },
                    "is-property": {
                      "version": "1.0.2",
                      "from": "is-property@^1.0.0",
                      "resolved": "https://registry.npmjs.org/is-property/-/is-property-1.0.2.tgz"
                    },
                    "is-typedarray": {
                      "version": "1.0.0",
                      "from": "is-typedarray@~1.0.0",
                      "resolved": "https://registry.npmjs.org/is-typedarray/-/is-typedarray-1.0.0.tgz"
                    },
                    "isarray": {
                      "version": "1.0.0",
                      "from": "isarray@~1.0.0",
                      "resolved": "https://registry.npmjs.org/isarray/-/isarray-1.0.0.tgz"
                    },
                    "isstream": {
                      "version": "0.1.2",
                      "from": "isstream@~0.1.2",
                      "resolved": "https://registry.npmjs.org/isstream/-/isstream-0.1.2.tgz"
                    },
                    "jodid25519": {
                      "version": "1.0.2",
                      "from": "jodid25519@>=1.0.0 <2.0.0",
                      "resolved": "https://registry.npmjs.org/jodid25519/-/jodid25519-1.0.2.tgz"
                    },
                    "jsbn": {
                      "version": "0.1.0",
                      "from": "jsbn@>=0.1.0 <0.2.0",
                      "resolved": "https://registry.npmjs.org/jsbn/-/jsbn-0.1.0.tgz"
                    },
                    "json-schema": {
                      "version": "0.2.2",
                      "from": "json-schema@0.2.2",
                      "resolved": "https://registry.npmjs.org/json-schema/-/json-schema-0.2.2.tgz"
                    },
                    "json-stringify-safe": {
                      "version": "5.0.1",
                      "from": "json-stringify-safe@~5.0.1",
                      "resolved": "https://registry.npmjs.org/json-stringify-safe/-/json-stringify-safe-5.0.1.tgz"
                    },
                    "jsonpointer": {
                      "version": "2.0.0",
                      "from": "jsonpointer@2.0.0",
                      "resolved": "https://registry.npmjs.org/jsonpointer/-/jsonpointer-2.0.0.tgz"
                    },
                    "jsprim": {
                      "version": "1.2.2",
                      "from": "jsprim@^1.2.2",
                      "resolved": "https://registry.npmjs.org/jsprim/-/jsprim-1.2.2.tgz"
                    },
                    "lodash.pad": {
                      "version": "4.1.0",
                      "from": "lodash.pad@^4.1.0",
                      "resolved": "https://registry.npmjs.org/lodash.pad/-/lodash.pad-4.1.0.tgz"
                    },
                    "lodash.padend": {
                      "version": "4.2.0",
                      "from": "lodash.padend@^4.1.0",
                      "resolved": "https://registry.npmjs.org/lodash.padend/-/lodash.padend-4.2.0.tgz"
                    },
                    "lodash.padstart": {
                      "version": "4.2.0",
                      "from": "lodash.padstart@^4.1.0",
                      "resolved": "https://registry.npmjs.org/lodash.padstart/-/lodash.padstart-4.2.0.tgz"
                    },
                    "lodash.repeat": {
                      "version": "4.0.0",
                      "from": "lodash.repeat@^4.0.0",
                      "resolved": "https://registry.npmjs.org/lodash.repeat/-/lodash.repeat-4.0.0.tgz"
                    },
                    "lodash.tostring": {
                      "version": "4.1.2",
                      "from": "lodash.tostring@^4.0.0",
                      "resolved": "https://registry.npmjs.org/lodash.tostring/-/lodash.tostring-4.1.2.tgz"
                    },
                    "mime-db": {
                      "version": "1.22.0",
                      "from": "mime-db@~1.22.0",
                      "resolved": "https://registry.npmjs.org/mime-db/-/mime-db-1.22.0.tgz"
                    },
                    "mime-types": {
                      "version": "2.1.10",
                      "from": "mime-types@~2.1.7",
                      "resolved": "https://registry.npmjs.org/mime-types/-/mime-types-2.1.10.tgz"
                    },
                    "minimist": {
                      "version": "0.0.8",
                      "from": "minimist@0.0.8",
                      "resolved": "https://registry.npmjs.org/minimist/-/minimist-0.0.8.tgz"
                    },
                    "mkdirp": {
                      "version": "0.5.1",
                      "from": "mkdirp@>=0.3.0 <0.4.0||>=0.4.0 <0.5.0||>=0.5.0 <0.6.0",
                      "resolved": "https://registry.npmjs.org/mkdirp/-/mkdirp-0.5.1.tgz"
                    },
                    "ms": {
                      "version": "0.7.1",
                      "from": "ms@0.7.1",
                      "resolved": "https://registry.npmjs.org/ms/-/ms-0.7.1.tgz"
                    },
                    "node-uuid": {
                      "version": "1.4.7",
                      "from": "node-uuid@~1.4.7",
                      "resolved": "https://registry.npmjs.org/node-uuid/-/node-uuid-1.4.7.tgz"
                    },
                    "npmlog": {
                      "version": "2.0.3",
                      "from": "npmlog@~2.0.0",
                      "resolved": "https://registry.npmjs.org/npmlog/-/npmlog-2.0.3.tgz"
                    },
                    "oauth-sign": {
                      "version": "0.8.1",
                      "from": "oauth-sign@~0.8.0",
                      "resolved": "https://registry.npmjs.org/oauth-sign/-/oauth-sign-0.8.1.tgz"
                    },
                    "once": {
                      "version": "1.3.3",
                      "from": "once@~1.3.3",
                      "resolved": "https://registry.npmjs.org/once/-/once-1.3.3.tgz"
                    },
                    "pinkie": {
                      "version": "2.0.4",
                      "from": "pinkie@^2.0.0",
                      "resolved": "https://registry.npmjs.org/pinkie/-/pinkie-2.0.4.tgz"
                    },
                    "pinkie-promise": {
                      "version": "2.0.0",
                      "from": "pinkie-promise@^2.0.0",
                      "resolved": "https://registry.npmjs.org/pinkie-promise/-/pinkie-promise-2.0.0.tgz"
                    },
                    "process-nextick-args": {
                      "version": "1.0.6",
                      "from": "process-nextick-args@~1.0.6",
                      "resolved": "https://registry.npmjs.org/process-nextick-args/-/process-nextick-args-1.0.6.tgz"
                    },
                    "qs": {
                      "version": "6.0.2",
                      "from": "qs@~6.0.2",
                      "resolved": "https://registry.npmjs.org/qs/-/qs-6.0.2.tgz"
                    },
                    "readable-stream": {
                      "version": "2.0.6",
                      "from": "readable-stream@^2.0.0 || ^1.1.13",
                      "resolved": "https://registry.npmjs.org/readable-stream/-/readable-stream-2.0.6.tgz"
                    },
                    "request": {
                      "version": "2.69.0",
                      "from": "request@2.x",
                      "resolved": "https://registry.npmjs.org/request/-/request-2.69.0.tgz"
                    },
                    "semver": {
                      "version": "5.1.0",
                      "from": "semver@~5.1.0",
                      "resolved": "https://registry.npmjs.org/semver/-/semver-5.1.0.tgz"
                    },
                    "sntp": {
                      "version": "1.0.9",
                      "from": "sntp@1.x.x",
                      "resolved": "https://registry.npmjs.org/sntp/-/sntp-1.0.9.tgz"
                    },
                    "sshpk": {
                      "version": "1.7.4",
                      "from": "sshpk@^1.7.0",
                      "resolved": "https://registry.npmjs.org/sshpk/-/sshpk-1.7.4.tgz"
                    },
                    "string_decoder": {
                      "version": "0.10.31",
                      "from": "string_decoder@~0.10.x",
                      "resolved": "https://registry.npmjs.org/string_decoder/-/string_decoder-0.10.31.tgz"
                    },
                    "stringstream": {
                      "version": "0.0.5",
                      "from": "stringstream@~0.0.4",
                      "resolved": "https://registry.npmjs.org/stringstream/-/stringstream-0.0.5.tgz"
                    },
                    "strip-ansi": {
                      "version": "3.0.1",
                      "from": "strip-ansi@^3.0.0",
                      "resolved": "https://registry.npmjs.org/strip-ansi/-/strip-ansi-3.0.1.tgz"
                    },
                    "strip-json-comments": {
                      "version": "1.0.4",
                      "from": "strip-json-comments@~1.0.4",
                      "resolved": "https://registry.npmjs.org/strip-json-comments/-/strip-json-comments-1.0.4.tgz"
                    },
                    "supports-color": {
                      "version": "2.0.0",
                      "from": "supports-color@^2.0.0",
                      "resolved": "https://registry.npmjs.org/supports-color/-/supports-color-2.0.0.tgz"
                    },
                    "tar": {
                      "version": "2.2.1",
                      "from": "tar@~2.2.0",
                      "resolved": "https://registry.npmjs.org/tar/-/tar-2.2.1.tgz"
                    },
                    "tar-pack": {
                      "version": "3.1.3",
                      "from": "tar-pack@~3.1.0",
                      "resolved": "https://registry.npmjs.org/tar-pack/-/tar-pack-3.1.3.tgz"
                    },
                    "tough-cookie": {
                      "version": "2.2.2",
                      "from": "tough-cookie@~2.2.0",
                      "resolved": "https://registry.npmjs.org/tough-cookie/-/tough-cookie-2.2.2.tgz"
                    },
                    "tunnel-agent": {
                      "version": "0.4.2",
                      "from": "tunnel-agent@~0.4.1",
                      "resolved": "https://registry.npmjs.org/tunnel-agent/-/tunnel-agent-0.4.2.tgz"
                    },
                    "tweetnacl": {
                      "version": "0.14.3",
                      "from": "tweetnacl@>=0.13.0 <1.0.0",
                      "resolved": "https://registry.npmjs.org/tweetnacl/-/tweetnacl-0.14.3.tgz"
                    },
                    "uid-number": {
                      "version": "0.0.6",
                      "from": "uid-number@~0.0.6",
                      "resolved": "https://registry.npmjs.org/uid-number/-/uid-number-0.0.6.tgz"
                    },
                    "util-deprecate": {
                      "version": "1.0.2",
                      "from": "util-deprecate@~1.0.1",
                      "resolved": "https://registry.npmjs.org/util-deprecate/-/util-deprecate-1.0.2.tgz"
                    },
                    "verror": {
                      "version": "1.3.6",
                      "from": "verror@1.3.6",
                      "resolved": "https://registry.npmjs.org/verror/-/verror-1.3.6.tgz"
                    },
                    "wrappy": {
                      "version": "1.0.1",
                      "from": "wrappy@1",
                      "resolved": "https://registry.npmjs.org/wrappy/-/wrappy-1.0.1.tgz"
                    },
                    "xtend": {
                      "version": "4.0.1",
                      "from": "xtend@^4.0.0",
                      "resolved": "https://registry.npmjs.org/xtend/-/xtend-4.0.1.tgz"
                    },
                    "dashdash": {
                      "version": "1.13.0",
                      "from": "dashdash@>=1.10.1 <2.0.0",
                      "resolved": "https://registry.npmjs.org/dashdash/-/dashdash-1.13.0.tgz",
                      "dependencies": {
                        "assert-plus": {
                          "version": "1.0.0",
                          "from": "assert-plus@^1.0.0",
                          "resolved": "https://registry.npmjs.org/assert-plus/-/assert-plus-1.0.0.tgz"
                        }
                      }
                    },
                    "rc": {
                      "version": "1.1.6",
                      "from": "rc@~1.1.0",
                      "resolved": "https://registry.npmjs.org/rc/-/rc-1.1.6.tgz",
                      "dependencies": {
                        "minimist": {
                          "version": "1.2.0",
                          "from": "minimist@^1.2.0",
                          "resolved": "https://registry.npmjs.org/minimist/-/minimist-1.2.0.tgz"
                        }
                      }
                    },
                    "aws4": {
                      "version": "1.3.2",
                      "from": "aws4@^1.2.1",
                      "resolved": "https://registry.npmjs.org/aws4/-/aws4-1.3.2.tgz",
                      "dependencies": {
                        "lru-cache": {
                          "version": "4.0.1",
                          "from": "lru-cache@^4.0.0",
                          "resolved": "https://registry.npmjs.org/lru-cache/-/lru-cache-4.0.1.tgz",
                          "dependencies": {
                            "pseudomap": {
                              "version": "1.0.2",
                              "from": "pseudomap@^1.0.1",
                              "resolved": "https://registry.npmjs.org/pseudomap/-/pseudomap-1.0.2.tgz"
                            },
                            "yallist": {
                              "version": "2.0.0",
                              "from": "yallist@^2.0.0",
                              "resolved": "https://registry.npmjs.org/yallist/-/yallist-2.0.0.tgz"
                            }
                          }
                        }
                      }
                    },
                    "fstream-ignore": {
                      "version": "1.0.3",
                      "from": "fstream-ignore@~1.0.3",
                      "resolved": "https://registry.npmjs.org/fstream-ignore/-/fstream-ignore-1.0.3.tgz",
                      "dependencies": {
                        "minimatch": {
                          "version": "3.0.0",
                          "from": "minimatch@^3.0.0",
                          "resolved": "https://registry.npmjs.org/minimatch/-/minimatch-3.0.0.tgz",
                          "dependencies": {
                            "brace-expansion": {
                              "version": "1.1.3",
                              "from": "brace-expansion@^1.0.0",
                              "resolved": "https://registry.npmjs.org/brace-expansion/-/brace-expansion-1.1.3.tgz",
                              "dependencies": {
                                "balanced-match": {
                                  "version": "0.3.0",
                                  "from": "balanced-match@^0.3.0",
                                  "resolved": "https://registry.npmjs.org/balanced-match/-/balanced-match-0.3.0.tgz"
                                },
                                "concat-map": {
                                  "version": "0.0.1",
                                  "from": "concat-map@0.0.1",
                                  "resolved": "https://registry.npmjs.org/concat-map/-/concat-map-0.0.1.tgz"
                                }
                              }
                            }
                          }
                        }
                      }
                    },
                    "rimraf": {
                      "version": "2.5.2",
                      "from": "rimraf@~2.5.0",
                      "resolved": "https://registry.npmjs.org/rimraf/-/rimraf-2.5.2.tgz",
                      "dependencies": {
                        "glob": {
                          "version": "7.0.3",
                          "from": "glob@^7.0.0",
                          "resolved": "https://registry.npmjs.org/glob/-/glob-7.0.3.tgz",
                          "dependencies": {
                            "inflight": {
                              "version": "1.0.4",
                              "from": "inflight@^1.0.4",
                              "resolved": "https://registry.npmjs.org/inflight/-/inflight-1.0.4.tgz",
                              "dependencies": {
                                "wrappy": {
                                  "version": "1.0.1",
                                  "from": "wrappy@1",
                                  "resolved": "https://registry.npmjs.org/wrappy/-/wrappy-1.0.1.tgz"
                                }
                              }
                            },
                            "inherits": {
                              "version": "2.0.1",
                              "from": "inherits@2",
                              "resolved": "https://registry.npmjs.org/inherits/-/inherits-2.0.1.tgz"
                            },
                            "minimatch": {
                              "version": "3.0.0",
                              "from": "minimatch@2 || 3",
                              "resolved": "https://registry.npmjs.org/minimatch/-/minimatch-3.0.0.tgz",
                              "dependencies": {
                                "brace-expansion": {
                                  "version": "1.1.3",
                                  "from": "brace-expansion@^1.0.0",
                                  "resolved": "https://registry.npmjs.org/brace-expansion/-/brace-expansion-1.1.3.tgz",
                                  "dependencies": {
                                    "balanced-match": {
                                      "version": "0.3.0",
                                      "from": "balanced-match@^0.3.0",
                                      "resolved": "https://registry.npmjs.org/balanced-match/-/balanced-match-0.3.0.tgz"
                                    },
                                    "concat-map": {
                                      "version": "0.0.1",
                                      "from": "concat-map@0.0.1",
                                      "resolved": "https://registry.npmjs.org/concat-map/-/concat-map-0.0.1.tgz"
                                    }
                                  }
                                }
                              }
                            },
                            "once": {
                              "version": "1.3.3",
                              "from": "once@^1.3.0",
                              "resolved": "https://registry.npmjs.org/once/-/once-1.3.3.tgz",
                              "dependencies": {
                                "wrappy": {
                                  "version": "1.0.1",
                                  "from": "wrappy@1",
                                  "resolved": "https://registry.npmjs.org/wrappy/-/wrappy-1.0.1.tgz"
                                }
                              }
                            },
                            "path-is-absolute": {
                              "version": "1.0.0",
                              "from": "path-is-absolute@^1.0.0",
                              "resolved": "https://registry.npmjs.org/path-is-absolute/-/path-is-absolute-1.0.0.tgz"
                            }
                          }
                        }
                      }
                    }
                  }
                }
              }
            },
            "graceful-fs": {
              "version": "4.1.3",
              "from": "graceful-fs@>=4.1.2 <5.0.0",
              "resolved": "https://registry.npmjs.org/graceful-fs/-/graceful-fs-4.1.3.tgz"
            }
          }
        },
        "webpack-core": {
          "version": "0.6.8",
          "from": "webpack-core@>=0.6.0 <0.7.0",
          "resolved": "https://registry.npmjs.org/webpack-core/-/webpack-core-0.6.8.tgz",
          "dependencies": {
            "source-map": {
              "version": "0.4.4",
              "from": "source-map@>=0.4.1 <0.5.0",
              "resolved": "https://registry.npmjs.org/source-map/-/source-map-0.4.4.tgz",
              "dependencies": {
                "amdefine": {
                  "version": "1.0.0",
                  "from": "amdefine@>=0.0.4",
                  "resolved": "https://registry.npmjs.org/amdefine/-/amdefine-1.0.0.tgz"
                }
              }
            },
            "source-list-map": {
              "version": "0.1.6",
              "from": "source-list-map@>=0.1.0 <0.2.0",
              "resolved": "https://registry.npmjs.org/source-list-map/-/source-list-map-0.1.6.tgz"
            }
          }
        }
      }
    },
>>>>>>> 0895d06f
    "whatwg-fetch": {
      "version": "0.7.0",
      "from": "git+https://github.com/lrowe/fetch.git#bf5d58b738fb2ed6d60791b944d36075fee8604a",
      "resolved": "git+https://github.com/lrowe/fetch.git#bf5d58b738fb2ed6d60791b944d36075fee8604a"
    }
  }
}<|MERGE_RESOLUTION|>--- conflicted
+++ resolved
@@ -2,88 +2,6 @@
   "name": "encoded",
   "version": "0.0.0",
   "dependencies": {
-<<<<<<< HEAD
-    "brace": {
-      "version": "0.3.0",
-      "from": "https://registry.npmjs.org/brace/-/brace-0.3.0.tgz",
-      "resolved": "https://registry.npmjs.org/brace/-/brace-0.3.0.tgz",
-      "dependencies": {
-        "w3c-blob": {
-          "version": "0.0.1",
-          "from": "https://registry.npmjs.org/w3c-blob/-/w3c-blob-0.0.1.tgz",
-          "resolved": "https://registry.npmjs.org/w3c-blob/-/w3c-blob-0.0.1.tgz"
-        }
-      }
-    },
-    "ckeditor": {
-      "version": "0.1.0",
-      "from": "node_shims/ckeditor",
-      "resolved": "file:node_shims/ckeditor"
-    },
-    "color": {
-      "version": "0.10.1",
-      "from": "https://registry.npmjs.org/color/-/color-0.10.1.tgz",
-      "resolved": "https://registry.npmjs.org/color/-/color-0.10.1.tgz",
-      "dependencies": {
-        "color-convert": {
-          "version": "0.5.3",
-          "from": "https://registry.npmjs.org/color-convert/-/color-convert-0.5.3.tgz",
-          "resolved": "https://registry.npmjs.org/color-convert/-/color-convert-0.5.3.tgz"
-        },
-        "color-string": {
-          "version": "0.3.0",
-          "from": "https://registry.npmjs.org/color-string/-/color-string-0.3.0.tgz",
-          "resolved": "https://registry.npmjs.org/color-string/-/color-string-0.3.0.tgz",
-          "dependencies": {
-            "color-name": {
-              "version": "1.0.1",
-              "from": "https://registry.npmjs.org/color-name/-/color-name-1.0.1.tgz",
-              "resolved": "https://registry.npmjs.org/color-name/-/color-name-1.0.1.tgz"
-            }
-          }
-        }
-      }
-    },
-    "cookie-monster": {
-      "version": "0.0.7",
-      "from": "https://registry.npmjs.org/cookie-monster/-/cookie-monster-0.0.7.tgz",
-      "resolved": "https://registry.npmjs.org/cookie-monster/-/cookie-monster-0.0.7.tgz"
-    },
-    "d3": {
-      "version": "3.5.6",
-      "from": "https://registry.npmjs.org/d3/-/d3-3.5.6.tgz",
-      "resolved": "https://registry.npmjs.org/d3/-/d3-3.5.6.tgz"
-    },
-    "dagre-d3": {
-      "version": "0.4.3-pre",
-      "from": "git+https://github.com/ENCODE-DCC/dagre-d3.git#6dc456e09a43a20ad08905479077b27897740293",
-      "resolved": "git+https://github.com/ENCODE-DCC/dagre-d3.git#6dc456e09a43a20ad08905479077b27897740293",
-      "dependencies": {
-        "dagre": {
-          "version": "0.7.4",
-          "from": "https://registry.npmjs.org/dagre/-/dagre-0.7.4.tgz",
-          "resolved": "https://registry.npmjs.org/dagre/-/dagre-0.7.4.tgz",
-          "dependencies": {
-            "lodash": {
-              "version": "3.10.1",
-              "from": "https://registry.npmjs.org/lodash/-/lodash-3.10.1.tgz",
-              "resolved": "https://registry.npmjs.org/lodash/-/lodash-3.10.1.tgz"
-            }
-          }
-        },
-        "graphlib": {
-          "version": "1.0.7",
-          "from": "https://registry.npmjs.org/graphlib/-/graphlib-1.0.7.tgz",
-          "resolved": "https://registry.npmjs.org/graphlib/-/graphlib-1.0.7.tgz",
-          "dependencies": {
-            "lodash": {
-              "version": "3.10.1",
-              "from": "https://registry.npmjs.org/lodash/-/lodash-3.10.1.tgz",
-              "resolved": "https://registry.npmjs.org/lodash/-/lodash-3.10.1.tgz"
-            }
-          }
-        },
-=======
     "babel-core": {
       "version": "6.7.7",
       "from": "babel-core@>=6.0.0 <7.0.0",
@@ -4281,7 +4199,6 @@
             }
           }
         },
->>>>>>> 0895d06f
         "lodash": {
           "version": "2.4.2",
           "from": "https://registry.npmjs.org/lodash/-/lodash-2.4.2.tgz",
@@ -4294,8 +4211,6 @@
       "from": "https://registry.npmjs.org/domready/-/domready-0.3.0.tgz",
       "resolved": "https://registry.npmjs.org/domready/-/domready-0.3.0.tgz"
     },
-<<<<<<< HEAD
-=======
     "envify": {
       "version": "3.4.0",
       "from": "https://registry.npmjs.org/envify/-/envify-3.4.0.tgz",
@@ -4332,7 +4247,6 @@
         }
       }
     },
->>>>>>> 0895d06f
     "form-serialize": {
       "version": "0.6.0",
       "from": "https://registry.npmjs.org/form-serialize/-/form-serialize-0.6.0.tgz",
@@ -4343,8 +4257,6 @@
       "from": "node_shims/google-analytics",
       "resolved": "file:node_shims/google-analytics"
     },
-<<<<<<< HEAD
-=======
     "gulp": {
       "version": "3.9.1",
       "from": "gulp@>=3.9.1 <4.0.0",
@@ -5462,14 +5374,11 @@
         }
       }
     },
->>>>>>> 0895d06f
     "immutable": {
       "version": "3.7.5",
       "from": "https://registry.npmjs.org/immutable/-/immutable-3.7.5.tgz",
       "resolved": "https://registry.npmjs.org/immutable/-/immutable-3.7.5.tgz"
     },
-<<<<<<< HEAD
-=======
     "jest-cli": {
       "version": "12.0.1",
       "from": "jest-cli@>=12.0.0 <13.0.0",
@@ -7263,17 +7172,11 @@
       "from": "json-loader@>=0.5.4 <0.6.0",
       "resolved": "https://registry.npmjs.org/json-loader/-/json-loader-0.5.4.tgz"
     },
->>>>>>> 0895d06f
     "marked": {
       "version": "0.3.5",
       "from": "https://registry.npmjs.org/marked/-/marked-0.3.5.tgz",
       "resolved": "https://registry.npmjs.org/marked/-/marked-0.3.5.tgz"
     },
-<<<<<<< HEAD
-    "query-string": {
-      "version": "4.1.0",
-      "from": "query-string@*",
-=======
     "moment": {
       "version": "2.10.6",
       "from": "https://registry.npmjs.org/moment/-/moment-2.10.6.tgz",
@@ -7282,72 +7185,12 @@
     "query-string": {
       "version": "4.1.0",
       "from": "query-string@>=4.1.0 <5.0.0",
->>>>>>> 0895d06f
       "resolved": "https://registry.npmjs.org/query-string/-/query-string-4.1.0.tgz",
       "dependencies": {
         "strict-uri-encode": {
           "version": "1.1.0",
           "from": "strict-uri-encode@>=1.0.0 <2.0.0",
           "resolved": "https://registry.npmjs.org/strict-uri-encode/-/strict-uri-encode-1.1.0.tgz"
-<<<<<<< HEAD
-        }
-      }
-    },
-    "react": {
-      "version": "0.12.2",
-      "from": "https://registry.npmjs.org/react/-/react-0.12.2.tgz",
-      "resolved": "https://registry.npmjs.org/react/-/react-0.12.2.tgz"
-    },
-    "react-bootstrap": {
-      "version": "0.15.1",
-      "from": "https://registry.npmjs.org/react-bootstrap/-/react-bootstrap-0.15.1.tgz",
-      "resolved": "https://registry.npmjs.org/react-bootstrap/-/react-bootstrap-0.15.1.tgz"
-    },
-    "react-forms": {
-      "version": "1.0.0-rc3",
-      "from": "git+https://github.com/lrowe/react-forms.git#3953a633b1f77640dffb5e3f1d5bbe78a98c3dfe",
-      "resolved": "git+https://github.com/lrowe/react-forms.git#3953a633b1f77640dffb5e3f1d5bbe78a98c3dfe"
-    },
-    "scriptjs": {
-      "version": "2.5.8",
-      "from": "https://registry.npmjs.org/scriptjs/-/scriptjs-2.5.8.tgz",
-      "resolved": "https://registry.npmjs.org/scriptjs/-/scriptjs-2.5.8.tgz"
-    },
-    "shivie8": {
-      "version": "1.0.0",
-      "from": "https://registry.npmjs.org/shivie8/-/shivie8-1.0.0.tgz",
-      "resolved": "https://registry.npmjs.org/shivie8/-/shivie8-1.0.0.tgz"
-    },
-    "source-map-support": {
-      "version": "0.2.10",
-      "from": "https://registry.npmjs.org/source-map-support/-/source-map-support-0.2.10.tgz",
-      "resolved": "https://registry.npmjs.org/source-map-support/-/source-map-support-0.2.10.tgz",
-      "dependencies": {
-        "source-map": {
-          "version": "0.1.32",
-          "from": "https://registry.npmjs.org/source-map/-/source-map-0.1.32.tgz",
-          "resolved": "https://registry.npmjs.org/source-map/-/source-map-0.1.32.tgz",
-          "dependencies": {
-            "amdefine": {
-              "version": "1.0.0",
-              "from": "https://registry.npmjs.org/amdefine/-/amdefine-1.0.0.tgz",
-              "resolved": "https://registry.npmjs.org/amdefine/-/amdefine-1.0.0.tgz"
-            }
-          }
-        }
-      }
-    },
-    "subprocess-middleware": {
-      "version": "0.1.0",
-      "from": "https://registry.npmjs.org/subprocess-middleware/-/subprocess-middleware-0.1.0.tgz",
-      "resolved": "https://registry.npmjs.org/subprocess-middleware/-/subprocess-middleware-0.1.0.tgz"
-    },
-    "underscore": {
-      "version": "1.8.3",
-      "from": "https://registry.npmjs.org/underscore/-/underscore-1.8.3.tgz",
-      "resolved": "https://registry.npmjs.org/underscore/-/underscore-1.8.3.tgz"
-    },
-=======
         }
       }
     },
@@ -9159,7 +9002,6 @@
         }
       }
     },
->>>>>>> 0895d06f
     "whatwg-fetch": {
       "version": "0.7.0",
       "from": "git+https://github.com/lrowe/fetch.git#bf5d58b738fb2ed6d60791b944d36075fee8604a",
