#cloud-config

# Instance

apt_sources:
- source: "ppa:webupd8team/java"
- source: "deb http://packages.elasticsearch.org/elasticsearch/1.4/debian stable main"
  key: |
    -----BEGIN PGP PUBLIC KEY BLOCK-----
    Version: GnuPG v2.0.14 (GNU/Linux)

    mQENBFI3HsoBCADXDtbNJnxbPqB1vDNtCsqhe49vFYsZN9IOZsZXgp7aHjh6CJBD
    A+bGFOwyhbd7at35jQjWAw1O3cfYsKAmFy+Ar3LHCMkV3oZspJACTIgCrwnkic/9
    CUliQe324qvObU2QRtP4Fl0zWcfb/S8UYzWXWIFuJqMvE9MaRY1bwUBvzoqavLGZ
    j3SF1SPO+TB5QrHkrQHBsmX+Jda6d4Ylt8/t6CvMwgQNlrlzIO9WT+YN6zS+sqHd
    1YK/aY5qhoLNhp9G/HxhcSVCkLq8SStj1ZZ1S9juBPoXV1ZWNbxFNGwOh/NYGldD
    2kmBf3YgCqeLzHahsAEpvAm8TBa7Q9W21C8vABEBAAG0RUVsYXN0aWNzZWFyY2gg
    KEVsYXN0aWNzZWFyY2ggU2lnbmluZyBLZXkpIDxkZXZfb3BzQGVsYXN0aWNzZWFy
    Y2gub3JnPokBOAQTAQIAIgUCUjceygIbAwYLCQgHAwIGFQgCCQoLBBYCAwECHgEC
    F4AACgkQ0n1mbNiOQrRzjAgAlTUQ1mgo3nK6BGXbj4XAJvuZDG0HILiUt+pPnz75
    nsf0NWhqR4yGFlmpuctgCmTD+HzYtV9fp9qW/bwVuJCNtKXk3sdzYABY+Yl0Cez/
    7C2GuGCOlbn0luCNT9BxJnh4mC9h/cKI3y5jvZ7wavwe41teqG14V+EoFSn3NPKm
    TxcDTFrV7SmVPxCBcQze00cJhprKxkuZMPPVqpBS+JfDQtzUQD/LSFfhHj9eD+Xe
    8d7sw+XvxB2aN4gnTlRzjL1nTRp0h2/IOGkqYfIG9rWmSLNlxhB2t+c0RsjdGM4/
    eRlPWylFbVMc5pmDpItrkWSnzBfkmXL3vO2X3WvwmSFiQbkBDQRSNx7KAQgA5JUl
    zcMW5/cuyZR8alSacKqhSbvoSqqbzHKcUQZmlzNMKGTABFG1yRx9r+wa/fvqP6OT
    RzRDvVS/cycws8YX7Ddum7x8uI95b9ye1/Xy5noPEm8cD+hplnpU+PBQZJ5XJ2I+
    1l9Nixx47wPGXeClLqcdn0ayd+v+Rwf3/XUJrvccG2YZUiQ4jWZkoxsA07xx7Bj+
    Lt8/FKG7sHRFvePFU0ZS6JFx9GJqjSBbHRRkam+4emW3uWgVfZxuwcUCn1ayNgRt
    KiFv9jQrg2TIWEvzYx9tywTCxc+FFMWAlbCzi+m4WD+QUWWfDQ009U/WM0ks0Kww
    EwSk/UDuToxGnKU2dQARAQABiQEfBBgBAgAJBQJSNx7KAhsMAAoJENJ9ZmzYjkK0
    c3MIAIE9hAR20mqJWLcsxLtrRs6uNF1VrpB+4n/55QU7oxA1iVBO6IFu4qgsF12J
    TavnJ5MLaETlggXY+zDef9syTPXoQctpzcaNVDmedwo1SiL03uMoblOvWpMR/Y0j
    6rm7IgrMWUDXDPvoPGjMl2q1iTeyHkMZEyUJ8SKsaHh4jV9wp9KmC8C+9CwMukL7
    vM5w8cgvJoAwsp3Fn59AxWthN3XJYcnMfStkIuWgR7U2r+a210W6vnUxU4oN0PmM
    cursYPyeV0NX/KQeUeNMwGTFB6QHS/anRaGQewijkrYYoTNtfllxIu9XYmiBERQ/
    qPDlGRlOgVTd9xUfHFkzB52c70E=
    =92oX
    -----END PGP PUBLIC KEY BLOCK-----

bootcmd:
- cloud-init-per once ssh-users-ca echo "TrustedUserCAKeys /etc/ssh/users_ca.pub" >> /etc/ssh/sshd_config
- cloud-init-per once accepted-oracle-license-v1-1 echo "oracle-java8-installer shared/accepted-oracle-license-v1-1 select true" | debconf-set-selections
- cloud-init-per once fallocate-swapfile fallocate -l 4G /swapfile
- cloud-init-per once chmod-swapfile chmod 600 /swapfile
- cloud-init-per once mkswap-swapfile mkswap /swapfile
- sysctl "vm.swappiness=0"
- swapon /swapfile

package_upgrade: true

packages:
- apache2-mpm-worker
- build-essential
- elasticsearch
- git
- graphviz
- libapache2-mod-wsgi-py3
- libevent-dev
- libfreetype6-dev
- libjpeg-dev
- liblcms2-dev
- libmagic-dev
- libpq-dev
- libssl-dev
- libtiff5-dev
- libwebp-dev
- libxml2-dev
- libxslt1-dev
- lzop
- nodejs-dev
- nodejs-legacy
- npm
- ntp
- oracle-java8-installer
- oracle-java8-set-default
- postgresql-9.3
- pv
- python2.7-dev
- python3.4-dev
- python-software-properties
- python-virtualenv
- python3-pip
- ruby-dev
- unattended-upgrades
- update-notifier-common
- zlib1g-dev

power_state:
  mode: reboot

output:
  all: '| tee -a /var/log/cloud-init-output.log'

runcmd:
# Ideally this would build as a different user so encoded only has read
# permissions
- set -e
- update-rc.d elasticsearch defaults
- service elasticsearch start
- chown postgres:postgres /etc/postgresql/9.3/main/*.conf
- echo "include 'custom.conf'" >> /etc/postgresql/9.3/main/postgresql.conf
- if test "%(ROLE)s" = "demo"
- then
-   echo "standby_mode = off" >> /etc/postgresql/9.3/main/recovery.conf
-   echo "include 'demo.conf'" >> /etc/postgresql/9.3/main/postgresql.conf
- fi
- sudo -u postgres createuser encoded
- sudo -u postgres createdb --owner=encoded encoded
- mkdir /srv/encoded
- chown encoded:encoded /srv/encoded
- cd /srv/encoded
- sudo -u encoded git clone --no-checkout https://github.com/ENCODE-DCC/encoded.git .
- sudo -u encoded git checkout %(COMMIT)s
- mkdir /opt/wal-e
- chown postgres:postgres /opt/wal-e
- sudo -u postgres virtualenv --python=python2.7 /opt/wal-e
- sudo -u postgres /opt/wal-e/bin/pip install -r wal-e-requirements.txt
- /etc/init.d/postgresql stop
- sudo -u postgres /opt/wal-e/bin/wal-e --aws-instance-profile --s3-prefix="$(cat /etc/postgresql/9.3/main/wale_s3_prefix | tr -d "\n")" backup-fetch /var/lib/postgresql/9.3/main LATEST
- sudo -u postgres ln -s /etc/postgresql/9.3/main/recovery.conf /var/lib/postgresql/9.3/main/
- /etc/init.d/postgresql start
<<<<<<< HEAD
- sudo pip3 install pandas
- sudo -u encoded python3.4 bootstrap.py -v 2.3.1 --setuptools-version 14.3
=======
- sudo -u encoded python3.4 bootstrap.py -v 2.3.1 --setuptools-version 15.2
>>>>>>> origin/master
- sudo -u encoded LANG=en_US.UTF-8 bin/buildout -c %(ROLE)s.cfg
- sudo -u encoded bin/aws s3 cp --recursive s3://encoded-conf-prod/.aws .aws
- until sudo -u postgres psql postgres -c ""; do sleep 10; done
- sudo -u encoded sh -c 'cat /dev/urandom | head -c 256 | base64 > session-secret.b64'
- sudo -u encoded bin/create-mapping production.ini --app-name app
- ln -s /srv/encoded/etc/encoded-apache.conf /etc/apache2/sites-available/encoded.conf
- ln -s /srv/encoded/etc/logging-apache.conf /etc/apache2/conf-available/logging.conf
- a2enmod headers
- a2enmod proxy_http
- a2enmod rewrite
- a2enmod ssl
- a2ensite encoded.conf
- a2dissite 000-default
- a2enconf logging
- a2disconf charset
- a2disconf javascript-common
- a2disconf localized-error-pages
- a2disconf other-vhosts-access-log
- a2disconf serve-cgi-bin
- if test "%(ROLE)s" = "demo"
- then
-   sudo -u encoded bin/batchupgrade production.ini --app-name app
- fi
# - sleep 10
# - sudo -u postgres echo "include 'master.conf'" >> /etc/postgresql/9.3/main/postgresql.conf
# - pg_ctlcluster 9.3 main reload
# - pg_ctlcluster 9.3 main promote
# - sudo -u encoded bin/update-keys-links production.ini --app-name app
# - sudo -u encoded bin/upgrade production.ini --app-name app
# - sudo -i -u postgres /opt/wal-e/bin/wal-e --aws-profile default --s3-prefix="$(cat /etc/postgresql/9.3/main/wale_s3_prefix | tr -d "\n")" backup-push /var/lib/postgresql/9.3/main
# - sleep 60
# - sudo -i -u encoded PATH="/usr/share/elasticsearch/bin:/usr/lib/postgresql/9.3/bin:$PATH" bin/test -m "not bdd" > tests.out

ssh_authorized_keys:
- ssh-rsa AAAAB3NzaC1yc2EAAAABIwAAAQEA4cGlJUDTeX7QHvJ6AHbRKqgXihkooOTtct/JGkNfOIf/0ATG4TlXhDALk7ixUuaQQHTeHFYPnAKCu04ngRRnWUPh1Rjhpgr/DDWoAOw8cQyHs8x4qXW0+RSsE9w+OGACj2JtqpZ/RBrj3ymOrHx6BEepz+6waKb3nEw3eeGSmBGOjq0/Z2iKVPS/vmB33UJLwQu+JoalRR/I1ocCsUTHS756o1tH5zsz8ZSpnAe978vctqGPoc1N8y+U/YHQHLJMtBQnstmVWfNYEen10UhVosUmSxLiPkSEc606HzO6eQN3qjPRFq6ICbifV3jRBBSkzW9uwsEqNc4A4YXQIV2Eew== encoded@demo-a.encodedcc.org

users:
- default
- name: encoded
  gecos: ENCODE Metadata Database daemon user
  inactive: true
  system: true
  # Specified homedir must exist
  # https://github.com/rubygems/rubygems/issues/689
  homedir: /srv/encoded

write_files:
- path: /etc/apt/apt.conf.d/20auto-upgrades
  content: |
    APT::Periodic::Update-Package-Lists "1";
    APT::Periodic::Unattended-Upgrade "1";

- path: /etc/apt/apt.conf.d/50unattended-upgrades
  content: |
    Unattended-Upgrade::Allowed-Origins {
        "${distro_id} ${distro_codename}-security";
    };
    Unattended-Upgrade::Automatic-Reboot "true";

- path: /etc/default/elasticsearch
  content: |
<<<<<<< HEAD
    ES_HEAP_SIZE=16g
=======
    ES_HEAP_SIZE=4g
>>>>>>> origin/master

- path: /etc/postgresql/9.3/main/custom.conf
  content: |
    hot_standby = on
    max_standby_archive_delay = -1
    wal_level = hot_standby
    archive_mode = on
    archive_timeout = 60
    # http://www.postgresql.org/message-id/CAOycyLTm6X3mVLz+sLCex+W==WSMgu9giteV7efPoPXYDhPtzQ@mail.gmail.com
    checkpoint_timeout = 1h

- path: /etc/postgresql/9.3/main/demo.conf
  content: |
    archive_mode = off

- path: /etc/postgresql/9.3/main/master.conf
  content: |
    archive_command = '/opt/wal-e/bin/wal-e --aws-profile default --s3-prefix="$(cat /etc/postgresql/9.3/main/wale_s3_prefix | tr -d "\n")" wal-push "%%p"'

- path: /etc/postgresql/9.3/main/recovery.conf
  content: |
    # recovery.conf must be linked into data dir to do anything
    recovery_target_timeline = 'latest'
    restore_command = '/opt/wal-e/bin/wal-e --aws-instance-profile --s3-prefix="$(cat /etc/postgresql/9.3/main/wale_s3_prefix | tr -d "\n")" wal-fetch "%%f" "%%p"'
    standby_mode = on

- path: /etc/postgresql/9.3/main/wale_s3_prefix
  content: "%(WALE_S3_PREFIX)s"

- path: /etc/ssh/users_ca.pub
  content: ssh-rsa AAAAB3NzaC1yc2EAAAABIwAAAQEAv/ymOcnN4LhM4NACc3Or116XXJ6KytuOgB/+1qNkOFBqBosrn7cmJ35rsoNHRgYNrCsRE9ch74RKsN6H72FtSJgBhGh/9oUK7Os6Fqt3/ZZXxgxIx6ubs/MTgrxrAnujiBxUXMXQhLKMriNMpo8mt4nGYVtLk9PBjiyfncaS8H9ZKoNio9dhP8bmTuYvioAI35dqKdSlVLyzr/XkZxia8Ki+pQ0N6uuiEwMR3ToM+LSp8wpFOOAiu4PEAujRW7us/+1hlpKWfn0J7/V3826joHE+I967Vg/+ikcVhF77JjK1nib879VgCWfmn1HPQosIpk4yJfVgGvRVI7I2nfBPVw== encoded@demo-l.encodedcc.org<|MERGE_RESOLUTION|>--- conflicted
+++ resolved
@@ -120,12 +120,8 @@
 - sudo -u postgres /opt/wal-e/bin/wal-e --aws-instance-profile --s3-prefix="$(cat /etc/postgresql/9.3/main/wale_s3_prefix | tr -d "\n")" backup-fetch /var/lib/postgresql/9.3/main LATEST
 - sudo -u postgres ln -s /etc/postgresql/9.3/main/recovery.conf /var/lib/postgresql/9.3/main/
 - /etc/init.d/postgresql start
-<<<<<<< HEAD
 - sudo pip3 install pandas
-- sudo -u encoded python3.4 bootstrap.py -v 2.3.1 --setuptools-version 14.3
-=======
 - sudo -u encoded python3.4 bootstrap.py -v 2.3.1 --setuptools-version 15.2
->>>>>>> origin/master
 - sudo -u encoded LANG=en_US.UTF-8 bin/buildout -c %(ROLE)s.cfg
 - sudo -u encoded bin/aws s3 cp --recursive s3://encoded-conf-prod/.aws .aws
 - until sudo -u postgres psql postgres -c ""; do sleep 10; done
@@ -187,11 +183,7 @@
 
 - path: /etc/default/elasticsearch
   content: |
-<<<<<<< HEAD
     ES_HEAP_SIZE=16g
-=======
-    ES_HEAP_SIZE=4g
->>>>>>> origin/master
 
 - path: /etc/postgresql/9.3/main/custom.conf
   content: |
