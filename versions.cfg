[versions]

# Added by buildout at 2016-07-02 16:18:26.629377
MarkupSafe = 0.23
PasteDeploy = 1.5.2
SPARQLWrapper = 1.7.6
SQLAlchemy = 1.0.13
collective.recipe.cmd = 0.11
collective.recipe.modwsgi = 2.1
collective.recipe.template = 1.13
coverage = 4.1
keepalive = 0.5
mr.developer = 1.34
psycopg2 = 2.6.1
py = 1.4.31
pyramid-translogger = 0.1
pytest = 2.9.2
pytest-bdd = 2.17.0
pytest-cov = 2.2.1
pytest-exact-fixtures = 0.1
pytest-instafail = 0.3.0
pytest-mock = 1.1
pytest-splinter = 1.7.3
pytest-timeout = 1.0.0
repoze.debug = 1.1
repoze.lru = 0.6
rubygemsrecipe = 0.2.2
rutter = 0.2
selenium = 2.53.6
splinter = 0.7.3
translationstring = 1.3
urllib3 = 1.16
waitress = 0.9.0
zc.recipe.egg = 2.0.3
zope.deprecation = 4.1.2
zope.interface = 4.2.0

# Required by:
# pytest-bdd==2.17.0
Mako = 1.0.4

# Required by:
# snowflakes==0.1
Pillow = 3.3.0

# Required by:
# snowflakes==0.1
PyBrowserID = 0.11.0

# Required by:
# snowflakes==0.1
WSGIProxy2 = 0.4.2

# Required by:
# WSGIProxy2==0.4.2
# repoze.debug==1.1
# rutter==0.2
# subprocess-middleware==0.3
WebOb = 1.6.1

# Required by:
# snowflakes==0.1
WebTest = 2.0.21

# Required by:
# lucenequery==0.1
antlr4-python3-runtime = 4.5.3

# Required by:
# WebTest==2.0.21
beautifulsoup4 = 4.4.1

# Required by:
<<<<<<< HEAD
# snowflakes==0.1
boto = 2.41.0
=======
# rdflib==4.2.2.dev0
html5lib = 1.0b8

# Required by:
# encoded==0.1
boto = 2.39.0
>>>>>>> 8c11db62

# Required by:
# snowflakes==0.1
boto3 = 1.3.1

# Required by:
# snowflakes==0.1
elasticsearch = 2.3.0

# Required by:
# snowflakes==0.1
future = 0.15.2

# Required by:
# pytest-bdd==2.17.0
glob2 = 0.4.1

# Required by:
# rubygemsrecipe==0.2.2
hexagonit.recipe.download = 1.7.1

# Required by:
# snowflakes==0.1
humanfriendly = 1.44.7

# Required by:
# rdflib==4.2.2.dev0
isodate = 0.5.4

# Required by:
# snowflakes==0.1
jsonschema-serialize-fork = 2.1.1

# Required by:
# snowflakes==0.1
loremipsum = 1.0.5

# Required by:
# snowflakes==0.1
lucenequery = 0.1

# Required by:
# snowflakes==0.1
netaddr = 0.7.18

# Required by:
# pytest-bdd==2.17.0
parse = 1.6.6

# Required by:
# pytest-bdd==2.17.0
parse-type = 0.3.4

# Required by:
# snowflakes==0.1
passlib = 1.6.5

# Required by:
# snowflakes==0.1
psutil = 4.3.0

# Required by:
# rdflib==4.2.2.dev0
pyparsing = 2.1.5

# Required by:
# snowflakes==0.1
pyramid-localroles = 0.1

# Required by:
# snowflakes==0.1
pyramid-multiauth = 0.8.0

# Required by:
# snowflakes==0.1
pyramid-tm = 0.12.1

# Required by:
# snowflakes==0.1
python-magic = 0.4.11

# Required by:
# snowflakes==0.1
pytz = 2016.4

# Required by:
# snowflakes==0.1
rdflib-jsonld = 0.4.0

# Required by:
# snowflakes==0.1
rfc3987 = 1.3.6

# Required by:
# snowflakes==0.1
simplejson = 3.8.2

# Required by:
# snowflakes==0.1
strict-rfc3339 = 0.7

# Required by:
# snowflakes==0.1
subprocess-middleware = 0.3

# Required by:
# pyramid-tm==0.12.1
# zope.sqlalchemy==0.7.7
transaction = 1.6.1

# Required by:
# snowflakes==0.1
xlrd = 1.0.0

# Required by:
# snowflakes==0.1
zope.sqlalchemy = 0.7.6

# Added by buildout at 2016-07-13 16:43:22.833399
awscli = 1.10.47
cffi = 1.7.0
colorama = 0.3.7
docutils = 0.12
pyasn1 = 0.1.9
python-dateutil = 2.5.3
rsa = 3.4.2

# Required by:
# snowflakes==0.1
bcrypt = 3.1.0

# Required by:
# snowflakes==0.1
botocore = 1.4.37

# Required by:
# snowflakes==0.1
cryptacular = 1.4.1

# Required by:
# snowflakes==0.1
jmespath = 0.9.0

# Required by:
# cryptacular==1.4.1
pbkdf2 = 1.3

# Required by:
# cffi==1.7.0
pycparser = 2.14

# Required by:
# rubygemsrecipe==0.2.2
six = 1.10.0

# Required by:
# rdflib==4.2.2.dev0
html5lib = 1.0b8



# Added by buildout at 2016-07-19 09:49:31.878858
awscli = 1.10.47
colorama = 0.3.7
docutils = 0.12
pyasn1 = 0.1.9
python-dateutil = 2.5.3
rsa = 3.4.2

# Required by:
# snovault==0.10
botocore = 1.4.37

# Required by:
# snovault==0.10
jmespath = 0.9.0

# Required by:
# PyBrowserID==0.11.0
requests = 2.10.0

# Required by:
# WSGIProxy2==0.4.2
# WebTest==2.0.21
# pytest-bdd==2.11.1
six = 1.10.0<|MERGE_RESOLUTION|>--- conflicted
+++ resolved
@@ -71,17 +71,12 @@
 beautifulsoup4 = 4.4.1
 
 # Required by:
-<<<<<<< HEAD
-# snowflakes==0.1
-boto = 2.41.0
-=======
 # rdflib==4.2.2.dev0
 html5lib = 1.0b8
 
 # Required by:
 # encoded==0.1
 boto = 2.39.0
->>>>>>> 8c11db62
 
 # Required by:
 # snowflakes==0.1
