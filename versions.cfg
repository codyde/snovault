--- conflicted
+++ resolved
@@ -185,14 +185,14 @@
 # encoded==0.1
 zope.sqlalchemy = 0.7.6
 
-<<<<<<< HEAD
+
 # Added by buildout at 2015-04-01 13:58:22.360659
 numpy = 1.9.2
 
 # Required by:
 # encoded==0.1
 pandas = 0.16.0
-=======
+
 # Added by buildout at 2015-06-22 14:05:26.163525
 MarkupSafe = 0.23
 pytest-bdd = 2.12.2
@@ -204,5 +204,4 @@
 
 # Required by:
 # pytest-bdd==2.12.2
-glob2 = 0.4.1
->>>>>>> a1dde74e
+glob2 = 0.4.1