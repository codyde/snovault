--- conflicted
+++ resolved
@@ -72,17 +72,12 @@
 beautifulsoup4 = 4.4.1
 
 # Required by:
-<<<<<<< HEAD
-# snowflakes==0.1
-boto = 2.40.0
-=======
 # rdflib==4.2.2.dev0
 html5lib = 1.0b8
 
 # Required by:
 # encoded==0.1
 boto = 2.39.0
->>>>>>> 4ae4258e
 
 # Required by:
 # snowflakes==0.1
