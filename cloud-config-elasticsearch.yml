#cloud-config

# Instance

apt_sources:
- source: "ppa:webupd8team/java"
- source: "deb http://packages.elasticsearch.org/elasticsearch/1.7/debian stable main"
  key: |
    -----BEGIN PGP PUBLIC KEY BLOCK-----
    Version: GnuPG v2.0.14 (GNU/Linux)

    mQENBFI3HsoBCADXDtbNJnxbPqB1vDNtCsqhe49vFYsZN9IOZsZXgp7aHjh6CJBD
    A+bGFOwyhbd7at35jQjWAw1O3cfYsKAmFy+Ar3LHCMkV3oZspJACTIgCrwnkic/9
    CUliQe324qvObU2QRtP4Fl0zWcfb/S8UYzWXWIFuJqMvE9MaRY1bwUBvzoqavLGZ
    j3SF1SPO+TB5QrHkrQHBsmX+Jda6d4Ylt8/t6CvMwgQNlrlzIO9WT+YN6zS+sqHd
    1YK/aY5qhoLNhp9G/HxhcSVCkLq8SStj1ZZ1S9juBPoXV1ZWNbxFNGwOh/NYGldD
    2kmBf3YgCqeLzHahsAEpvAm8TBa7Q9W21C8vABEBAAG0RUVsYXN0aWNzZWFyY2gg
    KEVsYXN0aWNzZWFyY2ggU2lnbmluZyBLZXkpIDxkZXZfb3BzQGVsYXN0aWNzZWFy
    Y2gub3JnPokBOAQTAQIAIgUCUjceygIbAwYLCQgHAwIGFQgCCQoLBBYCAwECHgEC
    F4AACgkQ0n1mbNiOQrRzjAgAlTUQ1mgo3nK6BGXbj4XAJvuZDG0HILiUt+pPnz75
    nsf0NWhqR4yGFlmpuctgCmTD+HzYtV9fp9qW/bwVuJCNtKXk3sdzYABY+Yl0Cez/
    7C2GuGCOlbn0luCNT9BxJnh4mC9h/cKI3y5jvZ7wavwe41teqG14V+EoFSn3NPKm
    TxcDTFrV7SmVPxCBcQze00cJhprKxkuZMPPVqpBS+JfDQtzUQD/LSFfhHj9eD+Xe
    8d7sw+XvxB2aN4gnTlRzjL1nTRp0h2/IOGkqYfIG9rWmSLNlxhB2t+c0RsjdGM4/
    eRlPWylFbVMc5pmDpItrkWSnzBfkmXL3vO2X3WvwmSFiQbkBDQRSNx7KAQgA5JUl
    zcMW5/cuyZR8alSacKqhSbvoSqqbzHKcUQZmlzNMKGTABFG1yRx9r+wa/fvqP6OT
    RzRDvVS/cycws8YX7Ddum7x8uI95b9ye1/Xy5noPEm8cD+hplnpU+PBQZJ5XJ2I+
    1l9Nixx47wPGXeClLqcdn0ayd+v+Rwf3/XUJrvccG2YZUiQ4jWZkoxsA07xx7Bj+
    Lt8/FKG7sHRFvePFU0ZS6JFx9GJqjSBbHRRkam+4emW3uWgVfZxuwcUCn1ayNgRt
    KiFv9jQrg2TIWEvzYx9tywTCxc+FFMWAlbCzi+m4WD+QUWWfDQ009U/WM0ks0Kww
    EwSk/UDuToxGnKU2dQARAQABiQEfBBgBAgAJBQJSNx7KAhsMAAoJENJ9ZmzYjkK0
    c3MIAIE9hAR20mqJWLcsxLtrRs6uNF1VrpB+4n/55QU7oxA1iVBO6IFu4qgsF12J
    TavnJ5MLaETlggXY+zDef9syTPXoQctpzcaNVDmedwo1SiL03uMoblOvWpMR/Y0j
    6rm7IgrMWUDXDPvoPGjMl2q1iTeyHkMZEyUJ8SKsaHh4jV9wp9KmC8C+9CwMukL7
    vM5w8cgvJoAwsp3Fn59AxWthN3XJYcnMfStkIuWgR7U2r+a210W6vnUxU4oN0PmM
    cursYPyeV0NX/KQeUeNMwGTFB6QHS/anRaGQewijkrYYoTNtfllxIu9XYmiBERQ/
    qPDlGRlOgVTd9xUfHFkzB52c70E=
    =92oX
    -----END PGP PUBLIC KEY BLOCK-----

bootcmd:
- set -ex
- cloud-init-per once ssh-users-ca echo "TrustedUserCAKeys /etc/ssh/users_ca.pub" >> /etc/ssh/sshd_config
- cloud-init-per once accepted-oracle-license-v1-1 echo "oracle-java8-installer shared/accepted-oracle-license-v1-1 select true" | debconf-set-selections
- cloud-init-per once fallocate-swapfile fallocate -l 4G /swapfile
- cloud-init-per once chmod-swapfile chmod 600 /swapfile
- cloud-init-per once mkswap-swapfile mkswap /swapfile
<<<<<<< HEAD
- MEMGIGS=$(awk '/MemTotal/{printf "%%.0f", $2 / 1024**2}' /proc/meminfo)
- echo "ES_HEAP_SIZE=8g" > /etc/default/elasticsearch
=======
- MEMGIGS=$(awk '/MemTotal/{printf int($2 / 1024**2)}' /proc/meminfo)
- if [ "$MEMGIGS" -gt 12 ];
- then
-    echo "ES_HEAP_SIZE=8g" > /etc/default/elasticsearch
- else
-    echo "ES_HEAP_SIZE=4g" > /etc/default/elasticsearch
-    sysctl "vm.swappiness=1"
-    swapon /swapfile
- fi
>>>>>>> 0895d06f

package_upgrade: true

packages:
- build-essential
- elasticsearch
- libssl-dev
- oracle-java8-installer
- oracle-java8-set-default
- unattended-upgrades

power_state:
  mode: reboot

output:
  all: '| tee -a /var/log/cloud-init-output.log'

runcmd:
# Ideally this would build as a different user so encoded only has read
# permissions
- set -ex
- update-rc.d elasticsearch defaults
- sudo bash /etc/elasticsearch/cluster.sh %(CLUSTER_NAME)s
- sudo /usr/share/elasticsearch/bin/plugin install elasticsearch/elasticsearch-cloud-aws/2.7.1
- service elasticsearch start
- mkdir /opt/cloudwatchmon
- chown build:build /opt/cloudwatchmon
- sudo -u build virtualenv --python=python2.7 /opt/cloudwatchmon
- sudo -u build /opt/cloudwatchmon/bin/pip install -r cloudwatchmon-requirements.txt


users:
- default
- name: build
  gecos: Build user
  inactive: true
  system: true
- name: encoded
  gecos: ENCODE Metadata Database daemon user
  inactive: true
  system: true
  # Specified homedir must exist
  # https://github.com/rubygems/rubygems/issues/689
  homedir: /srv/encoded

write_files:
- path: /etc/apt/apt.conf.d/20auto-upgrades
  content: |
    APT::Periodic::Update-Package-Lists "1";
    APT::Periodic::Unattended-Upgrade "1";

- path: /etc/apt/apt.conf.d/50unattended-upgrades
  content: |
    Unattended-Upgrade::Allowed-Origins {
        "${distro_id} ${distro_codename}-security";
    };
    Unattended-Upgrade::Automatic-Reboot "true";

- path: /etc/cron.d/cloudwatchmon
  content: |
    */5 * * * * nobody /opt/cloudwatchmon/bin/mon-put-instance-stats.py --mem-util --swap-util --disk-space-util --disk-path=/ --from-cron

- path: /etc/elasticsearch/elasticsearch.yml
  content: |
    index.search.slowlog.threshold.query.warn: 8s
    index.search.slowlog.threshold.fetch.warn: 1s
    index.indexing.slowlog.threshold.index.warn: 25s
    network.host: 0.0.0.0
    action.auto_create_index: false
    index.mapper.dynamic: false

    node.master: false
    node.data: true

    discovery:
        type: ec2

    cloud.aws.region: us-west-2

    discovery.ec2.groups: elasticsearch-https, ssh-http-https

    # discovery.zen.minimum_master_nodes: 2

- path: /etc/elasticsearch/cluster.sh
  content: |
    #!/bin/bash
    name=$1
    
    if [[ -n "$name" ]]; then
        echo "cluster.name: $name" >> /etc/elasticsearch/elasticsearch.yml
    else
        echo "argument error"
    fi

- path: /etc/ssh/users_ca.pub
  content: ssh-rsa AAAAB3NzaC1yc2EAAAABIwAAAQEAv/ymOcnN4LhM4NACc3Or116XXJ6KytuOgB/+1qNkOFBqBosrn7cmJ35rsoNHRgYNrCsRE9ch74RKsN6H72FtSJgBhGh/9oUK7Os6Fqt3/ZZXxgxIx6ubs/MTgrxrAnujiBxUXMXQhLKMriNMpo8mt4nGYVtLk9PBjiyfncaS8H9ZKoNio9dhP8bmTuYvioAI35dqKdSlVLyzr/XkZxia8Ki+pQ0N6uuiEwMR3ToM+LSp8wpFOOAiu4PEAujRW7us/+1hlpKWfn0J7/V3826joHE+I967Vg/+ikcVhF77JjK1nib879VgCWfmn1HPQosIpk4yJfVgGvRVI7I2nfBPVw== encoded@demo-l.encodedcc.org<|MERGE_RESOLUTION|>--- conflicted
+++ resolved
@@ -45,10 +45,6 @@
 - cloud-init-per once fallocate-swapfile fallocate -l 4G /swapfile
 - cloud-init-per once chmod-swapfile chmod 600 /swapfile
 - cloud-init-per once mkswap-swapfile mkswap /swapfile
-<<<<<<< HEAD
-- MEMGIGS=$(awk '/MemTotal/{printf "%%.0f", $2 / 1024**2}' /proc/meminfo)
-- echo "ES_HEAP_SIZE=8g" > /etc/default/elasticsearch
-=======
 - MEMGIGS=$(awk '/MemTotal/{printf int($2 / 1024**2)}' /proc/meminfo)
 - if [ "$MEMGIGS" -gt 12 ];
 - then
@@ -58,7 +54,6 @@
 -    sysctl "vm.swappiness=1"
 -    swapon /swapfile
 - fi
->>>>>>> 0895d06f
 
 package_upgrade: true
 
